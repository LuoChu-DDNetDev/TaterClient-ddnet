--- conflicted
+++ resolved
@@ -272,11 +272,7 @@
 	m_pConsole = nullptr;
 	m_pStorage = nullptr;
 	m_ConfigFile = 0;
-<<<<<<< HEAD
-	m_NumCallbacks = 0;
 	m_NumTCallbacks = 0;
-=======
->>>>>>> 57d4715a
 	m_Failed = false;
 }
 
