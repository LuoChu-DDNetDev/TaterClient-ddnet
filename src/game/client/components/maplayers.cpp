--- conflicted
+++ resolved
@@ -127,11 +127,7 @@
 					Render = true;
 			}
 			
-<<<<<<< HEAD
-			if(Render && pLayer->m_Type == LAYERTYPE_TILES && Input()->KeyPressed(KEY_LCTRL) && Input()->KeyPressed(KEY_LSHIFT) && Input()->KeyDown(KEY_KP0))
-=======
-			if(pLayer->m_Type == LAYERTYPE_TILES && Input()->KeyPressed(KEY_KP0) && g_Config.m_DbgLayers)//This is what caused the client to lag when kp0 is pressed ingame also caused crashes on linux
->>>>>>> f9f780ff
+			if(Render && pLayer->m_Type == LAYERTYPE_TILES && Input()->KeyPressed(KEY_LCTRL) && Input()->KeyPressed(KEY_LSHIFT) && Input()->KeyDown(KEY_KP0) && g_Config.m_DbgLayers)
 			{
 				CMapItemLayerTilemap *pTMap = (CMapItemLayerTilemap *)pLayer;
 				CTile *pTiles = (CTile *)m_pLayers->Map()->GetData(pTMap->m_Data);
