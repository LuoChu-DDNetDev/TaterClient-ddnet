/* (c) Magnus Auvinen. See licence.txt in the root of the distribution for more information. */
/* If you are missing that file, acquire a complete release at teeworlds.com.                */
#ifndef GAME_CLIENT_RENDER_H
#define GAME_CLIENT_RENDER_H

#include <engine/client/enums.h>

#include <base/color.h>
#include <base/vmath.h>

#include <game/client/skin.h>
#include <game/client/ui_rect.h>
#include <game/generated/protocol7.h>

#include <functional>
#include <memory>

class CAnimState;
class CSpeedupTile;
class CSwitchTile;
class CTeleTile;
class CTile;
class CTuneTile;
namespace client_data7 {
struct CDataSprite;
}
struct CDataSprite;
class CEnvPoint;
class CEnvPointBezier;
class CEnvPointBezier_upstream;
class CMapItemGroup;
class CQuad;

#include <game/generated/protocol.h>

class CSkinDescriptor
{
public:
	enum
	{
		FLAG_SIX = 1,
		FLAG_SEVEN = 2,
	};
	unsigned m_Flags;

	char m_aSkinName[MAX_SKIN_LENGTH];

	class CSixup
	{
	public:
		char m_aaSkinPartNames[protocol7::NUM_SKINPARTS][protocol7::MAX_SKIN_LENGTH];
		bool m_BotDecoration;
		bool m_XmasHat;

		void Reset();
		bool operator==(const CSixup &Other) const;
		bool operator!=(const CSixup &Other) const { return !(*this == Other); }
	};
	CSixup m_aSixup[NUM_DUMMIES];

	CSkinDescriptor();
	void Reset();
	bool IsValid() const;
	bool operator==(const CSkinDescriptor &Other) const;
	bool operator!=(const CSkinDescriptor &Other) const { return !(*this == Other); }
};

class CTeeRenderInfo
{
public:
	CTeeRenderInfo()
	{
		Reset();
	}

	void Reset()
	{
		m_OriginalRenderSkin.Reset();
		m_ColorableRenderSkin.Reset();
		m_SkinMetrics.Reset();
		m_CustomColoredSkin = false;
		m_BloodColor = ColorRGBA(1.0f, 1.0f, 1.0f, 1.0f);
		m_ColorBody = ColorRGBA(1.0f, 1.0f, 1.0f, 1.0f);
		m_ColorFeet = ColorRGBA(1.0f, 1.0f, 1.0f, 1.0f);
		m_Size = 1.0f;
		m_GotAirJump = true;
		m_TeeRenderFlags = 0;
		m_FeetFlipped = false;

		for(auto &Sixup : m_aSixup)
			Sixup.Reset();
	}

	void Apply(const CSkin *pSkin)
	{
		m_OriginalRenderSkin = pSkin->m_OriginalSkin;
		m_ColorableRenderSkin = pSkin->m_ColorableSkin;
		m_BloodColor = pSkin->m_BloodColor;
		m_SkinMetrics = pSkin->m_Metrics;
	}

	void ApplyColors(bool CustomColoredSkin, int ColorBody, int ColorFeet)
	{
		m_CustomColoredSkin = CustomColoredSkin;
		if(CustomColoredSkin)
		{
			m_ColorBody = color_cast<ColorRGBA>(ColorHSLA(ColorBody).UnclampLighting(ColorHSLA::DARKEST_LGT));
			m_ColorFeet = color_cast<ColorRGBA>(ColorHSLA(ColorFeet).UnclampLighting(ColorHSLA::DARKEST_LGT));
		}
		else
		{
			m_ColorBody = ColorRGBA(1.0f, 1.0f, 1.0f, 1.0f);
			m_ColorFeet = ColorRGBA(1.0f, 1.0f, 1.0f, 1.0f);
		}
	}

	CSkin::CSkinTextures m_OriginalRenderSkin;
	CSkin::CSkinTextures m_ColorableRenderSkin;

	CSkin::CSkinMetrics m_SkinMetrics;

	bool m_CustomColoredSkin;
	ColorRGBA m_BloodColor;

	ColorRGBA m_ColorBody;
	ColorRGBA m_ColorFeet;
	float m_Size;
	bool m_GotAirJump;
	int m_TeeRenderFlags;
	bool m_FeetFlipped;

	bool Valid() const
	{
		return m_CustomColoredSkin ? m_ColorableRenderSkin.m_Body.IsValid() : m_OriginalRenderSkin.m_Body.IsValid();
	}

	class CSixup
	{
	public:
		void Reset()
		{
			for(auto &Texture : m_aOriginalTextures)
			{
				Texture.Invalidate();
			}
			for(auto &Texture : m_aColorableTextures)
			{
				Texture.Invalidate();
			}
			std::fill(std::begin(m_aUseCustomColors), std::end(m_aUseCustomColors), false);
			std::fill(std::begin(m_aColors), std::end(m_aColors), ColorRGBA(1.0f, 1.0f, 1.0f, 1.0f));
			m_BloodColor = ColorRGBA(1.0f, 1.0f, 1.0f, 1.0f);
			m_HatTexture.Invalidate();
			m_BotTexture.Invalidate();
			m_HatSpriteIndex = 0;
			m_BotColor = ColorRGBA(0.0f, 0.0f, 0.0f, 0.0f);
		}

		IGraphics::CTextureHandle m_aOriginalTextures[protocol7::NUM_SKINPARTS];
		IGraphics::CTextureHandle m_aColorableTextures[protocol7::NUM_SKINPARTS];
		bool m_aUseCustomColors[protocol7::NUM_SKINPARTS];
		ColorRGBA m_aColors[protocol7::NUM_SKINPARTS];
		ColorRGBA m_BloodColor;
		IGraphics::CTextureHandle m_HatTexture;
		IGraphics::CTextureHandle m_BotTexture;
		int m_HatSpriteIndex;
		ColorRGBA m_BotColor;

		const IGraphics::CTextureHandle &PartTexture(int Part) const
		{
			return (m_aUseCustomColors[Part] ? m_aColorableTextures : m_aOriginalTextures)[Part];
		}
	};

	CSixup m_aSixup[NUM_DUMMIES];
};

class CManagedTeeRenderInfo
{
	friend class CGameClient;
	CTeeRenderInfo m_TeeRenderInfo;
	CSkinDescriptor m_SkinDescriptor;
	std::function<void()> m_RefreshCallback = nullptr;

public:
	CManagedTeeRenderInfo(const CTeeRenderInfo &TeeRenderInfo, const CSkinDescriptor &SkinDescriptor) :
		m_TeeRenderInfo(TeeRenderInfo),
		m_SkinDescriptor(SkinDescriptor)
	{
	}

	CTeeRenderInfo &TeeRenderInfo() { return m_TeeRenderInfo; }
	const CTeeRenderInfo &TeeRenderInfo() const { return m_TeeRenderInfo; }
	const CSkinDescriptor &SkinDescriptor() const { return m_SkinDescriptor; }
	void SetRefreshCallback(const std::function<void()> &RefreshCallback) { m_RefreshCallback = RefreshCallback; }
};

// Tee Render Flags
enum
{
	TEE_EFFECT_FROZEN = 1,
	TEE_NO_WEAPON = 2,
	TEE_EFFECT_SPARKLE = 4,
};

// sprite renderings
enum
{
	SPRITE_FLAG_FLIP_Y = 1,
	SPRITE_FLAG_FLIP_X = 2,

	LAYERRENDERFLAG_OPAQUE = 1,
	LAYERRENDERFLAG_TRANSPARENT = 2,

	TILERENDERFLAG_EXTEND = 4,

	OVERLAYRENDERFLAG_TEXT = 1,
};

class IEnvelopePointAccess
{
public:
	virtual ~IEnvelopePointAccess() = default;
	virtual int NumPoints() const = 0;
	virtual const CEnvPoint *GetPoint(int Index) const = 0;
	virtual const CEnvPointBezier *GetBezier(int Index) const = 0;
};

class CMapBasedEnvelopePointAccess : public IEnvelopePointAccess
{
	int m_StartPoint;
	int m_NumPoints;
	int m_NumPointsMax;
	CEnvPoint *m_pPoints;
	CEnvPointBezier *m_pPointsBezier;
	CEnvPointBezier_upstream *m_pPointsBezierUpstream;

public:
	CMapBasedEnvelopePointAccess(class CDataFileReader *pReader);
	CMapBasedEnvelopePointAccess(class IMap *pMap);
	void SetPointsRange(int StartPoint, int NumPoints);
	int StartPoint() const;
	int NumPoints() const override;
	int NumPointsMax() const;
	const CEnvPoint *GetPoint(int Index) const override;
	const CEnvPointBezier *GetBezier(int Index) const override;
};

typedef void (*ENVELOPE_EVAL)(int TimeOffsetMillis, int Env, ColorRGBA &Result, size_t Channels, void *pUser);

class CRenderTools
{
	class IGraphics *m_pGraphics;
	class ITextRender *m_pTextRender;
	class CGameClient *m_pGameClient;

	int m_TeeQuadContainerIndex;

	vec2 m_SpriteScale = vec2(-1.0f, -1.0f);

	static void GetRenderTeeBodyScale(float BaseSize, float &BodyScale);
	static void GetRenderTeeFeetScale(float BaseSize, float &FeetScaleWidth, float &FeetScaleHeight);

	void SelectSprite(const CDataSprite *pSprite, int Flags);

	void RenderTee6(const CAnimState *pAnim, const CTeeRenderInfo *pInfo, int Emote, vec2 Dir, vec2 Pos, float Alpha = 1.0f) const;
	void RenderTee7(const CAnimState *pAnim, const CTeeRenderInfo *pInfo, int Emote, vec2 Dir, vec2 Pos, float Alpha = 1.0f);

public:
	class IGraphics *Graphics() const { return m_pGraphics; }
	class ITextRender *TextRender() const { return m_pTextRender; }
	class CGameClient *GameClient() const { return m_pGameClient; }

	bool m_LocalTeeRender = false; // TClient

	void Init(class IGraphics *pGraphics, class ITextRender *pTextRender, class CGameClient *pGameClient);

	void SelectSprite(int Id, int Flags = 0);
	void SelectSprite7(int Id, int Flags = 0);

	void GetSpriteScale(const CDataSprite *pSprite, float &ScaleX, float &ScaleY) const;
	void GetSpriteScale(int Id, float &ScaleX, float &ScaleY) const;
	void GetSpriteScaleImpl(int Width, int Height, float &ScaleX, float &ScaleY) const;

	void DrawSprite(float x, float y, float Size) const;
	void DrawSprite(float x, float y, float ScaledWidth, float ScaledHeight) const;
<<<<<<< HEAD
	void RenderCursor(vec2 Center, float Size, float Alpha = 1.0f) const;
	void RenderIcon(int ImageId, int SpriteId, const CUIRect *pRect, const ColorRGBA *pColor = nullptr) const;
=======
	void RenderCursor(vec2 Center, float Size) const;
	void RenderIcon(int ImageId, int SpriteId, const CUIRect *pRect, const ColorRGBA *pColor = nullptr);
>>>>>>> 7cb00b9d
	int QuadContainerAddSprite(int QuadContainerIndex, float x, float y, float Size) const;
	int QuadContainerAddSprite(int QuadContainerIndex, float Size) const;
	int QuadContainerAddSprite(int QuadContainerIndex, float Width, float Height) const;
	int QuadContainerAddSprite(int QuadContainerIndex, float X, float Y, float Width, float Height) const;

	// larger rendering methods
	static void GetRenderTeeBodySize(const CAnimState *pAnim, const CTeeRenderInfo *pInfo, vec2 &BodyOffset, float &Width, float &Height);
	static void GetRenderTeeFeetSize(const CAnimState *pAnim, const CTeeRenderInfo *pInfo, vec2 &FeetOffset, float &Width, float &Height);
	static void GetRenderTeeAnimScaleAndBaseSize(const CTeeRenderInfo *pInfo, float &AnimScale, float &BaseSize);

	// returns the offset to use, to render the tee with @see RenderTee exactly in the mid
	static void GetRenderTeeOffsetToRenderedTee(const CAnimState *pAnim, const CTeeRenderInfo *pInfo, vec2 &TeeOffsetToMid);
	// object render methods
	void RenderTee(const CAnimState *pAnim, const CTeeRenderInfo *pInfo, int Emote, vec2 Dir, vec2 Pos, float Alpha = 1.0f);

	// map render methods (render_map.cpp)
	static void RenderEvalEnvelope(const IEnvelopePointAccess *pPoints, std::chrono::nanoseconds TimeNanos, ColorRGBA &Result, size_t Channels);
	void RenderQuads(CQuad *pQuads, int NumQuads, int Flags, ENVELOPE_EVAL pfnEval, void *pUser) const;
	void ForceRenderQuads(CQuad *pQuads, int NumQuads, int Flags, ENVELOPE_EVAL pfnEval, void *pUser, float Alpha = 1.0f) const;
	void RenderTilemap(CTile *pTiles, int w, int h, float Scale, ColorRGBA Color, int RenderFlags) const;

	// render a rectangle made of IndexIn tiles, over a background made of IndexOut tiles
	// the rectangle include all tiles in [RectX, RectX+RectW-1] x [RectY, RectY+RectH-1]
	void RenderTileRectangle(int RectX, int RectY, int RectW, int RectH, unsigned char IndexIn, unsigned char IndexOut, float Scale, ColorRGBA Color, int RenderFlags) const;

	void RenderTile(int x, int y, unsigned char Index, float Scale, ColorRGBA Color) const;

	// helpers
	void CalcScreenParams(float Aspect, float Zoom, float *pWidth, float *pHeight);
	void MapScreenToWorld(float CenterX, float CenterY, float ParallaxX, float ParallaxY,
		float ParallaxZoom, float OffsetX, float OffsetY, float Aspect, float Zoom, float *pPoints);
	void MapScreenToGroup(float CenterX, float CenterY, CMapItemGroup *pGroup, float Zoom);
	void MapScreenToInterface(float CenterX, float CenterY);

	// DDRace
	void RenderGameTileOutlines(CTile *pTiles, int w, int h, float Scale, int TileType, float Alpha = 1.0f) const;
	void RenderTeleOutlines(CTile *pTiles, CTeleTile *pTele, int w, int h, float Scale, float Alpha = 1.0f) const;
	void RenderTeleOverlay(CTeleTile *pTele, int w, int h, float Scale, int OverlayRenderFlags, float Alpha = 1.0f) const;
	void RenderSpeedupOverlay(CSpeedupTile *pSpeedup, int w, int h, float Scale, int OverlayRenderFlags, float Alpha = 1.0f);
	void RenderSwitchOverlay(CSwitchTile *pSwitch, int w, int h, float Scale, int OverlayRenderFlags, float Alpha = 1.0f) const;
	void RenderTuneOverlay(CTuneTile *pTune, int w, int h, float Scale, int OverlayRenderFlags, float Alpha = 1.0f) const;
	void RenderTelemap(CTeleTile *pTele, int w, int h, float Scale, ColorRGBA Color, int RenderFlags) const;
	void RenderSwitchmap(CSwitchTile *pSwitch, int w, int h, float Scale, ColorRGBA Color, int RenderFlags) const;
	void RenderTunemap(CTuneTile *pTune, int w, int h, float Scale, ColorRGBA Color, int RenderFlags) const;
};

#endif<|MERGE_RESOLUTION|>--- conflicted
+++ resolved
@@ -284,13 +284,8 @@
 
 	void DrawSprite(float x, float y, float Size) const;
 	void DrawSprite(float x, float y, float ScaledWidth, float ScaledHeight) const;
-<<<<<<< HEAD
 	void RenderCursor(vec2 Center, float Size, float Alpha = 1.0f) const;
-	void RenderIcon(int ImageId, int SpriteId, const CUIRect *pRect, const ColorRGBA *pColor = nullptr) const;
-=======
-	void RenderCursor(vec2 Center, float Size) const;
 	void RenderIcon(int ImageId, int SpriteId, const CUIRect *pRect, const ColorRGBA *pColor = nullptr);
->>>>>>> 7cb00b9d
 	int QuadContainerAddSprite(int QuadContainerIndex, float x, float y, float Size) const;
 	int QuadContainerAddSprite(int QuadContainerIndex, float Size) const;
 	int QuadContainerAddSprite(int QuadContainerIndex, float Width, float Height) const;
