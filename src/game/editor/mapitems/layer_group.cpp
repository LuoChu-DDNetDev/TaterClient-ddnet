#include "layer_group.h"

#include <base/math.h>
#include <engine/shared/config.h>
#include <game/editor/editor.h>

CLayerGroup::CLayerGroup()
{
	m_vpLayers.clear();
	m_aName[0] = 0;
	m_Visible = true;
	m_Collapse = false;
	m_GameGroup = false;
	m_OffsetX = 0;
	m_OffsetY = 0;
	m_ParallaxX = 100;
	m_ParallaxY = 100;

	m_UseClipping = 0;
	m_ClipX = 0;
	m_ClipY = 0;
	m_ClipW = 0;
	m_ClipH = 0;
}

CLayerGroup::~CLayerGroup()
{
	m_vpLayers.clear();
}

void CLayerGroup::Convert(CUIRect *pRect) const
{
	pRect->x += m_OffsetX;
	pRect->y += m_OffsetY;
}

void CLayerGroup::Mapping(float *pPoints) const
{
	float NormalParallaxZoom = std::clamp((double)(maximum(m_ParallaxX, m_ParallaxY)), 0., 100.);
	float ParallaxZoom = m_pMap->Editor()->m_PreviewZoom ? NormalParallaxZoom : 100.0f;

	m_pMap->Editor()->RenderTools()->MapScreenToWorld(
		m_pMap->Editor()->MapView()->GetWorldOffset().x, m_pMap->Editor()->MapView()->GetWorldOffset().y,
		m_ParallaxX, m_ParallaxY, ParallaxZoom, m_OffsetX, m_OffsetY,
		m_pMap->Editor()->Graphics()->ScreenAspect(), m_pMap->Editor()->MapView()->GetWorldZoom(), pPoints);

	pPoints[0] += m_pMap->Editor()->MapView()->GetEditorOffset().x;
	pPoints[1] += m_pMap->Editor()->MapView()->GetEditorOffset().y;
	pPoints[2] += m_pMap->Editor()->MapView()->GetEditorOffset().x;
	pPoints[3] += m_pMap->Editor()->MapView()->GetEditorOffset().y;
}

void CLayerGroup::MapScreen() const
{
	float aPoints[4];
	Mapping(aPoints);
	m_pMap->Editor()->Graphics()->MapScreen(aPoints[0], aPoints[1], aPoints[2], aPoints[3]);
}

void CLayerGroup::Render()
{
	MapScreen();
	IGraphics *pGraphics = m_pMap->Editor()->Graphics();

	if(m_UseClipping)
	{
		float aPoints[4];
		m_pMap->m_pGameGroup->Mapping(aPoints);
		float x0 = (m_ClipX - aPoints[0]) / (aPoints[2] - aPoints[0]);
		float y0 = (m_ClipY - aPoints[1]) / (aPoints[3] - aPoints[1]);
		float x1 = ((m_ClipX + m_ClipW) - aPoints[0]) / (aPoints[2] - aPoints[0]);
		float y1 = ((m_ClipY + m_ClipH) - aPoints[1]) / (aPoints[3] - aPoints[1]);

		pGraphics->ClipEnable((int)(x0 * pGraphics->ScreenWidth()), (int)(y0 * pGraphics->ScreenHeight()),
			(int)((x1 - x0) * pGraphics->ScreenWidth()), (int)((y1 - y0) * pGraphics->ScreenHeight()));
	}

	for(auto &pLayer : m_vpLayers)
	{
		if(pLayer->m_Visible)
		{
			if(pLayer->m_Type == LAYERTYPE_TILES)
			{
				std::shared_ptr<CLayerTiles> pTiles = std::static_pointer_cast<CLayerTiles>(pLayer);

				if(g_Config.m_EdShowIngameEntities && pLayer->IsEntitiesLayer() && (pLayer == m_pMap->m_pGameLayer || pLayer == m_pMap->m_pFrontLayer || pLayer == m_pMap->m_pSwitchLayer))
				{
					if(pLayer != m_pMap->m_pSwitchLayer)
						m_pMap->Editor()->RenderGameEntities(pTiles);
					m_pMap->Editor()->RenderSwitchEntities(pTiles);
				}

				if(pTiles->m_HasGame || pTiles->m_HasFront || pTiles->m_HasTele || pTiles->m_HasSpeedup || pTiles->m_HasTune || pTiles->m_HasSwitch)
					continue;
			}
			if(m_pMap->Editor()->m_ShowDetail || !(pLayer->m_Flags & LAYERFLAG_DETAIL))
				pLayer->Render();
		}
	}

	for(auto &pLayer : m_vpLayers)
	{
		if(pLayer->m_Visible && pLayer->m_Type == LAYERTYPE_TILES && !pLayer->IsEntitiesLayer())
		{
			std::shared_ptr<CLayerTiles> pTiles = std::static_pointer_cast<CLayerTiles>(pLayer);
			if(pTiles->m_HasGame || pTiles->m_HasFront || pTiles->m_HasTele || pTiles->m_HasSpeedup || pTiles->m_HasTune || pTiles->m_HasSwitch)
			{
				pLayer->Render();
			}
		}
	}

	if(m_UseClipping)
		pGraphics->ClipDisable();
}

void CLayerGroup::AddLayer(const std::shared_ptr<CLayer> &pLayer)
{
	m_pMap->OnModify();
	m_vpLayers.push_back(pLayer);
}

void CLayerGroup::DeleteLayer(int Index)
{
	if(Index < 0 || Index >= (int)m_vpLayers.size())
		return;
	m_vpLayers.erase(m_vpLayers.begin() + Index);
	m_pMap->OnModify();
}

void CLayerGroup::DuplicateLayer(int Index)
{
	if(Index < 0 || Index >= (int)m_vpLayers.size())
		return;

	std::shared_ptr<CLayer> pDup = m_vpLayers[Index]->Duplicate();
	m_vpLayers.insert(m_vpLayers.begin() + Index + 1, pDup);

	m_pMap->OnModify();
}

void CLayerGroup::GetSize(float *pWidth, float *pHeight) const
{
	*pWidth = 0.0f;
	*pHeight = 0.0f;
	for(const auto &pLayer : m_vpLayers)
	{
		float LayerWidth, LayerHeight;
		pLayer->GetSize(&LayerWidth, &LayerHeight);
		*pWidth = maximum(*pWidth, LayerWidth);
		*pHeight = maximum(*pHeight, LayerHeight);
	}
}

int CLayerGroup::MoveLayer(int IndexFrom, int IndexTo)
{
	if(IndexFrom < 0 || IndexFrom >= (int)m_vpLayers.size())
		return IndexFrom;
	if(IndexTo < 0 || IndexTo >= (int)m_vpLayers.size())
		return IndexFrom;
	if(IndexFrom == IndexTo)
		return IndexFrom;
	m_pMap->OnModify();
<<<<<<< HEAD
	std::swap(m_vpLayers[Index0], m_vpLayers[Index1]);
	return Index1;
}

bool CLayerGroup::IsEmpty() const
{
	return m_vpLayers.empty();
}

void CLayerGroup::Clear()
{
	m_vpLayers.clear();
}

void CLayerGroup::ModifyImageIndex(const FIndexModifyFunction &IndexModifyFunction)
{
	for(auto &pLayer : m_vpLayers)
	{
		pLayer->ModifyImageIndex(IndexModifyFunction);
	}
}

void CLayerGroup::ModifyEnvelopeIndex(const FIndexModifyFunction &IndexModifyFunction)
{
	for(auto &pLayer : m_vpLayers)
	{
		pLayer->ModifyEnvelopeIndex(IndexModifyFunction);
	}
}

void CLayerGroup::ModifySoundIndex(const FIndexModifyFunction &IndexModifyFunction)
{
	for(auto &pLayer : m_vpLayers)
	{
		pLayer->ModifySoundIndex(IndexModifyFunction);
	}
=======
	auto pMovedLayer = m_vpLayers[IndexFrom];
	m_vpLayers.erase(m_vpLayers.begin() + IndexFrom);
	m_vpLayers.insert(m_vpLayers.begin() + IndexTo, pMovedLayer);
	return IndexTo;
>>>>>>> cf97c1f0
}<|MERGE_RESOLUTION|>--- conflicted
+++ resolved
@@ -161,47 +161,42 @@
 	if(IndexFrom == IndexTo)
 		return IndexFrom;
 	m_pMap->OnModify();
-<<<<<<< HEAD
-	std::swap(m_vpLayers[Index0], m_vpLayers[Index1]);
-	return Index1;
-}
-
-bool CLayerGroup::IsEmpty() const
-{
-	return m_vpLayers.empty();
-}
-
-void CLayerGroup::Clear()
-{
-	m_vpLayers.clear();
-}
-
-void CLayerGroup::ModifyImageIndex(const FIndexModifyFunction &IndexModifyFunction)
-{
-	for(auto &pLayer : m_vpLayers)
-	{
-		pLayer->ModifyImageIndex(IndexModifyFunction);
-	}
-}
-
-void CLayerGroup::ModifyEnvelopeIndex(const FIndexModifyFunction &IndexModifyFunction)
-{
-	for(auto &pLayer : m_vpLayers)
-	{
-		pLayer->ModifyEnvelopeIndex(IndexModifyFunction);
-	}
-}
-
-void CLayerGroup::ModifySoundIndex(const FIndexModifyFunction &IndexModifyFunction)
-{
-	for(auto &pLayer : m_vpLayers)
-	{
-		pLayer->ModifySoundIndex(IndexModifyFunction);
-	}
-=======
 	auto pMovedLayer = m_vpLayers[IndexFrom];
 	m_vpLayers.erase(m_vpLayers.begin() + IndexFrom);
 	m_vpLayers.insert(m_vpLayers.begin() + IndexTo, pMovedLayer);
 	return IndexTo;
->>>>>>> cf97c1f0
+}
+
+bool CLayerGroup::IsEmpty() const
+{
+	return m_vpLayers.empty();
+}
+
+void CLayerGroup::Clear()
+{
+	m_vpLayers.clear();
+}
+
+void CLayerGroup::ModifyImageIndex(const FIndexModifyFunction &IndexModifyFunction)
+{
+	for(auto &pLayer : m_vpLayers)
+	{
+		pLayer->ModifyImageIndex(IndexModifyFunction);
+	}
+}
+
+void CLayerGroup::ModifyEnvelopeIndex(const FIndexModifyFunction &IndexModifyFunction)
+{
+	for(auto &pLayer : m_vpLayers)
+	{
+		pLayer->ModifyEnvelopeIndex(IndexModifyFunction);
+	}
+}
+
+void CLayerGroup::ModifySoundIndex(const FIndexModifyFunction &IndexModifyFunction)
+{
+	for(auto &pLayer : m_vpLayers)
+	{
+		pLayer->ModifySoundIndex(IndexModifyFunction);
+	}
 }