--- conflicted
+++ resolved
@@ -159,10 +159,7 @@
 	void RenderQuadLayer(int LayerIndex, CMapItemLayerQuads *pQuadLayer, bool ForceRender = false);
 
 	int GetLayerType(const CMapItemLayer *pLayer) const;
-<<<<<<< HEAD
-=======
 	int GetTileLayerAndOverlayCount(const CMapItemLayerTilemap *pLayerTilemap, int LayerType, void **ppTiles = nullptr) const;
->>>>>>> 7cb00b9d
 };
 
 #endif