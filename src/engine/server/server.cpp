--- conflicted
+++ resolved
@@ -1329,13 +1329,8 @@
 	if(pResult->NumArguments() >= 1)
 	{
 		char aBuf[128];
-<<<<<<< HEAD
-		str_format(aBuf, sizeof(aBuf), "Kicked by console (%s)", pResult->GetString(0));
+		str_format(aBuf, sizeof(aBuf), "Kicked by (%s)", pResult->GetString(0));
 		((CServer *)pUser)->Kick(Victim, aBuf);
-=======
-		str_format(aBuf, sizeof(aBuf), "Kicked (%s)", pResult->GetString(1));
-		((CServer *)pUser)->Kick(pResult->GetInteger(0), aBuf);
->>>>>>> 1247319a
 	}
 	else
 		((CServer *)pUser)->Kick(Victim, "Kicked by console");
