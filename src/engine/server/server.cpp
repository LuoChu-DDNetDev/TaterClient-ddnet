--- conflicted
+++ resolved
@@ -266,11 +266,6 @@
 	{
 		Console()->Print(IConsole::OUTPUT_LEVEL_STANDARD, "server", "invalid client id to kick");
 		return;
-<<<<<<< HEAD
-
-	if(m_aClients[ClientID].m_State != CClient::STATE_EMPTY)
-		m_NetServer.Drop(ClientID, pReason);
-=======
 	}
 	else if(m_RconClientId == ClientID)
 	{
@@ -279,7 +274,6 @@
 	}
 		
 	m_NetServer.Drop(ClientID, pReason);
->>>>>>> c52ee7ba
 }
 
 /*int CServer::Tick()
@@ -913,9 +907,15 @@
 				//Addr = m_NetServer.ClientAddr(ClientId);
 				if(m_aClients[ClientId].m_Authed > 0)
 				{
-<<<<<<< HEAD
+					char aBuf[256];
+					str_format(aBuf, sizeof(aBuf), "ClientId=%d rcon='%s'", ClientId, pCmd);
+					Console()->Print(IConsole::OUTPUT_LEVEL_ADDINFO, "server", aBuf);
+					m_RconClientId = ClientId;
 					Console()->ExecuteLine(pCmd, m_aClients[ClientId].m_Authed, ClientId);
-				} else {
+					m_RconClientId = -1;
+				}
+				else
+				{
 					dbg_msg("server", "client tried rcon command without permissions. Cid=%x ip=%d.%d.%d.%d",
 					ClientId,
 					m_aClients[ClientId].m_Addr.ip[0],
@@ -923,14 +923,6 @@
 					m_aClients[ClientId].m_Addr.ip[2],
 					m_aClients[ClientId].m_Addr.ip[3]);
 					//BanAdd(m_aClients[ClientId].m_Addr, g_Config.m_SvRconTriesBantime,"Trying Rcon commands withou permission"); // bye
-=======
-					char aBuf[256];
-					str_format(aBuf, sizeof(aBuf), "ClientId=%d rcon='%s'", ClientId, pCmd);
-					Console()->Print(IConsole::OUTPUT_LEVEL_ADDINFO, "server", aBuf);
-					m_RconClientId = ClientId;
-					Console()->ExecuteLine(pCmd);
-					m_RconClientId = -1;
->>>>>>> c52ee7ba
 				}
 
 			}
@@ -1438,12 +1430,8 @@
 void CServer::ConBan(IConsole::IResult *pResult, void *pUser, int ClientId1)
 {
 	NETADDR Addr;
-<<<<<<< HEAD
 	char aAddrStr[128], Bufz[100];
-=======
-	char aAddrStr[128];
 	CServer *pServer = (CServer *)pUser;
->>>>>>> c52ee7ba
 	const char *pStr = pResult->GetString(0);
 	int Seconds = 30, jkl;//????
 	str_format(Bufz, sizeof(Bufz), "");
@@ -1464,9 +1452,6 @@
 
 
 	if(net_addr_from_str(&Addr, pStr) == 0)
-<<<<<<< HEAD
-		((CServer *)pUser)->BanAdd(Addr, Seconds, Bufz);
-=======
 	{
 		if(pServer->m_RconClientId >= 0 && pServer->m_RconClientId < MAX_CLIENTS && pServer->m_aClients[pServer->m_RconClientId].m_State != CClient::STATE_EMPTY)
 		{
@@ -1478,9 +1463,8 @@
 				return;
 			}
 		}
-		pServer->BanAdd(Addr, Minutes*60);
-	}
->>>>>>> c52ee7ba
+		pServer->BanAdd(Addr, Seconds, Bufz);
+	}
 	else if(StrAllnum(pStr))
 	{
 		int ClientId = str_toint(pStr);
@@ -1498,14 +1482,8 @@
 			return;
 		}
 
-<<<<<<< HEAD
-		Addr = ((CServer *)pUser)->m_NetServer.ClientAddr(ClientId);
-		((CServer *)pUser)->BanAdd(Addr, Seconds, Bufz);
-	}
-
-=======
 		Addr = pServer->m_NetServer.ClientAddr(ClientId);
-		pServer->BanAdd(Addr, Minutes*60);
+		pServer->BanAdd(Addr, Seconds, Bufz);
 	}
 	else
 	{
@@ -1513,7 +1491,6 @@
 		return;
  	}
 	
->>>>>>> c52ee7ba
 	Addr.port = 0;
 	net_addr_str(&Addr, aAddrStr, sizeof(aAddrStr));
 
