/* (c) Magnus Auvinen. See licence.txt in the root of the distribution for more information. */
/* If you are missing that file, acquire a complete release at teeworlds.com.                */
#ifndef GAME_SERVER_GAMECONTEXT_H
#define GAME_SERVER_GAMECONTEXT_H

#include <engine/server.h>
#include <engine/console.h>
#include <engine/shared/memheap.h>

#include <game/layers.h>

#include "eventhandler.h"
#include "gamecontroller.h"
#include "gameworld.h"
#include "player.h"
#include "score.h"

/*
	Tick
		Game Context (CGameContext::tick)
			Game World (GAMEWORLD::tick)
				Reset world if requested (GAMEWORLD::reset)
				All entities in the world (ENTITY::tick)
				All entities in the world (ENTITY::tick_defered)
				Remove entities marked for deletion (GAMEWORLD::remove_entities)
			Game Controller (GAMECONTROLLER::tick)
			All players (CPlayer::tick)
			

	Snap
		Game Context (CGameContext::snap)
			Game World (GAMEWORLD::snap)
				All entities in the world (ENTITY::snap)
			Game Controller (GAMECONTROLLER::snap)
			Events handler (EVENT_HANDLER::snap)
			All players (CPlayer::snap)

*/
class CGameContext : public IGameServer
{
	IServer *m_pServer;
	class IConsole *m_pConsole;
	CLayers m_Layers;
	CCollision m_Collision;
	CNetObjHandler m_NetObjHandler;
	CTuningParams m_Tuning;
	class IScore *m_pScore;

<<<<<<< HEAD
	static void ConTuneParam(IConsole::IResult *pResult, void *pUserData, int ClientId);
	static void ConTuneReset(IConsole::IResult *pResult, void *pUserData, int ClientId);
	static void ConTuneDump(IConsole::IResult *pResult, void *pUserData, int ClientId);
	static void ConChangeMap(IConsole::IResult *pResult, void *pUserData, int ClientId);
	static void ConRestart(IConsole::IResult *pResult, void *pUserData, int ClientId);
	static void ConBroadcast(IConsole::IResult *pResult, void *pUserData, int ClientId);
	static void ConSay(IConsole::IResult *pResult, void *pUserData, int ClientId);
	static void ConSetTeam(IConsole::IResult *pResult, void *pUserData, int ClientId);
	static void ConSetTeamAll(IConsole::IResult *pResult, void *pUserData, int ClientId);
	static void ConAddVote(IConsole::IResult *pResult, void *pUserData, int ClientId);
	static void ConVote(IConsole::IResult *pResult, void *pUserData, int ClientId);
=======
	static void ConTuneParam(IConsole::IResult *pResult, void *pUserData);
	static void ConTuneReset(IConsole::IResult *pResult, void *pUserData);
	static void ConTuneDump(IConsole::IResult *pResult, void *pUserData);
	static void ConChangeMap(IConsole::IResult *pResult, void *pUserData);
	static void ConRestart(IConsole::IResult *pResult, void *pUserData);
	static void ConBroadcast(IConsole::IResult *pResult, void *pUserData);
	static void ConSay(IConsole::IResult *pResult, void *pUserData);
	static void ConSetTeam(IConsole::IResult *pResult, void *pUserData);
	static void ConSetTeamAll(IConsole::IResult *pResult, void *pUserData);
	static void ConAddVote(IConsole::IResult *pResult, void *pUserData);
	static void ConClearVotes(IConsole::IResult *pResult, void *pUserData);
	static void ConVote(IConsole::IResult *pResult, void *pUserData);
>>>>>>> fa2cd823
	static void ConchainSpecialMotdupdate(IConsole::IResult *pResult, void *pUserData, IConsole::FCommandCallback pfnCallback, void *pCallbackUserData);
	
	static void ConMute(IConsole::IResult *pResult, void *pUserData, int ClientId);
	static void ConUnmute(IConsole::IResult *pResult, void *pUserData, int ClientId);
	static void ConLogOut(IConsole::IResult *pResult, void *pUserData, int ClientId);
	static void ConSetlvl1(IConsole::IResult *pResult, void *pUserData, int ClientId);
	static void ConSetlvl2(IConsole::IResult *pResult, void *pUserData, int ClientId);
	static void ConSetlvl3(IConsole::IResult *pResult, void *pUserData, int ClientId);
	static void ConKillPlayer(IConsole::IResult *pResult, void *pUserData, int ClientId);
	
	static void ConNinja(IConsole::IResult *pResult, void *pUserData, int ClientId);
	static void ConHammer(IConsole::IResult *pResult, void *pUserData, int ClientId);
	static void ConUnSuper(IConsole::IResult *pResult, void *pUserData, int ClientId);
	static void ConSuper(IConsole::IResult *pResult, void *pUserData, int ClientId);
	static void ConShotgun(IConsole::IResult *pResult, void *pUserData, int ClientId);
	static void ConGrenade(IConsole::IResult *pResult, void *pUserData, int ClientId);
	static void ConRifle(IConsole::IResult *pResult, void *pUserData, int ClientId);
	static void ConWeapons(IConsole::IResult *pResult, void *pUserData, int ClientId);
	static void ConUnShotgun(IConsole::IResult *pResult, void *pUserData, int ClientId);
	static void ConUnGrenade(IConsole::IResult *pResult, void *pUserData, int ClientId);
	static void ConUnRifle(IConsole::IResult *pResult, void *pUserData, int ClientId);
	static void ConUnWeapons(IConsole::IResult *pResult, void *pUserData, int ClientId);
	static void ConAddWeapon(IConsole::IResult *pResult, void *pUserData, int ClientId);
	static void ConRemoveWeapon(IConsole::IResult *pResult, void *pUserData, int ClientId);
	
	void ModifyWeapons(int ClientId, int Victim, int Weapon, bool Remove);
	void MoveCharacter(int ClientId, int Victim, int X, int Y, bool Raw = false);
	
	static void ConTeleport(IConsole::IResult *pResult, void *pUserData, int ClientId);
	static void ConPhook(IConsole::IResult *pResult, void *pUserData, int ClientId);
	
	static void ConFreeze(IConsole::IResult *pResult, void *pUserData, int ClientId);
	static void ConUnFreeze(IConsole::IResult *pResult, void *pUserData, int ClientId);
	static void ConTimerStop(IConsole::IResult *pResult, void *pUserData, int ClientId);
	static void ConTimerStart(IConsole::IResult *pResult, void *pUserData, int ClientId);
	static void ConTimerReStart(IConsole::IResult *pResult, void *pUserData, int ClientId);
	static void ConTimerZero(IConsole::IResult *pResult, void *pUserData, int ClientId);
	static void ConGoLeft(IConsole::IResult *pResult, void *pUserData, int ClientId);
	static void ConGoRight(IConsole::IResult *pResult, void *pUserData, int ClientId);
	static void ConGoUp(IConsole::IResult *pResult, void *pUserData, int ClientId);
	static void ConGoDown(IConsole::IResult *pResult, void *pUserData, int ClientId);
	
	static void ConMove(IConsole::IResult *pResult, void *pUserData, int ClientId);
	static void ConMoveRaw(IConsole::IResult *pResult, void *pUserData, int ClientId);
	static void ConClearVotes(IConsole::IResult *pResult, void *pUserData, int ClientId);
	static void ConInvisMe(IConsole::IResult *pResult, void *pUserData, int ClientId);
	static void ConVisMe(IConsole::IResult *pResult, void *pUserData, int ClientId);
	static void ConInvis(IConsole::IResult *pResult, void *pUserData, int ClientId);
	static void ConVis(IConsole::IResult *pResult, void *pUserData, int ClientId);

	static void ConCredits(IConsole::IResult *pResult, void *pUserData, int ClientId);
	static void ConInfo(IConsole::IResult *pResult, void *pUserData, int ClientId);
	static void ConHelp(IConsole::IResult *pResult, void *pUserData, int ClientId);
	static void ConSettings(IConsole::IResult *pResult, void *pUserData, int ClientId);
	static void ConRules(IConsole::IResult *pResult, void *pUserData, int ClientId);
	static void ConKill(IConsole::IResult *pResult, void *pUserData, int ClientId);
	static void ConTogglePause(IConsole::IResult *pResult, void *pUserData, int ClientId);
	static void ConTop5(IConsole::IResult *pResult, void *pUserData, int ClientId);
	static void ConRank(IConsole::IResult *pResult, void *pUserData, int ClientId);
	static void ConBroadTime(IConsole::IResult *pResult, void *pUserData, int ClientId);
	static void ConJoinTeam(IConsole::IResult *pResult, void *pUserData, int ClientId);
	static void ConToggleFly(IConsole::IResult *pResult, void *pUserData, int ClientId);
	static void ConMe(IConsole::IResult *pResult, void *pUserData, int ClientId);
	static void ConToggleEyeEmote(IConsole::IResult *pResult, void *pUserData, int ClientId);
	static void ConToggleBroadcast(IConsole::IResult *pResult, void *pUserData, int ClientId);
	static void ConEyeEmote(IConsole::IResult *pResult, void *pUserData, int ClientId);
	static void ConShowOthers(IConsole::IResult *pResult, void *pUserData, int ClientId);

	CGameContext(int Resetting);
	void Construct(int Resetting);

	int m_VoteEnforcer;
	bool m_Resetting;
public:
	IServer *Server() const { return m_pServer; }
	class IConsole *Console() { return m_pConsole; }
	CCollision *Collision() { return &m_Collision; }
	CLayers *Layers() { return &m_Layers; }
	CTuningParams *Tuning() { return &m_Tuning; }

	class IScore *Score() { return m_pScore; }

	CGameContext();
	~CGameContext();
	
	void Clear();
	
	CEventHandler m_Events;
	CPlayer *m_apPlayers[MAX_CLIENTS];

	IGameController *m_pController;
	CGameWorld m_World;
	//CTeleTile *m_pSwitch;
	// helper functions
	class CCharacter *GetPlayerChar(int ClientId);
	
	// voting
	void StartVote(const char *pDesc, const char *pCommand);
	void EndVote();
	void SendVoteSet(int ClientId);
	void SendVoteStatus(int ClientId, int Total, int Yes, int No);
	void AbortVoteKickOnDisconnect(int ClientId);
	
	bool m_VoteKick;
	int m_VoteCreator;
	int64 m_VoteCloseTime;
	bool m_VoteUpdate;
	int m_VotePos;
	char m_aVoteDescription[512];
	char m_aVoteCommand[512];
	int m_VoteEnforce;
	enum
	{
		VOTE_ENFORCE_UNKNOWN=0,
		VOTE_ENFORCE_NO,
		VOTE_ENFORCE_YES,
		VOTE_ENFORCE_NO_ADMIN,
		VOTE_ENFORCE_YES_ADMIN
	};
	struct CVoteOption
	{
		CVoteOption *m_pNext;
		CVoteOption *m_pPrev;
		char m_aCommand[1];
	};
	CHeap *m_pVoteOptionHeap;
	CVoteOption *m_pVoteOptionFirst;
	CVoteOption *m_pVoteOptionLast;

	// helper functions
	void CreateDamageInd(vec2 Pos, float AngleMod, int Amount, int Mask=-1);
	void CreateExplosion(vec2 Pos, int Owner, int Weapon, bool NoDamage, int ActivatedTeam, int Mask);
	void CreateSmoke(vec2 Pos, int Mask=-1);
	void CreateHammerHit(vec2 Pos, int Mask=-1);
	void CreatePlayerSpawn(vec2 Pos, int Mask=-1);
	void CreateDeath(vec2 Pos, int Who, int Mask=-1);
	void CreateSound(vec2 Pos, int Sound, int Mask=-1);
	void CreateSoundGlobal(int Sound, int Target=-1);	

	struct ReconnectInfo
	{
		struct PlayerInfo {
			CCharacterCore m_Core;
			int m_StartTime;
			int m_DDRaceState;
			//int m_RefreshTime;
			int m_FreezeTime;
			bool m_Doored;
			vec2 m_OldPos;
			vec2 m_OlderPos;
			int m_LastAction;
			int m_Jumped;
			int m_Health;
			int m_Armor;
			int m_PlayerState;
			int m_LastMove;
			vec2 m_PrevPos;
			int m_ActiveWeapon;
			int m_LastWeapon;
			bool m_aHasWeapon[NUM_WEAPONS];
			int m_HammerType;
			bool m_Super;
			int m_PauseTime;
		} m_PlayerInfo;
		char Ip[64];
		int m_ClientId;
		int m_DisconnectTick;
	}m_pReconnectInfo[MAX_CLIENTS];
	enum
	{
		CHAT_ALL=-2,
		CHAT_SPEC=-1,
		CHAT_RED=0,
		CHAT_BLUE=1
	};

	// network
	void SendChatTarget(int To, const char *pText);
	void SendChat(int ClientId, int Team, const char *pText, int SpamProtectionClientId = -1);
	void SendEmoticon(int ClientId, int Emoticon);
	void SendWeaponPickup(int ClientId, int Weapon);
	void SendBroadcast(const char *pText, int ClientId);
	void SendRecord(int ClientId);
	
	static void SendChatResponse(const char *pLine, void *pUser);
	static void SendChatResponseAll(const char *pLine, void *pUser);
	
	struct ChatResponseInfo
	{
	  CGameContext *m_GameContext;
	  int m_To;
	};

	//
	void CheckPureTuning();
	void SendTuningParams(int ClientId);
	
	// engine events
	virtual void OnInit();
	virtual void OnConsoleInit();
	virtual void OnShutdown();
	
	virtual void OnTick();
	virtual void OnPreSnap();
	virtual void OnSnap(int ClientId);
	virtual void OnPostSnap();
	
	virtual void OnMessage(int MsgId, CUnpacker *pUnpacker, int ClientId);

	virtual void OnClientConnected(int ClientId);
	virtual void OnClientEnter(int ClientId);
	virtual void OnClientDrop(int ClientId);
	virtual void OnClientDirectInput(int ClientId, void *pInput);
	virtual void OnClientPredictedInput(int ClientId, void *pInput);
	
	virtual void OnSetAuthed(int ClientId,int Level);

	virtual bool PlayerCollision();
	virtual bool PlayerHooking();

	virtual const char *Version();
	virtual const char *NetVersion();
};

inline int CmaskAll() { return -1; }
inline int CmaskOne(int ClientId) { return 1<<ClientId; }
inline int CmaskAllExceptOne(int ClientId) { return 0x7fffffff^CmaskOne(ClientId); }
inline bool CmaskIsSet(int Mask, int ClientId) { return (Mask&CmaskOne(ClientId)) != 0; }
#endif<|MERGE_RESOLUTION|>--- conflicted
+++ resolved
@@ -46,7 +46,6 @@
 	CTuningParams m_Tuning;
 	class IScore *m_pScore;
 
-<<<<<<< HEAD
 	static void ConTuneParam(IConsole::IResult *pResult, void *pUserData, int ClientId);
 	static void ConTuneReset(IConsole::IResult *pResult, void *pUserData, int ClientId);
 	static void ConTuneDump(IConsole::IResult *pResult, void *pUserData, int ClientId);
@@ -57,21 +56,8 @@
 	static void ConSetTeam(IConsole::IResult *pResult, void *pUserData, int ClientId);
 	static void ConSetTeamAll(IConsole::IResult *pResult, void *pUserData, int ClientId);
 	static void ConAddVote(IConsole::IResult *pResult, void *pUserData, int ClientId);
+	static void ConClearVotes(IConsole::IResult *pResult, void *pUserData, int ClientId);
 	static void ConVote(IConsole::IResult *pResult, void *pUserData, int ClientId);
-=======
-	static void ConTuneParam(IConsole::IResult *pResult, void *pUserData);
-	static void ConTuneReset(IConsole::IResult *pResult, void *pUserData);
-	static void ConTuneDump(IConsole::IResult *pResult, void *pUserData);
-	static void ConChangeMap(IConsole::IResult *pResult, void *pUserData);
-	static void ConRestart(IConsole::IResult *pResult, void *pUserData);
-	static void ConBroadcast(IConsole::IResult *pResult, void *pUserData);
-	static void ConSay(IConsole::IResult *pResult, void *pUserData);
-	static void ConSetTeam(IConsole::IResult *pResult, void *pUserData);
-	static void ConSetTeamAll(IConsole::IResult *pResult, void *pUserData);
-	static void ConAddVote(IConsole::IResult *pResult, void *pUserData);
-	static void ConClearVotes(IConsole::IResult *pResult, void *pUserData);
-	static void ConVote(IConsole::IResult *pResult, void *pUserData);
->>>>>>> fa2cd823
 	static void ConchainSpecialMotdupdate(IConsole::IResult *pResult, void *pUserData, IConsole::FCommandCallback pfnCallback, void *pCallbackUserData);
 	
 	static void ConMute(IConsole::IResult *pResult, void *pUserData, int ClientId);
@@ -116,7 +102,6 @@
 	
 	static void ConMove(IConsole::IResult *pResult, void *pUserData, int ClientId);
 	static void ConMoveRaw(IConsole::IResult *pResult, void *pUserData, int ClientId);
-	static void ConClearVotes(IConsole::IResult *pResult, void *pUserData, int ClientId);
 	static void ConInvisMe(IConsole::IResult *pResult, void *pUserData, int ClientId);
 	static void ConVisMe(IConsole::IResult *pResult, void *pUserData, int ClientId);
 	static void ConInvis(IConsole::IResult *pResult, void *pUserData, int ClientId);
