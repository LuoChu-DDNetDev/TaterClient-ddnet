
##### translated strings #####

%d of %d servers, %d players
== %d/%d serveurs, %d joueurs

%d%% loaded
== %d%% chargé

%ds left
== %ds a quitté

Abort
== Annuler

Add
== Ajouter

Add Image
== Ajouter une image

Add group
== Ajouter un groupe

Address
== Adresse

Adds a new group
== Ajoute un nouveau groupe

All
== Tout le monde

Alpha
== Alpha

Always show name plates
== Toujours afficher les pseudonymes

Anim
== Anim.

Append
== Joindre

Append map
== Joindre une carte

Are you sure that you want to delete the demo?
== Êtes-vous sûr de vouloir supprimer cette démo ?

Are you sure that you want to quit?
== Êtes-vous sûr de vouloir quitter ?

As this is the first time you launch the game, please enter your nick name below. It's recommended that you check the settings to adjust them to your liking before joining a server.
== Comme c'est la première fois que vous lancez le jeu, veuillez entrer votre pseudonyme ci-dessous. Vous devriez vérifier les réglages et les ajuster avant de rejoindre un serveur.

Blue team
== Équipe bleue

Blue team wins!
== L'équipe bleue gagne !

Body
== Corps

Border
== Bordure

Call vote
== Voter

Cancel
== Annuler

Chat
== Chat

Clear collision
== Nettoyer la collision

Close
== Fermer

Color
== Couleur

Color+
== Couleur+

Compatible version
== Version compatible

Connect
== Connecter

Connecting to
== Connexion à

Connection Problems...
== Problèmes de connexion...

Console
== Console

Constructs collision from this layer
== Fait la collision depuis cette couche

Controls
== Contrôles

Creates a new map
== Crée une nouvelle carte

Current
== Actuellement

Current version: %s
== Version actuelle : %s

Custom colors
== Couleurs personnalisées

Decrease
== Réduire

Decrease animation speed
== Réduire la vitesse des animations

Delete
== Supprimer

Delete demo
== Supprimer la démo

Delete group
== Supprimer le groupe

Delete layer
== Supprimer la couche

Deletes the layer
== Supprime la couche

Demos
== Démos

Detail
== Détail

Disconnect
== Partir

Disconnected
== Déconnecté

Display Modes
== Modes d'affichages

Down
== Bas

Downloading map
== Téléchargement de la carte

Draw!
== Égalité !

Dynamic Camera
== Caméra dynamique

Embed
== Intégrer

Embedded
== Intégré

Embeds the image into the map file.
== Intègre l'image dans la carte.

Emoticon
== Émoticônes

Enter
== Démarrer

Error
== Erreur

Error loading demo
== Erreur pendant le chargement de la démo

Exit
== Quitter

Exits from the editor
== Ferme l'éditeur

External
== Externe

FSAA samples
== Échantillons FSAA

Favorite
== Favori

Favorites
== Favoris

Feet
== Pieds

File
== Fichier

Filename:
== Nom du fichier:

Filter
== Filtre

Fire
== Tirer

Folder
== Dossier

Force vote
== Forcer le vote

Fullscreen
== Plein écran

Game
== Jeu

Game info
== Info. jeu

Game over
== Fin du jeu

Game type
== Type de jeu

Game types:
== Types de jeu:

General
== Général

Graphics
== Affichage

Grenade
== Lance-grenade

Group
== Groupe

Hammer
== Maillet

Has people playing
== Au moins un joueur

Height
== Hauteur

High Detail
== Tous les détails

Hook
== Grappin

Host address
== Adresse hôte

Hue
== Teinte

Image
== Image

Images
== Images

Increase
== Augmenter

Increase animation speed
== Augmenter la vitesse des animations

Info
== Info.

Internet
== Internet

Invalid Demo
== Démo invalide

Join blue
== Rej. Bleus

Join game
== Rejoindre

Join red
== Rej. Rouges

Jump
== Sauter

Kick
== Expulser

LAN
== LAN

Language
== Langue

Layers
== Couches

Left
== Gauche

Lht.
== Lum.

Load
== Charger

Load a new image to use in the map
== Charger une image pour l'utiliser dans la carte

Load map
== Charger une map

Loading
== Chargement



MOTD
== MOTD

Make collision
== Faire la collision

Make external
== Mettre en externe

Map
== Carte

Maximum ping:
== Ping maximum:

Miscellaneous
== Divers

Mouse sens.
== Sensib. souris

Move left
== Aller à gauche

Move right
== Aller à droite

Movement
== Mouvement

Mute when not active
== Rendre muet en cas d'inactivité

Name
== Nom

Name:
== Nom:

New
== Nouveau

New folder
== Nouveau dossier

News
== Nouvelles

Next weapon
== Arme suivante

Nickname
== Pseudonyme

No
== Non

No password
== Pas de mot de passe

No servers found
== Aucun serveur trouvé

No servers match your filter criteria
== Aucun serveur ne correspond à vos critères

None
== Aucun

Normal animation speed
== Vitesse normale des animations

Ok
== Ok

Open
== Ouvrir

Opens a map and adds everything from that map to the current one
== Ouvre une carte et ajoute son contenu dans la carte actuelle

Opens a map for editing
== Ouvre une carte pour la modifier

Order
== Ordre

Parent Folder
== Dossier parent

Password
== Mot de passe

Password incorrect
== Mot de passe incorrect

Ping
== Ping

Pistol
== Pistolet

Play
== Jouer

Player
== Joueur

Players
== Joueurs

Please balance teams!
== Équilibrez les équipes !

Pos.+
== Pos.+

Press right mouse button to create a new point
== Clic-droit pour créer un nouveau point

Prev. weapon
== Arme précédente

Quality Textures
== Textures haute qualité

Quick search:
== Recherche rapide :

Quit
== Quitter

REC
== REC

Reason:
== Raison :

Red team
== Équipe rouge

Red team wins!
== L'équipe rouge gagne !

Refresh
== Rafraîchir

Refreshing master servers
== Rafraichîssement des serveurs maîtres

Remote console
== Console serveur

Remove
== Enlever

Removes collision from this layer
== Enlève la collision depuis cette couche

Removes the image from the map
== Enlève l'image de la carte

Removes the image from the map file.
== Enlève l'image de la carte.

Replace
== Remplacer

Replace Image
== Remplacer l'image

Replaces the image with a new one
== Remplace l'image par une nouvelle

Reset filter
== Filtres par défaut

Reset to defaults
== Réinitialiser

Rifle
== Laser

Right
== Droite

Round
== Round

Sample rate
== Fréquence

Sat.
== Sat.

Save
== Enregistrer

Save As
== Enregistrer sous

Save map
== Enregistrer la carte

Saves the current map
== Enregistre la carte actuelle

Saves the current map under a new name
== Enregistre la carte actuelle sous un autre nom

Score
== Score

Score board
== Scores

Score limit
== Score limite

Scoreboard
== Scores

Screenshot
== Capture d'écran

Select group. Right click for properties.
== Sélectionner un groupe. Clic-droit pour voir les propriétés.

Select image
== Sélectionner une image

Select layer. Right click for properties.
== Sélectionner une couche. Clic-droit pour voir les propriétés.

Server details
== Détails du serveur

Server info
== Info. serveur

Server not full
== Pas de serveurs pleins

Settings
== Options

Shotgun
== Fusil à pompe

Show chat
== Montrer le chat

Show name plates
== Montrer les pseudonymes

Show only supported
== Ne montrer que les modes supportés

Skins
== Skins

Sound
== Son

Sound volume
== Volume du son

Spectate
== Regarder

Spectators
== Spectateurs

Square
== Carré

Standard gametype
== Types de jeu standards

Standard map
== Cartes standards

Sudden Death
== Mort Subite

Switch weapon on pickup
== Sélectionner l'arme ramassée

Team
== Équipe

Team chat
== Chat équipe

Teeworlds %s is out! Download it at www.teeworlds.com!
== Teeworlds %s est sorti ! Téléchargez-le sur www.teeworlds.com !

Texture Compression
== Compression des textures

The server is running a non-standard tuning on a pure game type.
== Le serveur utilise des paramètres non standards sur un type de jeu standard.

Time limit
== Temps limite

Time limit: %d min
== Temps limite : %d min

Try again
== Réessayer

Type
== Type

UI Color
== Couleur du menu

Up
== Haut

Use sounds
== Jouer les sons

V-Sync
== V-Sync

Version
== Version

Vote no
== Voter non

Vote yes
== Voter oui

Voting
== Vote

Warmup
== Échauffement

Weapon
== Arme

Welcome to Teeworlds
== Bienvenue dans Teeworlds

Width
== Largeur

Yes
== Oui

You must restart the game for all settings to take effect.
== Les changements prendront effet au prochain redémarrage.

Your skin
== Votre skin

ZI
== Z+

ZO
== Z-

[M] Flip brush vertical
== [M] Retourner verticalement

[N] Flip brush horizontal
== [N] Retourner horizontalement

[NumPad+] Zoom in
== [ClavierNum+] Zoomer

[NumPad-] Zoom out
== [ClavierNum-] Dézoomer

##### needs translation #####

%s Right click for context menu.
== 

Add Quad
== 

Add quads layer
== 

Add tile layer
== 

Adds a new quad
== 

Alpha value of the envelope
== 

Aspect ratio
== 

Automatically record demos
== 

Blue value of the envelope
== 

CCW
== 

CW
== 

Clip H
== 

Clip W
== 

Clip X
== 

Clip Y
== 

Color Env
== 

Color TO
== 

Creates a new color envelope
== 

Creates a new pos envelope
== 

Creates a new quad layer
== 

Creates a new tile layer
== 

Delete this envelope
== 

Deletes the current quad
== 

Enable/disable group for saving
== 

Enable/disable layer for saving
== 

Envelopes
== 

File: %s
== 

Green value of the envelope
== 

HD
== 

Left mouse button to move. Hold shift to move pivot. Hold ctrl to rotate.
== 

Left mouse button to move. Hold shift to move the texture.
== 

Left mouse to drag. Hold ctrl to be more precise. Hold shift to alter time point aswell. Right click to delete.
== 

Max demos
== 

Next Envelope
== 

Para X
== 

Para Y
== 

Pos X
== 

Pos Y
== 

Pos. Env
== 

Pos. TO
== 

Previous Envelope
== 

Proof
== 

Quads
== 

Record demo
== 

Red value of the envelope
== 

Refocus
== 

Resizes the current Quad based on the aspect ratio of the image
== 

Rotation of the brush in degrees. Use left mouse button to drag and change the value. Hold shift to be more precise.
== 

Rotation of the envelope
== 

Shift
== 

Squares the current quad
== 

Stop record
== 

Switch between images and layers managment.
== 

Switch curve type
== 

Tiles
== 

Toggle group visibility
== 

Toggle layer visibility
== 

Toggles the envelope editor.
== 

Use Clipping
== 

Use left mouse button to drag and change the color value. Hold shift to be more precise.
== 

Use left mouse button to drag and change the value. Hold shift to be more precise.
== 

Use left mouse button to drag and create a brush.
== 

Use left mouse button to paint with the brush. Right button clears the brush.
== 

X-axis of the envelope
== 

Y-axis of the envelope
== 

[HOME] Restore map focus
== 

[NumPad*] Zoom to normal and remove editor offset
== 

[R] Rotates the brush counter clockwise
== 

[T] Rotates the brush clockwise
== 

[ctrl+h] Toggle High Detail
== 

[ctrl+m] Toggle animation
== 

[ctrl+p] Toggles proof borders. These borders represent what a player maximum can see.
== 

<<<<<<< HEAD
Loading DDRace Client
== Chargement DDRace Client
=======
no limit
== 

>>>>>>> 6620da58
##### old translations #####
<|MERGE_RESOLUTION|>--- conflicted
+++ resolved
@@ -941,12 +941,9 @@
 [ctrl+p] Toggles proof borders. These borders represent what a player maximum can see.
 == 
 
-<<<<<<< HEAD
+no limit
+== 
+
 Loading DDRace Client
 == Chargement DDRace Client
-=======
-no limit
-== 
-
->>>>>>> 6620da58
 ##### old translations #####
