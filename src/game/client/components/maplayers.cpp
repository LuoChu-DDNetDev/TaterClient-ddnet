--- conflicted
+++ resolved
@@ -363,54 +363,8 @@
 				CMapItemLayerTilemap *pTMap = (CMapItemLayerTilemap *)pLayer;
 				const bool DoTextureCoords = IsEntityLayer || (pTMap->m_Image >= 0 && pTMap->m_Image < m_pImages->Num());
 
-<<<<<<< HEAD
-				int DataIndex = 0;
-				unsigned int TileSize = 0;
-				int OverlayCount = 0;
-				if(!IsEntityLayer || LayerType == LAYER_GAME)
-				{
-					DataIndex = pTMap->m_Data;
-					TileSize = sizeof(CTile);
-				}
-				else if(LayerType == LAYER_FRONT)
-				{
-					DataIndex = pTMap->m_Front;
-					TileSize = sizeof(CTile);
-				}
-				else if(LayerType == LAYER_SWITCH)
-				{
-					DataIndex = pTMap->m_Switch;
-					TileSize = sizeof(CSwitchTile);
-					OverlayCount = 2;
-				}
-				else if(LayerType == LAYER_TELE)
-				{
-					DataIndex = pTMap->m_Tele;
-					TileSize = sizeof(CTeleTile);
-					OverlayCount = 1;
-				}
-				else if(LayerType == LAYER_SPEEDUP)
-				{
-					DataIndex = pTMap->m_Speedup;
-					TileSize = sizeof(CSpeedupTile);
-					OverlayCount = 2;
-				}
-				else if(LayerType == LAYER_TUNE)
-				{
-					DataIndex = pTMap->m_Tune;
-					TileSize = sizeof(CTuneTile);
-				}
-				else
-				{
-					dbg_assert(false, "Unknown LayerType %d", LayerType);
-				}
-
-				unsigned int Size = m_pLayers->Map()->GetDataSize(DataIndex);
-				void *pTiles = m_pLayers->Map()->GetData(DataIndex);
-=======
 				void *pTiles;
 				int TileLayerAndOverlayCount = GetTileLayerAndOverlayCount(pTMap, LayerType, &pTiles);
->>>>>>> 7cb00b9d
 
 				if(TileLayerAndOverlayCount)
 				{
@@ -1218,10 +1172,6 @@
 		CMapItemLayer *pLayer = m_pLayers->GetLayer(pGroup->m_StartLayer + l);
 		int LayerType = GetLayerType(pLayer);
 		PassedGameLayer |= LayerType == LAYER_GAME;
-<<<<<<< HEAD
-		bool IsEntityLayer = LayerType != -1;
-=======
->>>>>>> 7cb00b9d
 
 		if(m_Type <= TYPE_BACKGROUND_FORCE)
 		{
@@ -1236,61 +1186,7 @@
 
 		if(pLayer->m_Type == LAYERTYPE_TILES)
 		{
-<<<<<<< HEAD
-			CMapItemLayerTilemap *pTMap = (CMapItemLayerTilemap *)pLayer;
-			int DataIndex = 0;
-			unsigned int TileSize = 0;
-			int TileLayerAndOverlayCount = 0;
-
-			if(!IsEntityLayer || LayerType == LAYER_GAME)
-			{
-				DataIndex = pTMap->m_Data;
-				TileSize = sizeof(CTile);
-				TileLayerAndOverlayCount = 1;
-			}
-			else if(LayerType == LAYER_FRONT)
-			{
-				DataIndex = pTMap->m_Front;
-				TileSize = sizeof(CTile);
-				TileLayerAndOverlayCount = 1;
-			}
-			else if(LayerType == LAYER_SWITCH)
-			{
-				DataIndex = pTMap->m_Switch;
-				TileSize = sizeof(CSwitchTile);
-				TileLayerAndOverlayCount = 3;
-			}
-			else if(LayerType == LAYER_TELE)
-			{
-				DataIndex = pTMap->m_Tele;
-				TileSize = sizeof(CTeleTile);
-				TileLayerAndOverlayCount = 2;
-			}
-			else if(LayerType == LAYER_SPEEDUP)
-			{
-				DataIndex = pTMap->m_Speedup;
-				TileSize = sizeof(CSpeedupTile);
-				TileLayerAndOverlayCount = 3;
-			}
-			else if(LayerType == LAYER_TUNE)
-			{
-				DataIndex = pTMap->m_Tune;
-				TileSize = sizeof(CTuneTile);
-				TileLayerAndOverlayCount = 1;
-			}
-			else
-			{
-				dbg_assert(false, "Unknown LayerType %d", LayerType);
-			}
-
-			unsigned int Size = m_pLayers->Map()->GetDataSize(DataIndex);
-			if(Size >= pTMap->m_Width * pTMap->m_Height * TileSize)
-			{
-				TileLayerCounter += TileLayerAndOverlayCount;
-			}
-=======
 			TileLayerCounter += GetTileLayerAndOverlayCount((CMapItemLayerTilemap *)pLayer, LayerType);
->>>>>>> 7cb00b9d
 		}
 		else if(pLayer->m_Type == LAYERTYPE_QUADS)
 		{
@@ -1408,60 +1304,7 @@
 
 			if((Render || LayerType == LAYER_GAME) && pLayer->m_Type == LAYERTYPE_TILES)
 			{
-<<<<<<< HEAD
-				CMapItemLayerTilemap *pTMap = (CMapItemLayerTilemap *)pLayer;
-				int DataIndex = 0;
-				unsigned int TileSize = 0;
-				int TileLayerAndOverlayCount = 0;
-				if(!IsEntityLayer || LayerType == LAYER_GAME)
-				{
-					DataIndex = pTMap->m_Data;
-					TileSize = sizeof(CTile);
-					TileLayerAndOverlayCount = 1;
-				}
-				else if(LayerType == LAYER_FRONT)
-				{
-					DataIndex = pTMap->m_Front;
-					TileSize = sizeof(CTile);
-					TileLayerAndOverlayCount = 1;
-				}
-				else if(LayerType == LAYER_SWITCH)
-				{
-					DataIndex = pTMap->m_Switch;
-					TileSize = sizeof(CSwitchTile);
-					TileLayerAndOverlayCount = 3;
-				}
-				else if(LayerType == LAYER_TELE)
-				{
-					DataIndex = pTMap->m_Tele;
-					TileSize = sizeof(CTeleTile);
-					TileLayerAndOverlayCount = 2;
-				}
-				else if(LayerType == LAYER_SPEEDUP)
-				{
-					DataIndex = pTMap->m_Speedup;
-					TileSize = sizeof(CSpeedupTile);
-					TileLayerAndOverlayCount = 3;
-				}
-				else if(LayerType == LAYER_TUNE)
-				{
-					DataIndex = pTMap->m_Tune;
-					TileSize = sizeof(CTuneTile);
-					TileLayerAndOverlayCount = 1;
-				}
-				else
-				{
-					dbg_assert(false, "Unknown LayerType %d", LayerType);
-				}
-
-				unsigned int Size = m_pLayers->Map()->GetDataSize(DataIndex);
-				if(Size >= pTMap->m_Width * pTMap->m_Height * TileSize)
-				{
-					TileLayerCounter += TileLayerAndOverlayCount;
-				}
-=======
 				TileLayerCounter += GetTileLayerAndOverlayCount((CMapItemLayerTilemap *)pLayer, LayerType);
->>>>>>> 7cb00b9d
 			}
 			else if(Render && pLayer->m_Type == LAYERTYPE_QUADS)
 			{
@@ -1764,8 +1607,6 @@
 	else if(pLayer == (CMapItemLayer *)m_pLayers->TuneLayer())
 		return LAYER_TUNE;
 	return -1;
-<<<<<<< HEAD
-=======
 }
 
 int CMapLayers::GetTileLayerAndOverlayCount(const CMapItemLayerTilemap *pLayerTilemap, int LayerType, void **ppTiles) const
@@ -1818,5 +1659,4 @@
 		*ppTiles = pTiles;
 
 	return OverlayCount + 1; // always add 1 tilelayer
->>>>>>> 7cb00b9d
 }