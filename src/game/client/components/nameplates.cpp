#include <engine/graphics.h>
#include <engine/shared/config.h>
#include <engine/textrender.h>

#include <game/generated/client_data.h>

#include <game/client/animstate.h>
#include <game/client/gameclient.h>
#include <game/client/prediction/entities/character.h>

#include <memory>
#include <vector>

#include "nameplates.h"

// Part Types

class CNamePlatePart
{
protected:
	vec2 m_Size = vec2(0.0f, 0.0f);
	vec2 m_Padding = vec2(5.0f, 5.0f);
	vec2 m_Offset = vec2(0.0f, 0.0f); // Offset to rendered X and Y not effecting layout
	bool m_NewLine = false; // Whether this part is a new line (doesn't do anything else)
	bool m_Visible = true; // Whether this part is visible
	bool m_ShiftOnInvis = false; // Whether when not visible will still take up space
	CNamePlatePart(CGameClient &This) {}

public:
	virtual void Update(CGameClient &This, const CNamePlateData &Data) {}
	virtual void Reset(CGameClient &This) {}
	virtual void Render(CGameClient &This, vec2 Pos) const {}
	vec2 Size() const { return m_Size; }
	vec2 Padding() const { return m_Padding; }
	vec2 Offset() const { return m_Offset; }
	bool NewLine() const { return m_NewLine; }
	bool Visible() const { return m_Visible; }
	bool ShiftOnInvis() const { return m_ShiftOnInvis; }
	CNamePlatePart() = delete;
	virtual ~CNamePlatePart() = default;
};

using PartsVector = std::vector<std::unique_ptr<CNamePlatePart>>;

static const ColorRGBA s_OutlineColor = ColorRGBA(0.0f, 0.0f, 0.0f, 0.5f);

class CNamePlatePartText : public CNamePlatePart
{
protected:
	STextContainerIndex m_TextContainerIndex;
	virtual bool UpdateNeeded(CGameClient &This, const CNamePlateData &Data) { return true; }
	virtual void UpdateText(CGameClient &This, const CNamePlateData &Data) = 0;
	ColorRGBA m_Color = ColorRGBA(1.0f, 1.0f, 1.0f, 1.0f);
<<<<<<< HEAD
	bool m_IsTag = false; // Use color as background, add some extra padding
=======
>>>>>>> 6d43e250
	CNamePlatePartText(CGameClient &This) :
		CNamePlatePart(This)
	{
		Reset(This);
	}

public:
	void Update(CGameClient &This, const CNamePlateData &Data) override
	{
		if(!UpdateNeeded(This, Data) && m_TextContainerIndex.Valid())
			return;

		// Set flags
		unsigned int Flags = ETextRenderFlags::TEXT_RENDER_FLAG_NO_FIRST_CHARACTER_X_BEARING | ETextRenderFlags::TEXT_RENDER_FLAG_NO_LAST_CHARACTER_ADVANCE;
		if(Data.m_InGame)
			Flags |= ETextRenderFlags::TEXT_RENDER_FLAG_NO_PIXEL_ALIGNMENT; // Prevent jittering from rounding
		This.TextRender()->SetRenderFlags(Flags);

		if(Data.m_InGame)
		{
			// Create text at standard zoom
			float ScreenX0, ScreenY0, ScreenX1, ScreenY1;
			This.Graphics()->GetScreen(&ScreenX0, &ScreenY0, &ScreenX1, &ScreenY1);
			This.RenderTools()->MapScreenToInterface(This.m_Camera.m_Center.x, This.m_Camera.m_Center.y);
			This.TextRender()->DeleteTextContainer(m_TextContainerIndex);
			UpdateText(This, Data);
			This.Graphics()->MapScreen(ScreenX0, ScreenY0, ScreenX1, ScreenY1);
		}
		else
		{
			UpdateText(This, Data);
		}
<<<<<<< HEAD

		This.TextRender()->SetRenderFlags(0);

=======

		This.TextRender()->SetRenderFlags(0);

>>>>>>> 6d43e250
		if(!m_TextContainerIndex.Valid())
		{
			m_Visible = false;
			return;
		}

		const STextBoundingBox Container = This.TextRender()->GetBoundingBoxTextContainer(m_TextContainerIndex);
		m_Size = vec2(Container.m_W, Container.m_H);
<<<<<<< HEAD
		if(m_IsTag)
			m_Size += vec2(m_Size.y, 2.0f); // Extra padding
=======
>>>>>>> 6d43e250
	}
	void Reset(CGameClient &This) override
	{
		This.TextRender()->DeleteTextContainer(m_TextContainerIndex);
	}
	void Render(CGameClient &This, vec2 Pos) const override
	{
		if(!m_TextContainerIndex.Valid())
			return;

		ColorRGBA OutlineColor, Color;
<<<<<<< HEAD
		if(m_IsTag)
		{
			ColorRGBA BackgroundColor = m_Color.WithMultipliedAlpha(0.75f);
			Color = ColorRGBA(0.0f, 0.0f, 0.0f, m_Color.a);
			OutlineColor = ColorRGBA(0.0f, 0.0f, 0.0f, 0.0f);
			This.Graphics()->DrawRect(Pos.x - Size().x / 2.0f, Pos.y - Size().y / 2.0f, Size().x, Size().y,
				BackgroundColor, IGraphics::CORNER_ALL, Size().y / 5.0f);
			This.TextRender()->RenderTextContainer(m_TextContainerIndex,
				Color, OutlineColor,
				Pos.x - Size().x / 2.0f + Size().y / 2.0f - 1.0f, Pos.y - Size().y / 2.0f + 1.0f);
		}
		else
		{
			Color = m_Color;
			OutlineColor = s_OutlineColor.WithMultipliedAlpha(m_Color.a);
			This.TextRender()->RenderTextContainer(m_TextContainerIndex,
				Color, OutlineColor,
				Pos.x - Size().x / 2.0f, Pos.y - Size().y / 2.0f);
		}
=======
		Color = m_Color;
		OutlineColor = s_OutlineColor.WithMultipliedAlpha(m_Color.a);
		This.TextRender()->RenderTextContainer(m_TextContainerIndex,
			Color, OutlineColor,
			Pos.x - Size().x / 2.0f, Pos.y - Size().y / 2.0f);
>>>>>>> 6d43e250
	}
};

class CNamePlatePartIcon : public CNamePlatePart
{
protected:
	IGraphics::CTextureHandle m_Texture;
	float m_Rotation = 0.0f;
	ColorRGBA m_Color = ColorRGBA(1.0f, 1.0f, 1.0f, 1.0f);
	CNamePlatePartIcon(CGameClient &This) :
		CNamePlatePart(This) {}

public:
	void Render(CGameClient &This, vec2 Pos) const override
	{
		IGraphics::CQuadItem QuadItem(Pos.x - Size().x / 2.0f, Pos.y - Size().y / 2.0f, Size().x, Size().y);
		This.Graphics()->TextureSet(m_Texture);
		This.Graphics()->QuadsBegin();
		This.Graphics()->SetColor(m_Color);
		This.Graphics()->QuadsSetRotation(m_Rotation);
		This.Graphics()->QuadsDrawTL(&QuadItem, 1);
		This.Graphics()->QuadsEnd();
		This.Graphics()->QuadsSetRotation(0.0f);
	}
};

class CNamePlatePartSprite : public CNamePlatePart
{
protected:
	IGraphics::CTextureHandle m_Texture;
	int m_Sprite = -1;
	int m_SpriteFlags = 0;
	float m_Rotation = 0.0f;
	ColorRGBA m_Color = ColorRGBA(1.0f, 1.0f, 1.0f, 1.0f);
	CNamePlatePartSprite(CGameClient &This) :
		CNamePlatePart(This) {}

public:
	void Render(CGameClient &This, vec2 Pos) const override
	{
		This.Graphics()->TextureSet(m_Texture);
		This.Graphics()->QuadsSetRotation(m_Rotation);
		This.Graphics()->QuadsBegin();
		This.Graphics()->SetColor(m_Color);
		This.RenderTools()->SelectSprite(m_Sprite, m_SpriteFlags);
		This.RenderTools()->DrawSprite(Pos.x, Pos.y, Size().x, Size().y);
		This.Graphics()->QuadsEnd();
		This.Graphics()->QuadsSetRotation(0.0f);
	}
};

// Part Definitions

class CNamePlatePartBreak : public CNamePlatePart
{
public:
<<<<<<< HEAD
	CNamePlatePartBreak(CGameClient &This) :
=======
	CNamePlatePartNewLine(CGameClient &This) :
>>>>>>> 6d43e250
		CNamePlatePart(This)
	{
		m_NewLine = true;
	}
};

enum Direction
{
	DIRECTION_LEFT,
	DIRECTION_UP,
	DIRECTION_RIGHT
};

class CNamePlatePartDirection : public CNamePlatePartIcon
{
private:
	int m_Direction;

public:
	CNamePlatePartDirection(CGameClient &This, Direction Dir) :
		CNamePlatePartIcon(This)
	{
		m_Texture = g_pData->m_aImages[IMAGE_ARROW].m_Id;
		m_ShiftOnInvis = true;
		m_Direction = Dir;
		switch(m_Direction)
		{
		case DIRECTION_LEFT:
			m_Rotation = pi;
			break;
		case DIRECTION_UP:
			m_Rotation = pi / -2.0f;
			break;
		case DIRECTION_RIGHT:
			m_Rotation = 0.0f;
			break;
		}
	}
	void Update(CGameClient &This, const CNamePlateData &Data) override
	{
		if(!Data.m_ShowDirection)
		{
			m_Size = vec2(0.0f, 0.0f);
			m_Visible = false;
			return;
		}
		m_Size = vec2(Data.m_FontSizeDirection, Data.m_FontSizeDirection);
		m_Padding.y = m_Size.y / 2.0f;
		switch(m_Direction)
		{
		case DIRECTION_LEFT:
			m_Visible = Data.m_DirLeft;
			m_Offset.y = m_Size.y / 4.0f;
			break;
		case DIRECTION_UP:
			m_Visible = Data.m_DirJump;
			m_Offset.y = m_Size.y / -4.0f;
			break;
		case DIRECTION_RIGHT:
			m_Visible = Data.m_DirRight;
			m_Offset.y = m_Size.y / 4.0f;
			break;
		}
		m_Color.a = Data.m_Color.a;
	}
};

class CNamePlatePartClientId : public CNamePlatePartText
{
private:
	int m_ClientId = -1;
	static_assert(MAX_CLIENTS <= 999, "Make this buffer bigger");
	char m_aText[5] = "";
	float m_FontSize = -INFINITY;
	bool m_ClientIdSeperateLine = false;

protected:
	bool UpdateNeeded(CGameClient &This, const CNamePlateData &Data) override
	{
		m_Visible = Data.m_ShowClientId && (Data.m_ClientIdSeperateLine == m_ClientIdSeperateLine);
		if(!m_Visible)
			return false;
		m_Color = Data.m_Color;
		return m_FontSize != Data.m_FontSizeClientId || m_ClientId != Data.m_ClientId;
	}
	void UpdateText(CGameClient &This, const CNamePlateData &Data) override
	{
		m_FontSize = Data.m_FontSizeClientId;
		m_ClientId = Data.m_ClientId;
<<<<<<< HEAD
		str_format(m_aText, sizeof(m_aText), "%d", m_ClientId);
=======
		if(m_ClientIdSeperateLine)
			str_format(m_aText, sizeof(m_aText), "%d", m_ClientId);
		else
			str_format(m_aText, sizeof(m_aText), "%d:", m_ClientId);
>>>>>>> 6d43e250
		CTextCursor Cursor;
		This.TextRender()->SetCursor(&Cursor, 0.0f, 0.0f, m_FontSize, TEXTFLAG_RENDER);
		This.TextRender()->CreateOrAppendTextContainer(m_TextContainerIndex, &Cursor, m_aText);
	}

public:
	CNamePlatePartClientId(CGameClient &This, bool ClientIdSeperateLine) :
		CNamePlatePartText(This)
	{
		m_ClientIdSeperateLine = ClientIdSeperateLine;
		m_IsTag = !ClientIdSeperateLine;
	}
};

class CNamePlatePartFriendMark : public CNamePlatePartText
{
private:
	float m_FontSize = -INFINITY;

protected:
	bool UpdateNeeded(CGameClient &This, const CNamePlateData &Data) override
	{
		m_Visible = Data.m_ShowFriendMark;
		if(!m_Visible)
			return false;
		m_Color.a = Data.m_Color.a;
		return m_FontSize != Data.m_FontSize;
	}
	void UpdateText(CGameClient &This, const CNamePlateData &Data) override
	{
		m_FontSize = Data.m_FontSize;
		CTextCursor Cursor;
		This.TextRender()->SetFontPreset(EFontPreset::ICON_FONT);
		This.TextRender()->SetCursor(&Cursor, 0.0f, 0.0f, m_FontSize, TEXTFLAG_RENDER);
		This.TextRender()->CreateOrAppendTextContainer(m_TextContainerIndex, &Cursor, FontIcons::FONT_ICON_HEART);
		This.TextRender()->SetFontPreset(EFontPreset::DEFAULT_FONT);
	}

public:
	CNamePlatePartFriendMark(CGameClient &This) :
		CNamePlatePartText(This)
	{
		m_Color = ColorRGBA(1.0f, 0.0f, 0.0f);
	}
};

class CNamePlatePartName : public CNamePlatePartText
{
private:
	char m_aText[MAX_NAME_LENGTH] = "";
	float m_FontSize = -INFINITY;

protected:
	bool UpdateNeeded(CGameClient &This, const CNamePlateData &Data) override
	{
		m_Visible = Data.m_ShowName;
		if(!m_Visible)
			return false;
		m_Color = Data.m_Color;
		// TClient
		if(g_Config.m_ClWarList)
		{
			if(This.m_WarList.GetWarData(Data.m_ClientId).m_WarName)
				m_Color = This.m_WarList.GetNameplateColor(Data.m_ClientId).WithAlpha(Data.m_Color.a);
			else if(This.m_WarList.GetWarData(Data.m_ClientId).m_WarClan)
				m_Color = This.m_WarList.GetClanColor(Data.m_ClientId).WithAlpha(Data.m_Color.a);
		}
		return m_FontSize != Data.m_FontSize || str_comp(m_aText, Data.m_pName) != 0;
	}
	void UpdateText(CGameClient &This, const CNamePlateData &Data) override
	{
		m_FontSize = Data.m_FontSize;
		str_copy(m_aText, Data.m_pName, sizeof(m_aText));
		CTextCursor Cursor;
		This.TextRender()->SetCursor(&Cursor, 0.0f, 0.0f, m_FontSize, TEXTFLAG_RENDER);
		This.TextRender()->CreateOrAppendTextContainer(m_TextContainerIndex, &Cursor, m_aText);
	}

public:
	CNamePlatePartName(CGameClient &This) :
		CNamePlatePartText(This) {}
};

class CNamePlatePartClan : public CNamePlatePartText
{
private:
	char m_aText[MAX_CLAN_LENGTH] = "";
	float m_FontSize = -INFINITY;

protected:
	bool UpdateNeeded(CGameClient &This, const CNamePlateData &Data) override
	{
		m_Visible = Data.m_ShowClan;
		if(!m_Visible)
			return false;
		m_Color = Data.m_Color;
		// TClient
		if(This.m_WarList.GetWarData(Data.m_ClientId).m_WarClan)
			m_Color = This.m_WarList.GetClanColor(Data.m_ClientId).WithAlpha(Data.m_Color.a);
		return m_FontSize != Data.m_FontSizeClan || str_comp(m_aText, Data.m_pClan) != 0;
	}
	void UpdateText(CGameClient &This, const CNamePlateData &Data) override
	{
		m_FontSize = Data.m_FontSizeClan;
		str_copy(m_aText, Data.m_pClan, sizeof(m_aText));
		CTextCursor Cursor;
		This.TextRender()->SetCursor(&Cursor, 0.0f, 0.0f, m_FontSize, TEXTFLAG_RENDER);
		This.TextRender()->CreateOrAppendTextContainer(m_TextContainerIndex, &Cursor, m_aText);
	}

public:
	CNamePlatePartClan(CGameClient &This) :
		CNamePlatePartText(This) {}
};

class CNamePlatePartHookStrongWeak : public CNamePlatePartSprite
{
protected:
	void Update(CGameClient &This, const CNamePlateData &Data) override
	{
		m_Visible = Data.m_ShowHookStrongWeak;
		if(!m_Visible)
			return;
		m_Size = vec2(Data.m_FontSizeHookStrongWeak, Data.m_FontSizeHookStrongWeak) * 1.5f;
		switch(Data.m_HookStrongWeak)
		{
		case CNamePlateData::HOOKSTRONGWEAK_STRONG:
			m_Sprite = SPRITE_HOOK_STRONG;
			m_Color = color_cast<ColorRGBA>(ColorHSLA(6401973));
			break;
		case CNamePlateData::HOOKSTRONGWEAK_UNKNOWN:
			m_Sprite = SPRITE_HOOK_ICON;
			m_Color = ColorRGBA(1.0f, 1.0f, 1.0f);
			break;
		case CNamePlateData::HOOKSTRONGWEAK_WEAK:
			m_Sprite = SPRITE_HOOK_WEAK;
			m_Color = color_cast<ColorRGBA>(ColorHSLA(41131));
			break;
		}
		m_Color.a = Data.m_Color.a;
	}

public:
	CNamePlatePartHookStrongWeak(CGameClient &This) :
		CNamePlatePartSprite(This)
	{
		m_Texture = g_pData->m_aImages[IMAGE_STRONGWEAK].m_Id;
	}
};

class CNamePlatePartHookStrongWeakId : public CNamePlatePartText
{
private:
	int m_StrongWeakId = -1;
	static_assert(MAX_CLIENTS <= 999, "Make this buffer bigger");
	char m_aText[4] = "";
	float m_FontSize = -INFINITY;

protected:
	bool UpdateNeeded(CGameClient &This, const CNamePlateData &Data) override
	{
		m_Visible = Data.m_ShowHookStrongWeakId;
		if(!m_Visible)
			return false;
		m_Color.a = Data.m_Color.a;
		return m_FontSize != Data.m_FontSizeHookStrongWeak || m_StrongWeakId != Data.m_HookStrongWeakId;
	}
	void UpdateText(CGameClient &This, const CNamePlateData &Data) override
	{
		m_FontSize = Data.m_FontSizeHookStrongWeak;
		m_StrongWeakId = Data.m_HookStrongWeakId;
		switch(Data.m_HookStrongWeak)
		{
		case CNamePlateData::HOOKSTRONGWEAK_STRONG:
			m_Color = color_cast<ColorRGBA>(ColorHSLA(6401973));
			break;
		case CNamePlateData::HOOKSTRONGWEAK_UNKNOWN:
			m_Color = ColorRGBA(1.0f, 1.0f, 1.0f);
			break;
		case CNamePlateData::HOOKSTRONGWEAK_WEAK:
			m_Color = color_cast<ColorRGBA>(ColorHSLA(41131));
			break;
		}
		m_Color.a = Data.m_Color.a;
		str_format(m_aText, sizeof(m_aText), "%d", m_StrongWeakId);
		CTextCursor Cursor;
		This.TextRender()->SetCursor(&Cursor, 0.0f, 0.0f, m_FontSize, TEXTFLAG_RENDER);
		This.TextRender()->CreateOrAppendTextContainer(m_TextContainerIndex, &Cursor, m_aText);
	}

public:
	CNamePlatePartHookStrongWeakId(CGameClient &This) :
		CNamePlatePartText(This) {}
<<<<<<< HEAD
};

// TClient Parts

class CNamePlatePartPing : public CNamePlatePart
{
protected:
	float m_Radius = 7.0f;
	ColorRGBA m_Color;

public:
	friend class CGameClient;
	void Update(CGameClient &This, const CNamePlateData &Data) override
	{
		/*
			If in a real game,
				Don't show ping in demos
				Show other people's pings if in scoreboard
				Or if ping circle and name enabled
			If in preview
				Show ping if ping circle and name enabled
		*/
		m_Visible = Data.m_InGame ? (
						    This.Client()->State() != IClient::STATE_DEMOPLAYBACK && ((Data.m_ShowName && g_Config.m_ClPingNameCircle > 0) ||
														     (This.m_Scoreboard.IsActive() && !This.m_Snap.m_apPlayerInfos[Data.m_ClientId]->m_Local))) :
					    (
						    (Data.m_ShowName && g_Config.m_ClPingNameCircle > 0));
		if(!m_Visible)
			return;
		int ping = Data.m_InGame ? This.m_Snap.m_apPlayerInfos[Data.m_ClientId]->m_Latency : (1 + Data.m_ClientId) * 25;
		m_Color = color_cast<ColorRGBA>(ColorHSLA((float)(300 - clamp(ping, 0, 300)) / 1000.0f, 1.0f, 0.5f, Data.m_Color.a));
	}
	void Render(CGameClient &This, vec2 Pos) const override
	{
		This.Graphics()->TextureClear();
		This.Graphics()->QuadsBegin();
		This.Graphics()->SetColor(m_Color);
		This.Graphics()->DrawCircle(Pos.x, Pos.y, m_Radius, 24);
		This.Graphics()->QuadsEnd();
	}
	CNamePlatePartPing(CGameClient &This) :
		CNamePlatePart(This)
	{
		m_Size = vec2(m_Radius, m_Radius) * 2.0f;
	}
};

class CNamePlatePartSkin : public CNamePlatePartText
{
private:
	char m_aText[MAX_CLAN_LENGTH] = "";
	float m_FontSize = -INFINITY;

protected:
	bool UpdateNeeded(CGameClient &This, const CNamePlateData &Data) override
	{
		m_Visible = Data.m_InGame ? g_Config.m_ClShowSkinName > (This.m_Snap.m_apPlayerInfos[Data.m_ClientId]->m_Local ? 1 : 0) : g_Config.m_ClShowSkinName > 0;
		if(!m_Visible)
			return false;
		m_Color = Data.m_Color;
		const char *pSkin = Data.m_InGame ? This.m_aClients[Data.m_ClientId].m_aSkinName : (Data.m_ClientId == 0 ? g_Config.m_ClPlayerSkin : g_Config.m_ClDummySkin);
		return m_FontSize != Data.m_FontSizeClan || str_comp(m_aText, pSkin) != 0;
	}
	void UpdateText(CGameClient &This, const CNamePlateData &Data) override
	{
		m_FontSize = Data.m_FontSizeClan;
		const char *pSkin = Data.m_InGame ? This.m_aClients[Data.m_ClientId].m_aSkinName : (Data.m_ClientId == 0 ? g_Config.m_ClPlayerSkin : g_Config.m_ClDummySkin);
		str_copy(m_aText, pSkin, sizeof(m_aText));
		CTextCursor Cursor;
		This.TextRender()->SetCursor(&Cursor, 0.0f, 0.0f, m_FontSize, TEXTFLAG_RENDER);
		This.TextRender()->CreateOrAppendTextContainer(m_TextContainerIndex, &Cursor, m_aText);
	}

public:
	CNamePlatePartSkin(CGameClient &This) :
		CNamePlatePartText(This) {}
};

class CNamePlatePartReason : public CNamePlatePartText
{
private:
	char m_aText[MAX_CLAN_LENGTH] = "";
	float m_FontSize = -INFINITY;

protected:
	bool UpdateNeeded(CGameClient &This, const CNamePlateData &Data) override
	{
		m_Visible = Data.m_InGame;
		if(!m_Visible)
			return false;
		const char *pReason = This.m_WarList.GetWarData(Data.m_ClientId).m_aReason;
		m_Visible = pReason[0] != '\0' && !This.m_Snap.m_apPlayerInfos[Data.m_ClientId]->m_Local;
		if(!m_Visible)
			return false;
		m_Color = Data.m_Color;
		return m_FontSize != Data.m_FontSizeClan || str_comp(m_aText, pReason) != 0;
	}
	void UpdateText(CGameClient &This, const CNamePlateData &Data) override
	{
		m_FontSize = Data.m_FontSizeClan;
		const char *pReason = This.m_WarList.GetWarData(Data.m_ClientId).m_aReason;
		str_copy(m_aText, pReason, sizeof(m_aText));
		CTextCursor Cursor;
		This.TextRender()->SetCursor(&Cursor, 0.0f, 0.0f, m_FontSize, TEXTFLAG_RENDER);
		This.TextRender()->CreateOrAppendTextContainer(m_TextContainerIndex, &Cursor, m_aText);
	}

public:
	CNamePlatePartReason(CGameClient &This) :
		CNamePlatePartText(This) {}
};

class CNamePlatePartIgnoreMark : public CNamePlatePartText
{
private:
	float m_FontSize = -INFINITY;

protected:
	bool UpdateNeeded(CGameClient &This, const CNamePlateData &Data) override
	{
		m_Visible = (Data.m_InGame && Data.m_ShowName && This.Client()->State() != IClient::STATE_DEMOPLAYBACK && (This.m_aClients[Data.m_ClientId].m_Foe || This.m_aClients[Data.m_ClientId].m_ChatIgnore));
		if(!m_Visible)
			return false;
		m_Color = ColorRGBA(1.0f, 1.0f, 1.0f, Data.m_Color.a);
		return m_FontSize != Data.m_FontSize;
	}
	void UpdateText(CGameClient &This, const CNamePlateData &Data) override
	{
		m_FontSize = Data.m_FontSize;
		CTextCursor Cursor;
		This.TextRender()->SetFontPreset(EFontPreset::ICON_FONT);
		This.TextRender()->SetCursor(&Cursor, 0.0f, 0.0f, m_FontSize, TEXTFLAG_RENDER);
		This.TextRender()->CreateOrAppendTextContainer(m_TextContainerIndex, &Cursor, FontIcons::FONT_ICON_COMMENT_SLASH);
		This.TextRender()->SetFontPreset(EFontPreset::DEFAULT_FONT);
	}

public:
	CNamePlatePartIgnoreMark(CGameClient &This) :
		CNamePlatePartText(This) {}
=======
>>>>>>> 6d43e250
};

// Name Plates

class CNamePlate
{
private:
	bool m_Inited = false;
	bool m_InGame = false;
	vec2 m_Position = vec2(0.0f, 0.0f);
	PartsVector m_vpParts;
	void RenderLine(CGameClient &This,
		vec2 Pos, vec2 Size,
		PartsVector::iterator Start, PartsVector::iterator End)
	{
		Pos.x -= Size.x / 2.0f;
		for(auto PartIt = Start; PartIt != End; ++PartIt)
		{
			const CNamePlatePart &Part = **PartIt;
			if(Part.Visible())
			{
				Part.Render(This, vec2(
							  Pos.x + (Part.Padding().x + Part.Size().x) / 2.0f + Part.Offset().x,
							  Pos.y - std::max(Size.y, Part.Padding().y + Part.Size().y) / 2.0f + Part.Offset().y));
			}
			if(Part.Visible() || Part.ShiftOnInvis())
				Pos.x += Part.Size().x + Part.Padding().x;
		}
	}
	template<typename PartType, typename... ArgsType>
	void AddPart(CGameClient &This, ArgsType &&... Args)
	{
		m_vpParts.push_back(std::make_unique<PartType>(This, std::forward<ArgsType>(Args)...));
	}
	void Init(CGameClient &This)
	{
		if(m_Inited)
			return;
		m_Inited = true;

		AddPart<CNamePlatePartDirection>(This, DIRECTION_LEFT);
		AddPart<CNamePlatePartDirection>(This, DIRECTION_UP);
		AddPart<CNamePlatePartDirection>(This, DIRECTION_RIGHT);
		AddPart<CNamePlatePartBreak>(This);

<<<<<<< HEAD
		AddPart<CNamePlatePartPing>(This); // TClient
		AddPart<CNamePlatePartIgnoreMark>(This); // TClient
=======
>>>>>>> 6d43e250
		AddPart<CNamePlatePartFriendMark>(This);
		AddPart<CNamePlatePartClientId>(This, false);
		AddPart<CNamePlatePartName>(This);
		AddPart<CNamePlatePartBreak>(This);

		AddPart<CNamePlatePartClan>(This);
		AddPart<CNamePlatePartBreak>(This);

		AddPart<CNamePlatePartReason>(This); // TClient
		AddPart<CNamePlatePartBreak>(This); // TClient
		AddPart<CNamePlatePartSkin>(This); // TClient
		AddPart<CNamePlatePartBreak>(This); // TClient

		AddPart<CNamePlatePartClientId>(This, true);
		AddPart<CNamePlatePartBreak>(This);

		AddPart<CNamePlatePartHookStrongWeak>(This);
		AddPart<CNamePlatePartHookStrongWeakId>(This);
	}
	void Update(CGameClient &This, const CNamePlateData *pData)
	{
		Init(This);
		if(pData)
		{
			m_InGame = pData->m_InGame;
			m_Position = pData->m_Position;
		}
	}

public:
	void Reset(CGameClient &This)
	{
		for(auto &Part : m_vpParts)
			Part->Reset(This);
	}
	void Render(CGameClient &This, const CNamePlateData *pData)
	{
		Update(This, pData);
		vec2 Pos = m_Position;
		// X: Total width including padding of line, Y: Max height of line parts
<<<<<<< HEAD
		vec2 Size = vec2();
=======
		vec2 Size = vec2(0.0f, 0.0f);
>>>>>>> 6d43e250
		bool Empty = true;
		auto Start = m_vpParts.begin();
		for(auto PartIt = m_vpParts.begin(); PartIt != m_vpParts.end(); ++PartIt)
		{
			CNamePlatePart &Part = **PartIt;
			if(pData)
				Part.Update(This, *pData);
			if(Part.NewLine())
			{
				if(!Empty)
				{
					RenderLine(This, Pos, Size, Start, std::next(PartIt));
					Pos.y -= Size.y;
				}
				Start = std::next(PartIt);
<<<<<<< HEAD
				Size = vec2();
=======
				Size = vec2(0.0f, 0.0f);
>>>>>>> 6d43e250
			}
			else if(Part.Visible() || Part.ShiftOnInvis())
			{
				Empty = false;
				Size.x += Part.Size().x + Part.Padding().x;
				Size.y = std::max(Size.y, Part.Size().y + Part.Padding().y);
			}
		}
		RenderLine(This, Pos, Size, Start, m_vpParts.end());
		This.Graphics()->SetColor(1.0f, 1.0f, 1.0f, 1.0f);
	}
	vec2 Size(CGameClient &This, const CNamePlateData *pData)
	{
		Update(This, pData);
		// X: Total width including padding of line, Y: Max height of line parts
<<<<<<< HEAD
		vec2 Size = vec2();
=======
		vec2 Size = vec2(0.0f, 0.0f);
>>>>>>> 6d43e250
		float WMax = 0.0f;
		float HTotal = 0.0f;
		bool Empty = true;
		for(auto PartIt = m_vpParts.begin(); PartIt != m_vpParts.end(); ++PartIt) // NOLINT(modernize-loop-convert) For consistency with Render
		{
			CNamePlatePart &Part = **PartIt;
			if(pData)
				Part.Update(This, *pData);
			if(Part.NewLine())
			{
				if(!Empty)
				{
					if(Size.x > WMax)
						WMax = Size.x;
					HTotal += Size.y;
				}
<<<<<<< HEAD
				Size = vec2();
=======
				Size = vec2(0.0f, 0.0f);
>>>>>>> 6d43e250
			}
			else if(Part.Visible() || Part.ShiftOnInvis())
			{
				Empty = false;
				Size.x += Part.Size().x + Part.Padding().x;
				Size.y = std::max(Size.y, Part.Size().y + Part.Padding().y);
			}
		}
		if(Size.x > WMax)
			WMax = Size.x;
		HTotal += Size.y;
		return vec2(WMax, HTotal);
	}
};

class CNamePlates::CNamePlatesData
{
public:
	CNamePlate m_aNamePlates[MAX_CLIENTS];
};

void CNamePlates::RenderNamePlateGame(vec2 Position, const CNetObj_PlayerInfo *pPlayerInfo, float Alpha)
{
	// Get screen edges to avoid rendering offscreen
	float ScreenX0, ScreenY0, ScreenX1, ScreenY1;
	Graphics()->GetScreen(&ScreenX0, &ScreenY0, &ScreenX1, &ScreenY1);

	// Assume that the name plate fits into a 800x800 box placed directly above the tee
	ScreenX0 -= 400;
	ScreenX1 += 400;
<<<<<<< HEAD
	ScreenY0 -= 0;
=======
>>>>>>> 6d43e250
	ScreenY1 += 800;
	if(!(in_range(Position.x, ScreenX0, ScreenX1) && in_range(Position.y, ScreenY0, ScreenY1)))
		return;

	CNamePlateData Data;

	const auto &ClientData = GameClient()->m_aClients[pPlayerInfo->m_ClientId];
	const bool OtherTeam = GameClient()->IsOtherTeam(pPlayerInfo->m_ClientId);

	Data.m_InGame = true;
	Data.m_Position = Position - vec2(0.0f, (float)g_Config.m_ClNamePlatesOffset);
	Data.m_ShowName = pPlayerInfo->m_Local ? g_Config.m_ClNamePlatesOwn : g_Config.m_ClNamePlates;
	Data.m_pName = GameClient()->m_aClients[pPlayerInfo->m_ClientId].m_aName;
	Data.m_ShowFriendMark = Data.m_ShowName && g_Config.m_ClNamePlatesFriendMark && GameClient()->m_aClients[pPlayerInfo->m_ClientId].m_Friend;
	Data.m_ShowClientId = Data.m_ShowName && (g_Config.m_Debug || g_Config.m_ClNamePlatesIds);
	Data.m_FontSize = 18.0f + 20.0f * g_Config.m_ClNamePlatesSize / 100.0f;

	Data.m_ClientId = pPlayerInfo->m_ClientId;
	Data.m_ClientIdSeperateLine = g_Config.m_ClNamePlatesIdsSeperateLine;
	Data.m_FontSizeClientId = Data.m_ClientIdSeperateLine ? (18.0f + 20.0f * g_Config.m_ClNamePlatesIdsSize / 100.0f) : Data.m_FontSize;

	Data.m_ShowClan = Data.m_ShowName && g_Config.m_ClNamePlatesClan;
	Data.m_pClan = GameClient()->m_aClients[pPlayerInfo->m_ClientId].m_aClan;
	Data.m_FontSizeClan = 18.0f + 20.0f * g_Config.m_ClNamePlatesClanSize / 100.0f;

	Data.m_FontSizeHookStrongWeak = 18.0f + 20.0f * g_Config.m_ClNamePlatesStrongSize / 100.0f;
	Data.m_FontSizeDirection = 18.0f + 20.0f * g_Config.m_ClDirectionSize / 100.0f;

	if(g_Config.m_ClNamePlatesAlways == 0)
		Alpha *= clamp(1.0f - std::pow(distance(GameClient()->m_Controls.m_aTargetPos[g_Config.m_ClDummy], Position) / 200.0f, 16.0f), 0.0f, 1.0f);
	if(OtherTeam)
		Alpha *= (float)g_Config.m_ClShowOthersAlpha / 100.0f;

	Data.m_Color = ColorRGBA(1.0f, 1.0f, 1.0f);
	if(g_Config.m_ClNamePlatesTeamcolors)
	{
		if(GameClient()->IsTeamPlay())
		{
			if(ClientData.m_Team == TEAM_RED)
				Data.m_Color = ColorRGBA(1.0f, 0.5f, 0.5f);
			else if(ClientData.m_Team == TEAM_BLUE)
				Data.m_Color = ColorRGBA(0.7f, 0.7f, 1.0f);
		}
		else
		{
			const int Team = GameClient()->m_Teams.Team(pPlayerInfo->m_ClientId);
			if(Team)
				Data.m_Color = GameClient()->GetDDTeamColor(Team, 0.75f);
		}
	}
	Data.m_Color.a = Alpha;

	int ShowDirectionConfig = g_Config.m_ClShowDirection;
#if defined(CONF_VIDEORECORDER)
	if(IVideo::Current())
		ShowDirectionConfig = g_Config.m_ClVideoShowDirection;
#endif
	Data.m_DirLeft = Data.m_DirJump = Data.m_DirRight = false;
	switch(ShowDirectionConfig)
	{
	case 0: // Off
		Data.m_ShowDirection = false;
		break;
	case 1: // Others
		Data.m_ShowDirection = !pPlayerInfo->m_Local;
		break;
	case 2: // Everyone
		Data.m_ShowDirection = true;
		break;
	case 3: // Only self
		Data.m_ShowDirection = pPlayerInfo->m_Local;
		break;
	default:
		dbg_assert(false, "ShowDirectionConfig invalid");
		dbg_break();
	}
	if(Data.m_ShowDirection)
	{
		if(Client()->State() != IClient::STATE_DEMOPLAYBACK &&
			pPlayerInfo->m_ClientId == GameClient()->m_aLocalIds[!g_Config.m_ClDummy])
		{
			const auto &InputData = GameClient()->m_Controls.m_aInputData[!g_Config.m_ClDummy];
			Data.m_DirLeft = InputData.m_Direction == -1;
			Data.m_DirJump = InputData.m_Jump == 1;
			Data.m_DirRight = InputData.m_Direction == 1;
		}
		else if(Client()->State() != IClient::STATE_DEMOPLAYBACK && pPlayerInfo->m_Local) // Always render local input when not in demo playback
		{
			const auto &InputData = GameClient()->m_Controls.m_aInputData[g_Config.m_ClDummy];
			Data.m_DirLeft = InputData.m_Direction == -1;
			Data.m_DirJump = InputData.m_Jump == 1;
			Data.m_DirRight = InputData.m_Direction == 1;
		}
		else
		{
			const auto &Character = GameClient()->m_Snap.m_aCharacters[pPlayerInfo->m_ClientId];
			Data.m_DirLeft = Character.m_Cur.m_Direction == -1;
			Data.m_DirJump = Character.m_Cur.m_Jumped & 1;
			Data.m_DirRight = Character.m_Cur.m_Direction == 1;
		}
	}

	Data.m_ShowHookStrongWeak = false;
	Data.m_HookStrongWeak = CNamePlateData::HOOKSTRONGWEAK_UNKNOWN;
	Data.m_ShowHookStrongWeakId = false;
	Data.m_HookStrongWeakId = 0;

	const bool Following = (GameClient()->m_Snap.m_SpecInfo.m_Active && !GameClient()->m_MultiViewActivated && GameClient()->m_Snap.m_SpecInfo.m_SpectatorId != SPEC_FREEVIEW);
	if(GameClient()->m_Snap.m_LocalClientId != -1 || Following)
	{
		const int SelectedId = Following ? GameClient()->m_Snap.m_SpecInfo.m_SpectatorId : GameClient()->m_Snap.m_LocalClientId;
		const CGameClient::CSnapState::CCharacterInfo &Selected = GameClient()->m_Snap.m_aCharacters[SelectedId];
		const CGameClient::CSnapState::CCharacterInfo &Other = GameClient()->m_Snap.m_aCharacters[pPlayerInfo->m_ClientId];
		if(Selected.m_HasExtendedData && Other.m_HasExtendedData)
		{
			Data.m_HookStrongWeakId = Other.m_ExtendedData.m_StrongWeakId;
			Data.m_ShowHookStrongWeakId = g_Config.m_Debug || g_Config.m_ClNamePlatesStrong == 2;
			if(SelectedId == pPlayerInfo->m_ClientId)
				Data.m_ShowHookStrongWeak = Data.m_ShowHookStrongWeakId;
			else
			{
				Data.m_HookStrongWeak = Selected.m_ExtendedData.m_StrongWeakId > Other.m_ExtendedData.m_StrongWeakId ? CNamePlateData::HOOKSTRONGWEAK_STRONG : CNamePlateData::HOOKSTRONGWEAK_WEAK;
				Data.m_ShowHookStrongWeak = g_Config.m_Debug || g_Config.m_ClNamePlatesStrong > 0;
			}
		}
	}

<<<<<<< HEAD
	// TClient
	if(g_Config.m_ClWarList && g_Config.m_ClWarListShowClan && GameClient()->m_WarList.GetWarData(pPlayerInfo->m_ClientId).m_WarClan)
		Data.m_ShowClan = true;

=======
>>>>>>> 6d43e250
	// Check if the nameplate is actually on screen
	vec2 NamePlateSize = m_pData->m_aNamePlates[pPlayerInfo->m_ClientId].Size(*GameClient(), &Data);
	ScreenX0 -= NamePlateSize.x / 2.0f;
	ScreenX1 += NamePlateSize.x / 2.0f;
<<<<<<< HEAD
	ScreenY0 -= 0;
=======
>>>>>>> 6d43e250
	ScreenY1 += NamePlateSize.y;
	if(!(in_range(Position.x, ScreenX0, ScreenX1) && in_range(Position.y, ScreenY0, ScreenY1)))
		return;

	m_pData->m_aNamePlates[pPlayerInfo->m_ClientId].Render(*GameClient(), nullptr); // Give no Data, as to not update twice
}

void CNamePlates::RenderNamePlatePreview(vec2 Position, int Dummy)
{
	const float FontSize = 18.0f + 20.0f * g_Config.m_ClNamePlatesSize / 100.0f;
	const float FontSizeClan = 18.0f + 20.0f * g_Config.m_ClNamePlatesClanSize / 100.0f;

	const float FontSizeDirection = 18.0f + 20.0f * g_Config.m_ClDirectionSize / 100.0f;
	const float FontSizeHookStrongWeak = 18.0f + 20.0f * g_Config.m_ClNamePlatesStrongSize / 100.0f;

	CNamePlateData Data;

	Data.m_InGame = false;
	Data.m_Color = g_Config.m_ClNamePlatesTeamcolors ? GameClient()->GetDDTeamColor(13, 0.75f) : TextRender()->DefaultTextColor();
	Data.m_Color.a = 1.0f;

	Data.m_ShowName = g_Config.m_ClNamePlates || g_Config.m_ClNamePlatesOwn;
	Data.m_pName = Dummy == 0 ? Client()->PlayerName() : Client()->DummyName();
	Data.m_FontSize = FontSize;

	Data.m_ShowFriendMark = Data.m_ShowName && g_Config.m_ClNamePlatesFriendMark;

	Data.m_ShowClientId = Data.m_ShowName && (g_Config.m_Debug || g_Config.m_ClNamePlatesIds);
	Data.m_ClientId = Dummy + 1;
	Data.m_ClientIdSeperateLine = g_Config.m_ClNamePlatesIdsSeperateLine;
	Data.m_FontSizeClientId = Data.m_ClientIdSeperateLine ? (18.0f + 20.0f * g_Config.m_ClNamePlatesIdsSize / 100.0f) : Data.m_FontSize;

	Data.m_ShowClan = Data.m_ShowName && g_Config.m_ClNamePlatesClan;
	Data.m_pClan = Dummy == 0 ? g_Config.m_PlayerClan : g_Config.m_ClDummyClan;
	if(!Data.m_pClan[0])
		Data.m_pClan = "Clan Name";
	Data.m_FontSizeClan = FontSizeClan;

	Data.m_ShowDirection = g_Config.m_ClShowDirection != 0 ? true : false;
	Data.m_DirLeft = Data.m_DirJump = Data.m_DirRight = true;
	Data.m_FontSizeDirection = FontSizeDirection;

	Data.m_FontSizeHookStrongWeak = FontSizeHookStrongWeak;
	Data.m_HookStrongWeakId = Data.m_ClientId;
	Data.m_ShowHookStrongWeakId = g_Config.m_ClNamePlatesStrong == 2;
	if(Dummy == g_Config.m_ClDummy)
	{
		Data.m_HookStrongWeak = CNamePlateData::HOOKSTRONGWEAK_UNKNOWN;
		Data.m_ShowHookStrongWeak = Data.m_ShowHookStrongWeakId;
	}
	else
	{
		Data.m_HookStrongWeak = Data.m_HookStrongWeakId == 2 ? CNamePlateData::HOOKSTRONGWEAK_STRONG : CNamePlateData::HOOKSTRONGWEAK_WEAK;
		Data.m_ShowHookStrongWeak = g_Config.m_ClNamePlatesStrong > 0;
	}

	CTeeRenderInfo TeeRenderInfo;
	if(Dummy == 0)
	{
		TeeRenderInfo.Apply(m_pClient->m_Skins.Find(g_Config.m_ClPlayerSkin));
		TeeRenderInfo.ApplyColors(g_Config.m_ClPlayerUseCustomColor, g_Config.m_ClPlayerColorBody, g_Config.m_ClPlayerColorFeet);
	}
	else
	{
		TeeRenderInfo.Apply(m_pClient->m_Skins.Find(g_Config.m_ClDummySkin));
		TeeRenderInfo.ApplyColors(g_Config.m_ClDummyUseCustomColor, g_Config.m_ClDummyColorBody, g_Config.m_ClDummyColorFeet);
	}
	TeeRenderInfo.m_Size = 64.0f;

	CNamePlate NamePlate;
	Data.m_Position = Position;
	Data.m_Position.y += NamePlate.Size(*GameClient(), &Data).y / 3.0f; // Slight bias so the tee doesn't look too low
	Data.m_Position.y += (float)g_Config.m_ClNamePlatesOffset / 2.0f;
	vec2 Dir = (Ui()->MousePos() - Data.m_Position);
	Dir /= TeeRenderInfo.m_Size;
	const float Length = length(Dir);
	if(Length > 1.0f)
		Dir /= Length;
	RenderTools()->RenderTee(CAnimState::GetIdle(), &TeeRenderInfo, 0, Dir, Data.m_Position);
	Data.m_Position.y -= (float)g_Config.m_ClNamePlatesOffset;
	NamePlate.Render(*GameClient(), &Data);
	NamePlate.Reset(*GameClient());
}

void CNamePlates::ResetNamePlates()
{
	for(CNamePlate &NamePlate : m_pData->m_aNamePlates)
		NamePlate.Reset(*GameClient());
}

void CNamePlates::OnRender()
{
	if(Client()->State() != IClient::STATE_ONLINE && Client()->State() != IClient::STATE_DEMOPLAYBACK)
		return;

	int ShowDirection = g_Config.m_ClShowDirection;
#if defined(CONF_VIDEORECORDER)
	if(IVideo::Current())
		ShowDirection = g_Config.m_ClVideoShowDirection;
#endif
	if(!g_Config.m_ClNamePlates && ShowDirection == 0)
		return;

	for(int i = 0; i < MAX_CLIENTS; i++)
	{
		const CNetObj_PlayerInfo *pInfo = GameClient()->m_Snap.m_apPlayerInfos[i];
		if(!pInfo)
			continue;

		// Each player can also have a spectator char whose name plate is displayed independently
		if(GameClient()->m_aClients[i].m_SpecCharPresent)
		{
			const vec2 RenderPos = GameClient()->m_aClients[i].m_SpecChar;
			RenderNamePlateGame(RenderPos, pInfo, 0.4f);
		}
		// Only render name plates for active characters
		if(GameClient()->m_Snap.m_aCharacters[i].m_Active)
		{
			const vec2 RenderPos = GameClient()->m_aClients[i].m_RenderPos;
			RenderNamePlateGame(RenderPos, pInfo, 1.0f);
		}
	}
}

void CNamePlates::OnWindowResize()
{
	ResetNamePlates();
}

CNamePlates::CNamePlates() :
	m_pData(new CNamePlates::CNamePlatesData()) {}
<<<<<<< HEAD
CNamePlates::~CNamePlates() { delete m_pData; }
=======

CNamePlates::~CNamePlates()
{
	delete m_pData;
}
>>>>>>> 6d43e250
<|MERGE_RESOLUTION|>--- conflicted
+++ resolved
@@ -51,10 +51,7 @@
 	virtual bool UpdateNeeded(CGameClient &This, const CNamePlateData &Data) { return true; }
 	virtual void UpdateText(CGameClient &This, const CNamePlateData &Data) = 0;
 	ColorRGBA m_Color = ColorRGBA(1.0f, 1.0f, 1.0f, 1.0f);
-<<<<<<< HEAD
 	bool m_IsTag = false; // Use color as background, add some extra padding
-=======
->>>>>>> 6d43e250
 	CNamePlatePartText(CGameClient &This) :
 		CNamePlatePart(This)
 	{
@@ -87,15 +84,9 @@
 		{
 			UpdateText(This, Data);
 		}
-<<<<<<< HEAD
 
 		This.TextRender()->SetRenderFlags(0);
 
-=======
-
-		This.TextRender()->SetRenderFlags(0);
-
->>>>>>> 6d43e250
 		if(!m_TextContainerIndex.Valid())
 		{
 			m_Visible = false;
@@ -104,11 +95,8 @@
 
 		const STextBoundingBox Container = This.TextRender()->GetBoundingBoxTextContainer(m_TextContainerIndex);
 		m_Size = vec2(Container.m_W, Container.m_H);
-<<<<<<< HEAD
 		if(m_IsTag)
 			m_Size += vec2(m_Size.y, 2.0f); // Extra padding
-=======
->>>>>>> 6d43e250
 	}
 	void Reset(CGameClient &This) override
 	{
@@ -120,7 +108,6 @@
 			return;
 
 		ColorRGBA OutlineColor, Color;
-<<<<<<< HEAD
 		if(m_IsTag)
 		{
 			ColorRGBA BackgroundColor = m_Color.WithMultipliedAlpha(0.75f);
@@ -140,13 +127,6 @@
 				Color, OutlineColor,
 				Pos.x - Size().x / 2.0f, Pos.y - Size().y / 2.0f);
 		}
-=======
-		Color = m_Color;
-		OutlineColor = s_OutlineColor.WithMultipliedAlpha(m_Color.a);
-		This.TextRender()->RenderTextContainer(m_TextContainerIndex,
-			Color, OutlineColor,
-			Pos.x - Size().x / 2.0f, Pos.y - Size().y / 2.0f);
->>>>>>> 6d43e250
 	}
 };
 
@@ -200,14 +180,10 @@
 
 // Part Definitions
 
-class CNamePlatePartBreak : public CNamePlatePart
-{
-public:
-<<<<<<< HEAD
-	CNamePlatePartBreak(CGameClient &This) :
-=======
+class CNamePlatePartNewLine : public CNamePlatePart
+{
+public:
 	CNamePlatePartNewLine(CGameClient &This) :
->>>>>>> 6d43e250
 		CNamePlatePart(This)
 	{
 		m_NewLine = true;
@@ -297,14 +273,7 @@
 	{
 		m_FontSize = Data.m_FontSizeClientId;
 		m_ClientId = Data.m_ClientId;
-<<<<<<< HEAD
 		str_format(m_aText, sizeof(m_aText), "%d", m_ClientId);
-=======
-		if(m_ClientIdSeperateLine)
-			str_format(m_aText, sizeof(m_aText), "%d", m_ClientId);
-		else
-			str_format(m_aText, sizeof(m_aText), "%d:", m_ClientId);
->>>>>>> 6d43e250
 		CTextCursor Cursor;
 		This.TextRender()->SetCursor(&Cursor, 0.0f, 0.0f, m_FontSize, TEXTFLAG_RENDER);
 		This.TextRender()->CreateOrAppendTextContainer(m_TextContainerIndex, &Cursor, m_aText);
@@ -498,7 +467,6 @@
 public:
 	CNamePlatePartHookStrongWeakId(CGameClient &This) :
 		CNamePlatePartText(This) {}
-<<<<<<< HEAD
 };
 
 // TClient Parts
@@ -638,8 +606,6 @@
 public:
 	CNamePlatePartIgnoreMark(CGameClient &This) :
 		CNamePlatePartText(This) {}
-=======
->>>>>>> 6d43e250
 };
 
 // Name Plates
@@ -683,28 +649,25 @@
 		AddPart<CNamePlatePartDirection>(This, DIRECTION_LEFT);
 		AddPart<CNamePlatePartDirection>(This, DIRECTION_UP);
 		AddPart<CNamePlatePartDirection>(This, DIRECTION_RIGHT);
-		AddPart<CNamePlatePartBreak>(This);
-
-<<<<<<< HEAD
+		AddPart<CNamePlatePartNewLine>(This);
+
 		AddPart<CNamePlatePartPing>(This); // TClient
 		AddPart<CNamePlatePartIgnoreMark>(This); // TClient
-=======
->>>>>>> 6d43e250
 		AddPart<CNamePlatePartFriendMark>(This);
 		AddPart<CNamePlatePartClientId>(This, false);
 		AddPart<CNamePlatePartName>(This);
-		AddPart<CNamePlatePartBreak>(This);
+		AddPart<CNamePlatePartNewLine>(This);
 
 		AddPart<CNamePlatePartClan>(This);
-		AddPart<CNamePlatePartBreak>(This);
+		AddPart<CNamePlatePartNewLine>(This);
 
 		AddPart<CNamePlatePartReason>(This); // TClient
-		AddPart<CNamePlatePartBreak>(This); // TClient
+		AddPart<CNamePlatePartNewLine>(This); // TClient
 		AddPart<CNamePlatePartSkin>(This); // TClient
-		AddPart<CNamePlatePartBreak>(This); // TClient
+		AddPart<CNamePlatePartNewLine>(This); // TClient
 
 		AddPart<CNamePlatePartClientId>(This, true);
-		AddPart<CNamePlatePartBreak>(This);
+		AddPart<CNamePlatePartNewLine>(This);
 
 		AddPart<CNamePlatePartHookStrongWeak>(This);
 		AddPart<CNamePlatePartHookStrongWeakId>(This);
@@ -730,11 +693,7 @@
 		Update(This, pData);
 		vec2 Pos = m_Position;
 		// X: Total width including padding of line, Y: Max height of line parts
-<<<<<<< HEAD
-		vec2 Size = vec2();
-=======
 		vec2 Size = vec2(0.0f, 0.0f);
->>>>>>> 6d43e250
 		bool Empty = true;
 		auto Start = m_vpParts.begin();
 		for(auto PartIt = m_vpParts.begin(); PartIt != m_vpParts.end(); ++PartIt)
@@ -750,11 +709,7 @@
 					Pos.y -= Size.y;
 				}
 				Start = std::next(PartIt);
-<<<<<<< HEAD
-				Size = vec2();
-=======
 				Size = vec2(0.0f, 0.0f);
->>>>>>> 6d43e250
 			}
 			else if(Part.Visible() || Part.ShiftOnInvis())
 			{
@@ -770,11 +725,7 @@
 	{
 		Update(This, pData);
 		// X: Total width including padding of line, Y: Max height of line parts
-<<<<<<< HEAD
-		vec2 Size = vec2();
-=======
 		vec2 Size = vec2(0.0f, 0.0f);
->>>>>>> 6d43e250
 		float WMax = 0.0f;
 		float HTotal = 0.0f;
 		bool Empty = true;
@@ -791,11 +742,7 @@
 						WMax = Size.x;
 					HTotal += Size.y;
 				}
-<<<<<<< HEAD
-				Size = vec2();
-=======
 				Size = vec2(0.0f, 0.0f);
->>>>>>> 6d43e250
 			}
 			else if(Part.Visible() || Part.ShiftOnInvis())
 			{
@@ -826,10 +773,6 @@
 	// Assume that the name plate fits into a 800x800 box placed directly above the tee
 	ScreenX0 -= 400;
 	ScreenX1 += 400;
-<<<<<<< HEAD
-	ScreenY0 -= 0;
-=======
->>>>>>> 6d43e250
 	ScreenY1 += 800;
 	if(!(in_range(Position.x, ScreenX0, ScreenX1) && in_range(Position.y, ScreenY0, ScreenY1)))
 		return;
@@ -957,21 +900,14 @@
 		}
 	}
 
-<<<<<<< HEAD
 	// TClient
 	if(g_Config.m_ClWarList && g_Config.m_ClWarListShowClan && GameClient()->m_WarList.GetWarData(pPlayerInfo->m_ClientId).m_WarClan)
 		Data.m_ShowClan = true;
 
-=======
->>>>>>> 6d43e250
 	// Check if the nameplate is actually on screen
 	vec2 NamePlateSize = m_pData->m_aNamePlates[pPlayerInfo->m_ClientId].Size(*GameClient(), &Data);
 	ScreenX0 -= NamePlateSize.x / 2.0f;
 	ScreenX1 += NamePlateSize.x / 2.0f;
-<<<<<<< HEAD
-	ScreenY0 -= 0;
-=======
->>>>>>> 6d43e250
 	ScreenY1 += NamePlateSize.y;
 	if(!(in_range(Position.x, ScreenX0, ScreenX1) && in_range(Position.y, ScreenY0, ScreenY1)))
 		return;
@@ -1103,12 +1039,8 @@
 
 CNamePlates::CNamePlates() :
 	m_pData(new CNamePlates::CNamePlatesData()) {}
-<<<<<<< HEAD
-CNamePlates::~CNamePlates() { delete m_pData; }
-=======
 
 CNamePlates::~CNamePlates()
 {
 	delete m_pData;
-}
->>>>>>> 6d43e250
+}