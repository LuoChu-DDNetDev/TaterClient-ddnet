/* (c) Magnus Auvinen. See licence.txt in the root of the distribution for more information. */
/* If you are missing that file, acquire a complete release at teeworlds.com.                */
#ifndef GAME_SERVER_PLAYER_H
#define GAME_SERVER_PLAYER_H

#include <base/vmath.h>

#include <engine/shared/protocol.h>

#include "alloc.h"
#include "teeinfo.h"

#include <memory>

class CCharacter;
class CGameContext;
class IServer;
struct CNetObj_PlayerInput;
struct CScorePlayerResult;

enum
{
	WEAPON_GAME = -3, // team switching etc
	WEAPON_SELF = -2, // console kill command
	WEAPON_WORLD = -1, // death tiles etc
};

// player object
class CPlayer
{
	MACRO_ALLOC_POOL_ID()

public:
	CPlayer(CGameContext *pGameServer, uint32_t UniqueClientID, int ClientID, int Team);
	~CPlayer();

	void Reset();

	void TryRespawn();
	void Respawn(bool WeakHook = false); // with WeakHook == true the character will be spawned after all calls of Tick from other Players
	CCharacter *ForceSpawn(vec2 Pos); // required for loading savegames
	void SetTeam(int Team, bool DoChatMsg = true);
	int GetTeam() const { return m_Team; }
	int GetCID() const { return m_ClientID; }
	uint32_t GetUniqueCID() const { return m_UniqueClientID; }
	int GetClientVersion() const;
	bool SetTimerType(int TimerType);

	void Tick();
	void PostTick();

	// will be called after all Tick and PostTick calls from other players
	void PostPostTick();
	void Snap(int SnappingClient);
	void FakeSnap();

	void OnDirectInput(CNetObj_PlayerInput *pNewInput);
	void OnPredictedInput(CNetObj_PlayerInput *pNewInput);
	void OnPredictedEarlyInput(CNetObj_PlayerInput *pNewInput);
	void OnDisconnect();

	void KillCharacter(int Weapon = WEAPON_GAME, bool SendKillMsg = true);
	CCharacter *GetCharacter();

	void SpectatePlayerName(const char *pName);

	//---------------------------------------------------------
	// this is used for snapping so we know how we can clip the view for the player
	vec2 m_ViewPos;
	int m_TuneZone;
	int m_TuneZoneOld;

	// states if the client is chatting, accessing a menu etc.
	int m_PlayerFlags;

	// used for snapping to just update latency if the scoreboard is active
	int m_aCurLatency[MAX_CLIENTS];

	// used for spectator mode
	int m_SpectatorID;

	bool m_IsReady;

	//
	int m_Vote;
	int m_VotePos;
	//
	int m_LastVoteCall;
	int m_LastVoteTry;
	int m_LastChat;
	int m_LastSetTeam;
	int m_LastSetSpectatorMode;
	int m_LastChangeInfo;
	int m_LastEmote;
	int m_LastKill;
	int m_aLastCommands[4];
	int m_LastCommandPos;
	int m_LastWhisperTo;
	int m_LastInvited;

	int m_SendVoteIndex;

	CTeeInfo m_TeeInfos;

	int m_DieTick;
	int m_PreviousDieTick;
	int m_Score;
	int m_JoinTick;
	bool m_ForceBalanced;
	int m_LastActionTick;
	int m_TeamChangeTick;
	bool m_SentSemicolonTip;

	// network latency calculations
	struct
	{
		int m_Accum;
		int m_AccumMin;
		int m_AccumMax;
		int m_Avg;
		int m_Min;
		int m_Max;
	} m_Latency;

private:
	const uint32_t m_UniqueClientID;
	CCharacter *m_pCharacter;
	int m_NumInputs;
	CGameContext *m_pGameServer;

	CGameContext *GameServer() const { return m_pGameServer; }
	IServer *Server() const;

	//
	bool m_Spawning;
	bool m_WeakHookSpawn;
	int m_ClientID;
	int m_Team;

	int m_Paused;
	int64_t m_ForcePauseTime;
	int64_t m_LastPause;
	bool m_Afk;

	int m_DefEmote;
	int m_OverrideEmote;
	int m_OverrideEmoteReset;
	bool m_Halloween;

public:
	enum
	{
		PAUSE_NONE = 0,
		PAUSE_PAUSED,
		PAUSE_SPEC
	};

	enum
	{
		TIMERTYPE_DEFAULT = -1,
		TIMERTYPE_GAMETIMER = 0,
		TIMERTYPE_BROADCAST,
		TIMERTYPE_GAMETIMER_AND_BROADCAST,
		TIMERTYPE_SIXUP,
		TIMERTYPE_NONE,
	};

	bool m_DND;
	int64_t m_FirstVoteTick;
	char m_aTimeoutCode[64];

	void ProcessPause();
	int Pause(int State, bool Force);
	int ForcePause(int Time);
	int IsPaused();

	bool IsPlaying();
	int64_t m_Last_KickVote;
	int64_t m_Last_Team;
	int m_ShowOthers;
	bool m_ShowAll;
	vec2 m_ShowDistance;
	bool m_SpecTeam;
	bool m_NinjaJetpack;
<<<<<<< HEAD
	bool m_Afk;
=======
	bool m_HasFinishScore;
>>>>>>> bf27dd6d

	int m_ChatScore;

	bool m_Moderating;

	void UpdatePlaytime();
	void AfkTimer();
	void SetAfk(bool Afk);
	bool IsAfk() const { return m_Afk; }

	int64_t m_LastPlaytime;
	int64_t m_LastEyeEmote;
	int64_t m_LastBroadcast;
	bool m_LastBroadcastImportance;

	CNetObj_PlayerInput *m_pLastTarget;
	bool m_LastTargetInit;

	bool m_EyeEmoteEnabled;
	int m_TimerType;

	int GetDefaultEmote() const;
	void OverrideDefaultEmote(int Emote, int Tick);
	bool CanOverrideDefaultEmote() const;

	bool m_FirstPacket;
	int64_t m_LastSQLQuery;
	void ProcessScoreResult(CScorePlayerResult &Result);
	std::shared_ptr<CScorePlayerResult> m_ScoreQueryResult;
	std::shared_ptr<CScorePlayerResult> m_ScoreFinishResult;
	bool m_NotEligibleForFinish;
	int64_t m_EligibleForFinishCheck;
	bool m_VotedForPractice;
	int m_SwapTargetsClientID; //Client ID of the swap target for the given player
	bool m_BirthdayAnnounced;
};

#endif<|MERGE_RESOLUTION|>--- conflicted
+++ resolved
@@ -182,11 +182,6 @@
 	vec2 m_ShowDistance;
 	bool m_SpecTeam;
 	bool m_NinjaJetpack;
-<<<<<<< HEAD
-	bool m_Afk;
-=======
-	bool m_HasFinishScore;
->>>>>>> bf27dd6d
 
 	int m_ChatScore;
 
