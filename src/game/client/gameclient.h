/* (c) Magnus Auvinen. See licence.txt in the root of the distribution for more information. */
/* If you are missing that file, acquire a complete release at teeworlds.com.                */
#ifndef GAME_CLIENT_GAMECLIENT_H
#define GAME_CLIENT_GAMECLIENT_H

#include "render.h"
#include <base/color.h>
#include <base/vmath.h>
#include <engine/client.h>
#include <engine/console.h>
#include <engine/shared/config.h>

#include <game/collision.h>
#include <game/gamecore.h>
#include <game/layers.h>
#include <game/teamscore.h>

#include <game/client/prediction/gameworld.h>

// components
#include "components/background.h"
#include "components/binds.h"
#include "components/broadcast.h"
#include "components/camera.h"
#include "components/chat.h"
#include "components/console.h"
#include "components/controls.h"
#include "components/countryflags.h"
#include "components/damageind.h"
#include "components/debughud.h"
#include "components/effects.h"
#include "components/emoticon.h"
#include "components/flow.h"
#include "components/freezebars.h"
#include "components/ghost.h"
#include "components/hud.h"
#include "components/infomessages.h"
#include "components/items.h"
#include "components/mapimages.h"
#include "components/maplayers.h"
#include "components/mapsounds.h"
#include "components/menu_background.h"
#include "components/menus.h"
#include "components/motd.h"
#include "components/nameplates.h"
#include "components/particles.h"
#include "components/player_indicator.h"
#include "components/verify.h"
#include "components/bindwheel.h"
#include "components/tater.h"
#include "components/outlines.h"
#include "components/players.h"
#include "components/race_demo.h"
#include "components/rainbow.h"
#include "components/scoreboard.h"
#include "components/skins.h"
#include "components/sounds.h"
#include "components/spectator.h"
#include "components/statboard.h"
#include "components/tooltips.h"
#include "components/voting.h"
#include "components/skinprofiles.h"


class CGameInfo
{
public:
	bool m_FlagStartsRace;
	bool m_TimeScore;
	bool m_UnlimitedAmmo;
	bool m_DDRaceRecordMessage;
	bool m_RaceRecordMessage;
	bool m_RaceSounds;

	bool m_AllowEyeWheel;
	bool m_AllowHookColl;
	bool m_AllowZoom;

	bool m_BugDDRaceGhost;
	bool m_BugDDRaceInput;
	bool m_BugFNGLaserRange;
	bool m_BugVanillaBounce;

	bool m_PredictFNG;
	bool m_PredictDDRace;
	bool m_PredictDDRaceTiles;
	bool m_PredictVanilla;

	bool m_EntitiesDDNet;
	bool m_EntitiesDDRace;
	bool m_EntitiesRace;
	bool m_EntitiesFNG;
	bool m_EntitiesVanilla;
	bool m_EntitiesBW;
	bool m_EntitiesFDDrace;

	bool m_Race;

	bool m_DontMaskEntities;
	bool m_AllowXSkins;

	bool m_HudHealthArmor;
	bool m_HudAmmo;
	bool m_HudDDRace;

	bool m_NoWeakHookAndBounce;
	bool m_NoSkinChangeForFrozen;
};

class CSnapEntities
{
public:
	IClient::CSnapItem m_Item;
	const void *m_pData;
	const CNetObj_EntityEx *m_pDataEx;
};

class CGameClient : public IGameClient
{
public:
	// all components
	CInfoMessages m_InfoMessages;
	CCamera m_Camera;
	CChat m_Chat;
	CMotd m_Motd;
	CBroadcast m_Broadcast;
	CGameConsole m_GameConsole;
	CBinds m_Binds;
	CSkinProfiles m_SkinProfiles;
	CParticles m_Particles;
	CMenus m_Menus;
	CSkins m_Skins;
	CCountryFlags m_CountryFlags;
	CFlow m_Flow;
	CHud m_Hud;
	CDebugHud m_DebugHud;
	CControls m_Controls;
	CEffects m_Effects;
	CScoreboard m_Scoreboard;
	CStatboard m_Statboard;
	CSounds m_Sounds;
	CEmoticon m_Emoticon;
    CBindWheel m_Bindwheel;
    CTater m_Tater;
	CDamageInd m_DamageInd;
	CVoting m_Voting;
    CVerify m_Verify;
	CSpectator m_Spectator;

	CPlayers m_Players;
	CPlayerIndicator m_PlayerIndicator;
	COutlines m_Outlines;
	CNamePlates m_NamePlates;
	CFreezeBars m_FreezeBars;
	CItems m_Items;
	CMapImages m_MapImages;

	CMapLayers m_MapLayersBackground = CMapLayers{CMapLayers::TYPE_BACKGROUND};
	CMapLayers m_MapLayersForeground = CMapLayers{CMapLayers::TYPE_FOREGROUND};
	CBackground m_Background;
	CMenuBackground m_MenuBackground;

	CMapSounds m_MapSounds;

	CRaceDemo m_RaceDemo;
    CRainbow m_Rainbow;
	CGhost m_Ghost;

	CTooltips m_Tooltips;

private:
	std::vector<class CComponent *> m_vpAll;
	std::vector<class CComponent *> m_vpInput;
	CNetObjHandler m_NetObjHandler;

	class IEngine *m_pEngine;
	class IInput *m_pInput;
	class IGraphics *m_pGraphics;
	class ITextRender *m_pTextRender;
	class IClient *m_pClient;
	class ISound *m_pSound;
	class IConfigManager *m_pConfigManager;
	class CConfig *m_pConfig;
	class IConsole *m_pConsole;
	class IStorage *m_pStorage;
	class IDemoPlayer *m_pDemoPlayer;
	class IFavorites *m_pFavorites;
	class IServerBrowser *m_pServerBrowser;
	class IEditor *m_pEditor;
	class IFriends *m_pFriends;
	class IFriends *m_pFoes;
#if defined(CONF_AUTOUPDATE)
	class IUpdater *m_pUpdater;
#endif
	class IHttp *m_pHttp;

	CLayers m_Layers;
	CCollision m_Collision;
	CUi m_UI;

	void ProcessEvents();
	void UpdatePositions();

	int m_EditorMovementDelay = 5;
	void UpdateEditorIngameMoved();

	int m_PredictedTick;
	int m_aLastNewPredictedTick[NUM_DUMMIES];

	int m_LastRoundStartTick;

	int m_LastFlagCarrierRed;
	int m_LastFlagCarrierBlue;

	int m_aCheckInfo[NUM_DUMMIES];

	char m_aDDNetVersionStr[64];
	static void ConTeam(IConsole::IResult *pResult, void *pUserData);
	static void ConKill(IConsole::IResult *pResult, void *pUserData);

	static void ConchainLanguageUpdate(IConsole::IResult *pResult, void *pUserData, IConsole::FCommandCallback pfnCallback, void *pCallbackUserData);
	static void ConchainSpecialInfoupdate(IConsole::IResult *pResult, void *pUserData, IConsole::FCommandCallback pfnCallback, void *pCallbackUserData);
	static void ConchainSpecialDummyInfoupdate(IConsole::IResult *pResult, void *pUserData, IConsole::FCommandCallback pfnCallback, void *pCallbackUserData);
	static void ConchainRefreshSkins(IConsole::IResult *pResult, void *pUserData, IConsole::FCommandCallback pfnCallback, void *pCallbackUserData);
	static void ConchainSpecialDummy(IConsole::IResult *pResult, void *pUserData, IConsole::FCommandCallback pfnCallback, void *pCallbackUserData);
	static void ConchainClTextEntitiesSize(IConsole::IResult *pResult, void *pUserData, IConsole::FCommandCallback pfnCallback, void *pCallbackUserData);

	static void ConTuneZone(IConsole::IResult *pResult, void *pUserData);

	static void ConchainMenuMap(IConsole::IResult *pResult, void *pUserData, IConsole::FCommandCallback pfnCallback, void *pCallbackUserData);

	// only used in OnPredict
	vec2 m_aLastPos[MAX_CLIENTS];
	bool m_aLastActive[MAX_CLIENTS];

	// only used in OnNewSnapshot
	bool m_GameOver = false;
	bool m_GamePaused = false;
	int m_PrevLocalId = -1;

public:
	IKernel *Kernel() { return IInterface::Kernel(); }
	IEngine *Engine() const { return m_pEngine; }
	class IGraphics *Graphics() const { return m_pGraphics; }
	class IClient *Client() const { return m_pClient; }
	class CUi *Ui() { return &m_UI; }
	class ISound *Sound() const { return m_pSound; }
	class IInput *Input() const { return m_pInput; }
	class IStorage *Storage() const { return m_pStorage; }
	class IConfigManager *ConfigManager() const { return m_pConfigManager; }
	class CConfig *Config() const { return m_pConfig; }
	class IConsole *Console() { return m_pConsole; }
	class ITextRender *TextRender() const { return m_pTextRender; }
	class IDemoPlayer *DemoPlayer() const { return m_pDemoPlayer; }
	class IDemoRecorder *DemoRecorder(int Recorder) const { return Client()->DemoRecorder(Recorder); }
	class IFavorites *Favorites() const { return m_pFavorites; }
	class IServerBrowser *ServerBrowser() const { return m_pServerBrowser; }
	class CRenderTools *RenderTools() { return &m_RenderTools; }
	class CLayers *Layers() { return &m_Layers; }
	CCollision *Collision() { return &m_Collision; }
	class IEditor *Editor() { return m_pEditor; }
	class IFriends *Friends() { return m_pFriends; }
	class IFriends *Foes() { return m_pFoes; }
#if defined(CONF_AUTOUPDATE)
	class IUpdater *Updater()
	{
		return m_pUpdater;
	}
#endif
	class IHttp *Http()
	{
		return m_pHttp;
	}

	int NetobjNumCorrections()
	{
		return m_NetObjHandler.NumObjCorrections();
	}
	const char *NetobjCorrectedOn() { return m_NetObjHandler.CorrectedObjOn(); }

	bool m_SuppressEvents;
	bool m_NewTick;
	bool m_NewPredictedTick;
	int m_aFlagDropTick[2];

	enum
	{
		SERVERMODE_PURE = 0,
		SERVERMODE_MOD,
		SERVERMODE_PUREMOD,
	};
	int m_ServerMode;
	CGameInfo m_GameInfo;

	int m_DemoSpecId;

	vec2 m_LocalCharacterPos;

	// predicted players
	CCharacterCore m_PredictedPrevChar;
	CCharacterCore m_PredictedChar;

	// snap pointers
	struct CSnapState
	{
		const CNetObj_Character *m_pLocalCharacter;
		const CNetObj_Character *m_pLocalPrevCharacter;
		const CNetObj_PlayerInfo *m_pLocalInfo;
		const CNetObj_SpectatorInfo *m_pSpectatorInfo;
		const CNetObj_SpectatorInfo *m_pPrevSpectatorInfo;
		const CNetObj_Flag *m_apFlags[2];
		const CNetObj_GameInfo *m_pGameInfoObj;
		const CNetObj_GameData *m_pGameDataObj;
		int m_GameDataSnapId;

		const CNetObj_PlayerInfo *m_apPlayerInfos[MAX_CLIENTS];
		const CNetObj_PlayerInfo *m_apInfoByScore[MAX_CLIENTS];
		const CNetObj_PlayerInfo *m_apInfoByName[MAX_CLIENTS];
		const CNetObj_PlayerInfo *m_apInfoByDDTeamScore[MAX_CLIENTS];
		const CNetObj_PlayerInfo *m_apInfoByDDTeamName[MAX_CLIENTS];

		int m_LocalClientId;
		int m_NumPlayers;
		int m_aTeamSize[2];

		// spectate data
		struct CSpectateInfo
		{
			bool m_Active;
			int m_SpectatorId;
			bool m_UsePosition;
			vec2 m_Position;
		} m_SpecInfo;

		//
		struct CCharacterInfo
		{
			bool m_Active;

			// snapshots
			CNetObj_Character m_Prev;
			CNetObj_Character m_Cur;

			CNetObj_DDNetCharacter m_ExtendedData;
			const CNetObj_DDNetCharacter *m_PrevExtendedData;
			bool m_HasExtendedData;
			bool m_HasExtendedDisplayInfo;

			// interpolated position
			vec2 m_Position;
		};

		CCharacterInfo m_aCharacters[MAX_CLIENTS];
	};

	CSnapState m_Snap;
	int m_aLocalTuneZone[NUM_DUMMIES];
	bool m_aReceivedTuning[NUM_DUMMIES];
	int m_aExpectingTuningForZone[NUM_DUMMIES];
	int m_aExpectingTuningSince[NUM_DUMMIES];
	CTuningParams m_aTuning[NUM_DUMMIES];

	// client data
	struct CClientData
	{
		int m_UseCustomColor;
		int m_ColorBody;
		int m_ColorFeet;

		char m_aName[MAX_NAME_LENGTH];
		char m_aClan[MAX_CLAN_LENGTH];
		int m_Country;
		char m_aSkinName[24];
		int m_SkinColor;
		int m_Team;
		int m_Emoticon;
		float m_EmoticonStartFraction;
		int m_EmoticonStartTick;

		bool m_Solo;
		bool m_Jetpack;
		bool m_CollisionDisabled;
		bool m_EndlessHook;
		bool m_EndlessJump;
		bool m_HammerHitDisabled;
		bool m_GrenadeHitDisabled;
		bool m_LaserHitDisabled;
		bool m_ShotgunHitDisabled;
		bool m_HookHitDisabled;
		bool m_Super;
		bool m_HasTelegunGun;
		bool m_HasTelegunGrenade;
		bool m_HasTelegunLaser;
		int m_FreezeEnd;
		bool m_DeepFrozen;
		bool m_LiveFrozen;

		CCharacterCore m_Predicted;
		CCharacterCore m_PrevPredicted;

		CTeeRenderInfo m_SkinInfo; // this is what the server reports
		CTeeRenderInfo m_RenderInfo; // this is what we use

		float m_Angle;
		bool m_Active;
		bool m_ChatIgnore;
		bool m_EmoticonIgnore;
		bool m_Friend;
		bool m_Foe;

		int m_AuthLevel;
		bool m_Afk;
		bool m_Paused;
		bool m_Spec;

		// Editor allows 256 switches for now.
		bool m_aSwitchStates[256];

		CNetObj_Character m_Snapped;
		CNetObj_Character m_Evolved;

		// rendered characters
		CNetObj_Character m_RenderCur;
		CNetObj_Character m_RenderPrev;
		vec2 m_RenderPos;
		bool m_IsPredicted;
		bool m_IsPredictedLocal;
		int64_t m_aSmoothStart[2];
		int64_t m_aSmoothLen[2];
		vec2 m_aPredPos[200];
		int m_aPredTick[200];
		bool m_SpecCharPresent;
		vec2 m_SpecChar;

		void UpdateRenderInfo(bool IsTeamPlay);
		void Reset();
	};

	CClientData m_aClients[MAX_CLIENTS];

	class CClientStats
	{
		int m_IngameTicks;
		int m_JoinTick;
		bool m_Active;

	public:
		CClientStats();

		int m_aFragsWith[NUM_WEAPONS];
		int m_aDeathsFrom[NUM_WEAPONS];
		int m_Frags;
		int m_Deaths;
		int m_Suicides;
		int m_BestSpree;
		int m_CurrentSpree;

		int m_FlagGrabs;
		int m_FlagCaptures;

		void Reset();

		bool IsActive() const { return m_Active; }
		void JoinGame(int Tick)
		{
			m_Active = true;
			m_JoinTick = Tick;
		};
		void JoinSpec(int Tick)
		{
			m_Active = false;
			m_IngameTicks += Tick - m_JoinTick;
		};
		int GetIngameTicks(int Tick) const { return m_IngameTicks + Tick - m_JoinTick; }
		float GetFPM(int Tick, int TickSpeed) const { return (float)(m_Frags * TickSpeed * 60) / GetIngameTicks(Tick); }
	};

	CClientStats m_aStats[MAX_CLIENTS];

	CRenderTools m_RenderTools;

	void OnReset();

	size_t ComponentCount() { return m_vpAll.size(); }

	// hooks
	void OnConnected() override;
	void OnRender() override;
	void OnUpdate() override;
	void OnDummyDisconnect() override;
	virtual void OnRelease();
	void OnInit() override;
	void OnConsoleInit() override;
	void OnStateChange(int NewState, int OldState) override;
	void OnMessage(int MsgId, CUnpacker *pUnpacker, int Conn, bool Dummy) override;
	void InvalidateSnapshot() override;
	void OnNewSnapshot() override;
	void OnPredict() override;
	void OnActivateEditor() override;
	void OnDummySwap() override;
	int OnSnapInput(int *pData, bool Dummy, bool Force) override;
	void OnShutdown() override;
	void OnEnterGame() override;
	void OnRconType(bool UsernameReq) override;
	void OnRconLine(const char *pLine) override;
	virtual void OnGameOver();
	virtual void OnStartGame();
	virtual void OnStartRound();
	virtual void OnFlagGrab(int TeamId);
	void OnWindowResize() override;

	bool m_LanguageChanged = false;
	void OnLanguageChange();
	void HandleLanguageChanged();

	void RefreshSkins();

	void RenderShutdownMessage() override;

	const char *GetItemName(int Type) const override;
	const char *Version() const override;
	const char *NetVersion() const override;
	int DDNetVersion() const override;
	const char *DDNetVersionStr() const override;

	// actions
	// TODO: move these
	void SendSwitchTeam(int Team);
	void SendInfo(bool Start);
	void SendDummyInfo(bool Start) override;
	void SendKill(int ClientId) const;

	int m_NextChangeInfo;

	// DDRace

	int m_aLocalIds[NUM_DUMMIES];
	CNetObj_PlayerInput m_DummyInput;
	CNetObj_PlayerInput m_HammerInput;
	unsigned int m_DummyFire;
	bool m_ReceivedDDNetPlayer;

	class CTeamsCore m_Teams;

	int IntersectCharacter(vec2 HookPos, vec2 NewPos, vec2 &NewPos2, int ownId);

	int GetLastRaceTick() const override;

	bool IsTeamPlay() { return m_Snap.m_pGameInfoObj && m_Snap.m_pGameInfoObj->m_GameFlags & GAMEFLAG_TEAMS; }

	bool AntiPingPlayers() { return g_Config.m_ClAntiPing && g_Config.m_ClAntiPingPlayers && !m_Snap.m_SpecInfo.m_Active && Client()->State() != IClient::STATE_DEMOPLAYBACK && (m_aTuning[g_Config.m_ClDummy].m_PlayerCollision || m_aTuning[g_Config.m_ClDummy].m_PlayerHooking); }
	bool AntiPingGrenade() { return g_Config.m_ClAntiPing && g_Config.m_ClAntiPingGrenade && !m_Snap.m_SpecInfo.m_Active && Client()->State() != IClient::STATE_DEMOPLAYBACK; }
	bool AntiPingWeapons() { return g_Config.m_ClAntiPing && g_Config.m_ClAntiPingWeapons && !m_Snap.m_SpecInfo.m_Active && Client()->State() != IClient::STATE_DEMOPLAYBACK; }
	bool AntiPingGunfire() { return AntiPingGrenade() && AntiPingWeapons() && g_Config.m_ClAntiPingGunfire; }
	bool Predict() const;
	bool PredictDummy() { return g_Config.m_ClPredictDummy && Client()->DummyConnected() && m_Snap.m_LocalClientId >= 0 && m_PredictedDummyId >= 0 && !m_aClients[m_PredictedDummyId].m_Paused; }
	const CTuningParams *GetTuning(int i) { return &m_aTuningList[i]; }
	ColorRGBA GetDDTeamColor(int DDTeam, float Lightness = 0.5f) const;

	CGameWorld m_GameWorld;
	CGameWorld m_PredictedWorld;
	CGameWorld m_PrevPredictedWorld;

	std::vector<SSwitchers> &Switchers() { return m_GameWorld.m_Core.m_vSwitchers; }
	std::vector<SSwitchers> &PredSwitchers() { return m_PredictedWorld.m_Core.m_vSwitchers; }

	void DummyResetInput() override;
	void Echo(const char *pString) override;
	bool IsOtherTeam(int ClientId) const;
	int SwitchStateTeam() const;
	bool IsLocalCharSuper() const;
	bool CanDisplayWarning() const override;
	CNetObjHandler *GetNetObjHandler() override;

	void LoadGameSkin(const char *pPath, bool AsDir = false);
	void LoadEmoticonsSkin(const char *pPath, bool AsDir = false);
	void LoadParticlesSkin(const char *pPath, bool AsDir = false);
	void LoadHudSkin(const char *pPath, bool AsDir = false);
	void LoadExtrasSkin(const char *pPath, bool AsDir = false);

	struct SClientGameSkin
	{
		// health armor hud
		IGraphics::CTextureHandle m_SpriteHealthFull;
		IGraphics::CTextureHandle m_SpriteHealthEmpty;
		IGraphics::CTextureHandle m_SpriteArmorFull;
		IGraphics::CTextureHandle m_SpriteArmorEmpty;

		// cursors
		IGraphics::CTextureHandle m_SpriteWeaponHammerCursor;
		IGraphics::CTextureHandle m_SpriteWeaponGunCursor;
		IGraphics::CTextureHandle m_SpriteWeaponShotgunCursor;
		IGraphics::CTextureHandle m_SpriteWeaponGrenadeCursor;
		IGraphics::CTextureHandle m_SpriteWeaponNinjaCursor;
		IGraphics::CTextureHandle m_SpriteWeaponLaserCursor;

		IGraphics::CTextureHandle m_aSpriteWeaponCursors[6];

		// weapons and hook
		IGraphics::CTextureHandle m_SpriteHookChain;
		IGraphics::CTextureHandle m_SpriteHookHead;
		IGraphics::CTextureHandle m_SpriteWeaponHammer;
		IGraphics::CTextureHandle m_SpriteWeaponGun;
		IGraphics::CTextureHandle m_SpriteWeaponShotgun;
		IGraphics::CTextureHandle m_SpriteWeaponGrenade;
		IGraphics::CTextureHandle m_SpriteWeaponNinja;
		IGraphics::CTextureHandle m_SpriteWeaponLaser;

		IGraphics::CTextureHandle m_aSpriteWeapons[6];

		// particles
		IGraphics::CTextureHandle m_aSpriteParticles[9];

		// stars
		IGraphics::CTextureHandle m_aSpriteStars[3];

		// projectiles
		IGraphics::CTextureHandle m_SpriteWeaponGunProjectile;
		IGraphics::CTextureHandle m_SpriteWeaponShotgunProjectile;
		IGraphics::CTextureHandle m_SpriteWeaponGrenadeProjectile;
		IGraphics::CTextureHandle m_SpriteWeaponHammerProjectile;
		IGraphics::CTextureHandle m_SpriteWeaponNinjaProjectile;
		IGraphics::CTextureHandle m_SpriteWeaponLaserProjectile;

		IGraphics::CTextureHandle m_aSpriteWeaponProjectiles[6];

		// muzzles
		IGraphics::CTextureHandle m_aSpriteWeaponGunMuzzles[3];
		IGraphics::CTextureHandle m_aSpriteWeaponShotgunMuzzles[3];
		IGraphics::CTextureHandle m_aaSpriteWeaponNinjaMuzzles[3];

		IGraphics::CTextureHandle m_aaSpriteWeaponsMuzzles[6][3];

		// pickups
		IGraphics::CTextureHandle m_SpritePickupHealth;
		IGraphics::CTextureHandle m_SpritePickupArmor;
		IGraphics::CTextureHandle m_SpritePickupArmorShotgun;
		IGraphics::CTextureHandle m_SpritePickupArmorGrenade;
		IGraphics::CTextureHandle m_SpritePickupArmorNinja;
		IGraphics::CTextureHandle m_SpritePickupArmorLaser;
		IGraphics::CTextureHandle m_SpritePickupGrenade;
		IGraphics::CTextureHandle m_SpritePickupShotgun;
		IGraphics::CTextureHandle m_SpritePickupLaser;
		IGraphics::CTextureHandle m_SpritePickupNinja;
		IGraphics::CTextureHandle m_SpritePickupGun;
		IGraphics::CTextureHandle m_SpritePickupHammer;

		IGraphics::CTextureHandle m_aSpritePickupWeapons[6];
		IGraphics::CTextureHandle m_aSpritePickupWeaponArmor[4];

		// flags
		IGraphics::CTextureHandle m_SpriteFlagBlue;
		IGraphics::CTextureHandle m_SpriteFlagRed;

		// ninja bar (0.7)
		IGraphics::CTextureHandle m_SpriteNinjaBarFullLeft;
		IGraphics::CTextureHandle m_SpriteNinjaBarFull;
		IGraphics::CTextureHandle m_SpriteNinjaBarEmpty;
		IGraphics::CTextureHandle m_SpriteNinjaBarEmptyRight;

		bool IsSixup()
		{
			return m_SpriteNinjaBarFullLeft.IsValid();
		}
	};

	SClientGameSkin m_GameSkin;
	bool m_GameSkinLoaded = false;

	struct SClientParticlesSkin
	{
		IGraphics::CTextureHandle m_SpriteParticleSlice;
		IGraphics::CTextureHandle m_SpriteParticleBall;
		IGraphics::CTextureHandle m_aSpriteParticleSplat[3];
		IGraphics::CTextureHandle m_SpriteParticleSmoke;
		IGraphics::CTextureHandle m_SpriteParticleShell;
		IGraphics::CTextureHandle m_SpriteParticleExpl;
		IGraphics::CTextureHandle m_SpriteParticleAirJump;
		IGraphics::CTextureHandle m_SpriteParticleHit;
		IGraphics::CTextureHandle m_aSpriteParticles[10];
	};

	SClientParticlesSkin m_ParticlesSkin;
	bool m_ParticlesSkinLoaded = false;

	struct SClientEmoticonsSkin
	{
		IGraphics::CTextureHandle m_aSpriteEmoticons[16];
	};

	SClientEmoticonsSkin m_EmoticonsSkin;
	bool m_EmoticonsSkinLoaded = false;

	struct SClientHudSkin
	{
		IGraphics::CTextureHandle m_SpriteHudAirjump;
		IGraphics::CTextureHandle m_SpriteHudAirjumpEmpty;
		IGraphics::CTextureHandle m_SpriteHudSolo;
		IGraphics::CTextureHandle m_SpriteHudCollisionDisabled;
		IGraphics::CTextureHandle m_SpriteHudEndlessJump;
		IGraphics::CTextureHandle m_SpriteHudEndlessHook;
		IGraphics::CTextureHandle m_SpriteHudJetpack;
		IGraphics::CTextureHandle m_SpriteHudFreezeBarFullLeft;
		IGraphics::CTextureHandle m_SpriteHudFreezeBarFull;
		IGraphics::CTextureHandle m_SpriteHudFreezeBarEmpty;
		IGraphics::CTextureHandle m_SpriteHudFreezeBarEmptyRight;
		IGraphics::CTextureHandle m_SpriteHudNinjaBarFullLeft;
		IGraphics::CTextureHandle m_SpriteHudNinjaBarFull;
		IGraphics::CTextureHandle m_SpriteHudNinjaBarEmpty;
		IGraphics::CTextureHandle m_SpriteHudNinjaBarEmptyRight;
		IGraphics::CTextureHandle m_SpriteHudHookHitDisabled;
		IGraphics::CTextureHandle m_SpriteHudHammerHitDisabled;
		IGraphics::CTextureHandle m_SpriteHudShotgunHitDisabled;
		IGraphics::CTextureHandle m_SpriteHudGrenadeHitDisabled;
		IGraphics::CTextureHandle m_SpriteHudLaserHitDisabled;
		IGraphics::CTextureHandle m_SpriteHudGunHitDisabled;
		IGraphics::CTextureHandle m_SpriteHudDeepFrozen;
		IGraphics::CTextureHandle m_SpriteHudLiveFrozen;
		IGraphics::CTextureHandle m_SpriteHudTeleportGrenade;
		IGraphics::CTextureHandle m_SpriteHudTeleportGun;
		IGraphics::CTextureHandle m_SpriteHudTeleportLaser;
		IGraphics::CTextureHandle m_SpriteHudPracticeMode;
		IGraphics::CTextureHandle m_SpriteHudLockMode;
		IGraphics::CTextureHandle m_SpriteHudDummyHammer;
		IGraphics::CTextureHandle m_SpriteHudDummyCopy;
	};

	SClientHudSkin m_HudSkin;
	bool m_HudSkinLoaded = false;

	struct SClientExtrasSkin
	{
		IGraphics::CTextureHandle m_SpriteParticleSnowflake;
		IGraphics::CTextureHandle m_aSpriteParticles[1];
	};

	SClientExtrasSkin m_ExtrasSkin;
	bool m_ExtrasSkinLoaded = false;

	const std::vector<CSnapEntities> &SnapEntities() { return m_vSnapEntities; }

	vec2 GetSmoothPos(int ClientID);
	vec2 GetFreezePos(int ClientID);
	int m_MultiViewTeam;
	int m_MultiViewPersonalZoom;
	bool m_MultiViewShowHud;
	bool m_MultiViewActivated;
	bool m_aMultiViewId[MAX_CLIENTS];

	void ResetMultiView();
	int FindFirstMultiViewId();
	void CleanMultiViewId(int ClientId);

private:
	std::vector<CSnapEntities> m_vSnapEntities;
	void SnapCollectEntities();

	bool m_aDDRaceMsgSent[NUM_DUMMIES];
	int m_aShowOthers[NUM_DUMMIES];

	void UpdatePrediction();
	void UpdateRenderedCharacters();

	int m_aLastUpdateTick[MAX_CLIENTS] = {0};
	void DetectStrongHook();

<<<<<<< HEAD
	int m_PredictedDummyID;
=======
	vec2 GetSmoothPos(int ClientId);

	int m_PredictedDummyId;
>>>>>>> 57d4715a
	int m_IsDummySwapping;
	CCharOrder m_CharOrder;
	int m_aSwitchStateTeam[NUM_DUMMIES];

	enum
	{
		NUM_TUNEZONES = 256
	};
	void LoadMapSettings();
	CTuningParams m_aTuningList[NUM_TUNEZONES];
	CTuningParams *TuningList() { return m_aTuningList; }

	float m_LastZoom;
	float m_LastScreenAspect;
	bool m_LastDummyConnected;

	void HandleMultiView();
	bool IsMultiViewIdSet();
	void CleanMultiViewIds();
	bool InitMultiView(int Team);
	float CalculateMultiViewMultiplier(vec2 TargetPos);
	float CalculateMultiViewZoom(vec2 MinPos, vec2 MaxPos, float Vel);
	float MapValue(float MaxValue, float MinValue, float MaxRange, float MinRange, float Value);

	struct SMultiView
	{
		bool m_Solo;
		bool m_IsInit;
		bool m_Teleported;
		bool m_aVanish[MAX_CLIENTS];
		vec2 m_OldPos;
		int m_OldPersonalZoom;
		float m_SecondChance;
		float m_OldCameraDistance;
		float m_aLastFreeze[MAX_CLIENTS];
	};

	SMultiView m_MultiView;
};

ColorRGBA CalculateNameColor(ColorHSLA TextColorHSL);

#endif<|MERGE_RESOLUTION|>--- conflicted
+++ resolved
@@ -764,13 +764,9 @@
 	int m_aLastUpdateTick[MAX_CLIENTS] = {0};
 	void DetectStrongHook();
 
-<<<<<<< HEAD
-	int m_PredictedDummyID;
-=======
 	vec2 GetSmoothPos(int ClientId);
 
 	int m_PredictedDummyId;
->>>>>>> 57d4715a
 	int m_IsDummySwapping;
 	CCharOrder m_CharOrder;
 	int m_aSwitchStateTeam[NUM_DUMMIES];
