/* (c) Magnus Auvinen. See licence.txt in the root of the distribution for more information. */
/* If you are missing that file, acquire a complete release at teeworlds.com.                */
#include "ui.h"
#include "ui_scrollregion.h"

#include <base/math.h>
#include <base/system.h>

#include <engine/client.h>
#include <engine/graphics.h>
#include <engine/input.h>
#include <engine/keys.h>
#include <engine/shared/config.h>

#include <game/localization.h>

#include <limits>

using namespace FontIcons;

void CUIElement::Init(CUi *pUI, int RequestedRectCount)
{
	m_pUI = pUI;
	pUI->AddUIElement(this);
	if(RequestedRectCount > 0)
		InitRects(RequestedRectCount);
}

void CUIElement::InitRects(int RequestedRectCount)
{
	dbg_assert(m_vUIRects.empty(), "UI rects can only be initialized once, create another ui element instead.");
	m_vUIRects.resize(RequestedRectCount);
	for(auto &Rect : m_vUIRects)
		Rect.m_pParent = this;
}

CUIElement::SUIElementRect::SUIElementRect() { Reset(); }

void CUIElement::SUIElementRect::Reset()
{
	m_UIRectQuadContainer = -1;
	m_UITextContainer.Reset();
	m_X = -1;
	m_Y = -1;
	m_Width = -1;
	m_Height = -1;
	m_Rounding = -1.0f;
	m_Corners = -1;
	m_Text.clear();
	m_Cursor.Reset();
	m_TextColor = ColorRGBA(-1, -1, -1, -1);
	m_TextOutlineColor = ColorRGBA(-1, -1, -1, -1);
	m_QuadColor = ColorRGBA(-1, -1, -1, -1);
	m_ReadCursorGlyphCount = -1;
}

void CUIElement::SUIElementRect::Draw(const CUIRect *pRect, ColorRGBA Color, int Corners, float Rounding)
{
	bool NeedsRecreate = false;
	if(m_UIRectQuadContainer == -1 || m_Width != pRect->w || m_Height != pRect->h || m_QuadColor != Color)
	{
		m_pParent->Ui()->Graphics()->DeleteQuadContainer(m_UIRectQuadContainer);
		NeedsRecreate = true;
	}
	m_X = pRect->x;
	m_Y = pRect->y;
	if(NeedsRecreate)
	{
		m_Width = pRect->w;
		m_Height = pRect->h;
		m_QuadColor = Color;

		m_pParent->Ui()->Graphics()->SetColor(Color);
		m_UIRectQuadContainer = m_pParent->Ui()->Graphics()->CreateRectQuadContainer(0, 0, pRect->w, pRect->h, Rounding, Corners);
		m_pParent->Ui()->Graphics()->SetColor(1, 1, 1, 1);
	}

	m_pParent->Ui()->Graphics()->TextureClear();
	m_pParent->Ui()->Graphics()->RenderQuadContainerEx(m_UIRectQuadContainer,
		0, -1, m_X, m_Y, 1, 1);
}

/********************************************************
 UI
*********************************************************/

const CLinearScrollbarScale CUi::ms_LinearScrollbarScale;
const CLogarithmicScrollbarScale CUi::ms_LogarithmicScrollbarScale(25);
const CDarkButtonColorFunction CUi::ms_DarkButtonColorFunction;
const CLightButtonColorFunction CUi::ms_LightButtonColorFunction;
const CScrollBarColorFunction CUi::ms_ScrollBarColorFunction;
const float CUi::ms_FontmodHeight = 0.8f;

CUi *CUIElementBase::s_pUI = nullptr;

IClient *CUIElementBase::Client() const { return s_pUI->Client(); }
IGraphics *CUIElementBase::Graphics() const { return s_pUI->Graphics(); }
IInput *CUIElementBase::Input() const { return s_pUI->Input(); }
ITextRender *CUIElementBase::TextRender() const { return s_pUI->TextRender(); }

void CUi::Init(IKernel *pKernel)
{
	m_pClient = pKernel->RequestInterface<IClient>();
	m_pGraphics = pKernel->RequestInterface<IGraphics>();
	m_pInput = pKernel->RequestInterface<IInput>();
	m_pTextRender = pKernel->RequestInterface<ITextRender>();
	CUIRect::Init(m_pGraphics);
	CLineInput::Init(m_pClient, m_pGraphics, m_pInput, m_pTextRender);
	CUIElementBase::Init(this);
}

CUi::CUi()
{
	m_Enabled = true;

	m_Screen.x = 0.0f;
	m_Screen.y = 0.0f;
}

CUi::~CUi()
{
	for(CUIElement *&pEl : m_vpOwnUIElements)
	{
		delete pEl;
	}
	m_vpOwnUIElements.clear();
}

CUIElement *CUi::GetNewUIElement(int RequestedRectCount)
{
	CUIElement *pNewEl = new CUIElement(this, RequestedRectCount);

	m_vpOwnUIElements.push_back(pNewEl);

	return pNewEl;
}

void CUi::AddUIElement(CUIElement *pElement)
{
	m_vpUIElements.push_back(pElement);
}

void CUi::ResetUIElement(CUIElement &UIElement) const
{
	for(CUIElement::SUIElementRect &Rect : UIElement.m_vUIRects)
	{
		Graphics()->DeleteQuadContainer(Rect.m_UIRectQuadContainer);
		TextRender()->DeleteTextContainer(Rect.m_UITextContainer);
		Rect.Reset();
	}
}

void CUi::OnElementsReset()
{
	for(CUIElement *pEl : m_vpUIElements)
	{
		ResetUIElement(*pEl);
	}
}

void CUi::OnWindowResize()
{
	OnElementsReset();
}

void CUi::OnCursorMove(float X, float Y)
{
	if(!CheckMouseLock())
	{
		m_UpdatedMousePos.x = clamp(m_UpdatedMousePos.x + X, 0.0f, Graphics()->WindowWidth() - 1.0f);
		m_UpdatedMousePos.y = clamp(m_UpdatedMousePos.y + Y, 0.0f, Graphics()->WindowHeight() - 1.0f);
	}

	m_UpdatedMouseDelta += vec2(X, Y);
}

void CUi::Update(vec2 MouseWorldPos)
{
	const vec2 WindowSize = vec2(Graphics()->WindowWidth(), Graphics()->WindowHeight());
	const CUIRect *pScreen = Screen();

	unsigned UpdatedMouseButtonsNext = 0;
	if(Enabled())
	{
		// Update mouse buttons based on mouse keys
		for(int MouseKey = KEY_MOUSE_1; MouseKey <= KEY_MOUSE_3; ++MouseKey)
		{
			if(Input()->KeyIsPressed(MouseKey))
			{
				m_UpdatedMouseButtons |= 1 << (MouseKey - KEY_MOUSE_1);
			}
		}

		// Update mouse position and buttons based on touch finger state
		UpdateTouchState(m_TouchState);
		if(m_TouchState.m_AnyPressed)
		{
			if(!CheckMouseLock())
			{
				m_UpdatedMousePos = m_TouchState.m_PrimaryPosition * WindowSize;
				m_UpdatedMousePos.x = clamp(m_UpdatedMousePos.x, 0.0f, WindowSize.x - 1.0f);
				m_UpdatedMousePos.y = clamp(m_UpdatedMousePos.y, 0.0f, WindowSize.y - 1.0f);
			}
			m_UpdatedMouseDelta += m_TouchState.m_PrimaryDelta * WindowSize;

			// Scroll currently hovered scroll region with touch scroll gesture.
			if(m_TouchState.m_ScrollAmount != vec2(0.0f, 0.0f))
			{
				if(m_pHotScrollRegion != nullptr)
				{
					m_pHotScrollRegion->ScrollRelativeDirect(-m_TouchState.m_ScrollAmount.y * pScreen->h);
				}
				m_TouchState.m_ScrollAmount = vec2(0.0f, 0.0f);
			}

			// We need to delay the click until the next update or it's not possible to use UI
			// elements because click and hover would happen at the same time for touch events.
			if(m_TouchState.m_PrimaryPressed)
			{
				UpdatedMouseButtonsNext |= 1;
			}
			if(m_TouchState.m_SecondaryPressed)
			{
				UpdatedMouseButtonsNext |= 2;
			}
		}
	}

	m_MousePos = m_UpdatedMousePos * vec2(pScreen->w, pScreen->h) / WindowSize;
	m_MouseDelta = m_UpdatedMouseDelta;
	m_UpdatedMouseDelta = vec2(0.0f, 0.0f);
	m_MouseWorldPos = MouseWorldPos;
	m_LastMouseButtons = m_MouseButtons;
	m_MouseButtons = m_UpdatedMouseButtons;
	m_UpdatedMouseButtons = UpdatedMouseButtonsNext;

	m_pHotItem = m_pBecomingHotItem;
	if(m_pActiveItem)
		m_pHotItem = m_pActiveItem;
	m_pBecomingHotItem = nullptr;
	m_pHotScrollRegion = m_pBecomingHotScrollRegion;
	m_pBecomingHotScrollRegion = nullptr;

	if(Enabled())
	{
		CLineInput *pActiveInput = CLineInput::GetActiveInput();
		if(pActiveInput && m_pLastActiveItem && pActiveInput != m_pLastActiveItem)
			pActiveInput->Deactivate();
	}
	else
	{
		m_pHotItem = nullptr;
		m_pActiveItem = nullptr;
		m_pHotScrollRegion = nullptr;
	}

	m_ProgressSpinnerOffset += Client()->RenderFrameTime() * 1.5f;
	m_ProgressSpinnerOffset = std::fmod(m_ProgressSpinnerOffset, 1.0f);
}

void CUi::DebugRender(float X, float Y)
{
	MapScreen();

	char aBuf[128];
	str_format(aBuf, sizeof(aBuf), "hot=%p nexthot=%p active=%p lastactive=%p", HotItem(), NextHotItem(), ActiveItem(), m_pLastActiveItem);
	TextRender()->Text(X, Y, 10.0f, aBuf);
}

bool CUi::MouseInside(const CUIRect *pRect) const
{
	return pRect->Inside(MousePos());
}

void CUi::ConvertMouseMove(float *pX, float *pY, IInput::ECursorType CursorType) const
{
	float Factor = 1.0f;
	switch(CursorType)
	{
	case IInput::CURSOR_MOUSE:
		Factor = g_Config.m_UiMousesens / 100.0f;
		break;
	case IInput::CURSOR_JOYSTICK:
		Factor = g_Config.m_UiControllerSens / 100.0f;
		break;
	default:
		dbg_msg("assert", "CUi::ConvertMouseMove CursorType %d", (int)CursorType);
		dbg_break();
		break;
	}

	if(m_MouseSlow)
		Factor *= 0.05f;

	*pX *= Factor;
	*pY *= Factor;
}

void CUi::UpdateTouchState(CTouchState &State) const
{
	const std::vector<IInput::CTouchFingerState> &vTouchFingerStates = Input()->TouchFingerStates();

	// Updated touch position as long as any finger is beinged pressed.
	const bool WasAnyPressed = State.m_AnyPressed;
	State.m_AnyPressed = !vTouchFingerStates.empty();
	if(State.m_AnyPressed)
	{
		// We always use the position of first finger being pressed down. Multi-touch UI is
		// not possible and always choosing the last finger would cause the cursor to briefly
		// warp without having any effect if multiple fingers are used.
		const IInput::CTouchFingerState &PrimaryTouchFingerState = vTouchFingerStates.front();
		State.m_PrimaryPosition = PrimaryTouchFingerState.m_Position;
		State.m_PrimaryDelta = PrimaryTouchFingerState.m_Delta;
	}

	// Update primary (left click) and secondary (right click) action.
	if(State.m_SecondaryPressedNext)
	{
		// The secondary action is delayed by one frame until the primary has been released,
		// otherwise most UI elements cannot be activated by the secondary action because they
		// never become the hot-item unless all mouse buttons are released for one frame.
		State.m_SecondaryPressedNext = false;
		State.m_SecondaryPressed = true;
	}
	else if(vTouchFingerStates.size() != 1)
	{
		// Consider primary and secondary to be pressed only when exactly one finger is pressed,
		// to avoid UI elements and console text selection being activated while scrolling.
		State.m_PrimaryPressed = false;
		State.m_SecondaryPressed = false;
	}
	else if(!WasAnyPressed)
	{
		State.m_PrimaryPressed = true;
		State.m_SecondaryActivationTime = Client()->GlobalTime();
		State.m_SecondaryActivationDelta = vec2(0.0f, 0.0f);
	}
	else if(State.m_PrimaryPressed)
	{
		// Activate secondary by pressing and holding roughly on the same position for some time.
		const float SecondaryActivationDelay = 0.5f;
		const float SecondaryActivationMaxDistance = 0.001f;
		State.m_SecondaryActivationDelta += State.m_PrimaryDelta;
		if(Client()->GlobalTime() - State.m_SecondaryActivationTime >= SecondaryActivationDelay &&
			length(State.m_SecondaryActivationDelta) <= SecondaryActivationMaxDistance)
		{
			State.m_PrimaryPressed = false;
			State.m_SecondaryPressedNext = true;
		}
	}

	// Handle two fingers being moved roughly in same direction as a scrolling gesture.
	if(vTouchFingerStates.size() == 2)
	{
		const vec2 Delta0 = vTouchFingerStates[0].m_Delta;
		const vec2 Delta1 = vTouchFingerStates[1].m_Delta;
		const float Similarity = dot(normalize(Delta0), normalize(Delta1));
		const float SimilarityThreshold = 0.8f; // How parallel the deltas have to be (1.0f being completely parallel)
		if(Similarity > SimilarityThreshold)
		{
			const float DirectionThreshold = 3.0f; // How much longer the delta of one axis has to be compared to other axis

			// Vertical scrolling (y-delta must be larger than x-delta)
			if(absolute(Delta0.y) > DirectionThreshold * absolute(Delta0.x) &&
				absolute(Delta1.y) > DirectionThreshold * absolute(Delta1.x) &&
				Delta0.y * Delta1.y > 0.0f) // Same y direction required
			{
				// Accumulate average delta of the two fingers
				State.m_ScrollAmount.y += (Delta0.y + Delta1.y) / 2.0f;
			}
		}
	}
	else
	{
		// Scrolling gesture should start from zero again if released.
		State.m_ScrollAmount = vec2(0.0f, 0.0f);
	}
}

bool CUi::ConsumeHotkey(EHotkey Hotkey)
{
	const bool Pressed = m_HotkeysPressed & Hotkey;
	m_HotkeysPressed &= ~Hotkey;
	return Pressed;
}

bool CUi::OnInput(const IInput::CEvent &Event)
{
	if(!Enabled())
		return false;

	CLineInput *pActiveInput = CLineInput::GetActiveInput();
	if(pActiveInput && pActiveInput->ProcessInput(Event))
		return true;

	if(Event.m_Flags & IInput::FLAG_PRESS)
	{
		unsigned LastHotkeysPressed = m_HotkeysPressed;
		if(Event.m_Key == KEY_RETURN || Event.m_Key == KEY_KP_ENTER)
			m_HotkeysPressed |= HOTKEY_ENTER;
		else if(Event.m_Key == KEY_ESCAPE)
			m_HotkeysPressed |= HOTKEY_ESCAPE;
		else if(Event.m_Key == KEY_TAB && !Input()->AltIsPressed())
			m_HotkeysPressed |= HOTKEY_TAB;
		else if(Event.m_Key == KEY_DELETE)
			m_HotkeysPressed |= HOTKEY_DELETE;
		else if(Event.m_Key == KEY_UP)
			m_HotkeysPressed |= HOTKEY_UP;
		else if(Event.m_Key == KEY_DOWN)
			m_HotkeysPressed |= HOTKEY_DOWN;
		else if(Event.m_Key == KEY_LEFT)
			m_HotkeysPressed |= HOTKEY_LEFT;
		else if(Event.m_Key == KEY_RIGHT)
			m_HotkeysPressed |= HOTKEY_RIGHT;
		else if(Event.m_Key == KEY_MOUSE_WHEEL_UP)
			m_HotkeysPressed |= HOTKEY_SCROLL_UP;
		else if(Event.m_Key == KEY_MOUSE_WHEEL_DOWN)
			m_HotkeysPressed |= HOTKEY_SCROLL_DOWN;
		else if(Event.m_Key == KEY_PAGEUP)
			m_HotkeysPressed |= HOTKEY_PAGE_UP;
		else if(Event.m_Key == KEY_PAGEDOWN)
			m_HotkeysPressed |= HOTKEY_PAGE_DOWN;
		else if(Event.m_Key == KEY_HOME)
			m_HotkeysPressed |= HOTKEY_HOME;
		else if(Event.m_Key == KEY_END)
			m_HotkeysPressed |= HOTKEY_END;
		return LastHotkeysPressed != m_HotkeysPressed;
	}
	return false;
}

float CUi::ButtonColorMul(const void *pId)
{
	if(CheckActiveItem(pId))
		return ButtonColorMulActive();
	else if(HotItem() == pId)
		return ButtonColorMulHot();
	return ButtonColorMulDefault();
}

const CUIRect *CUi::Screen()
{
	m_Screen.h = 600.0f;
	m_Screen.w = Graphics()->ScreenAspect() * m_Screen.h;
	return &m_Screen;
}

void CUi::MapScreen()
{
	const CUIRect *pScreen = Screen();
	Graphics()->MapScreen(pScreen->x, pScreen->y, pScreen->w, pScreen->h);
}

float CUi::PixelSize()
{
	return Screen()->w / Graphics()->ScreenWidth();
}

void CUi::ClipEnable(const CUIRect *pRect)
{
	if(IsClipped())
	{
		const CUIRect *pOldRect = ClipArea();
		CUIRect Intersection;
		Intersection.x = std::max(pRect->x, pOldRect->x);
		Intersection.y = std::max(pRect->y, pOldRect->y);
		Intersection.w = std::min(pRect->x + pRect->w, pOldRect->x + pOldRect->w) - pRect->x;
		Intersection.h = std::min(pRect->y + pRect->h, pOldRect->y + pOldRect->h) - pRect->y;
		m_vClips.push_back(Intersection);
	}
	else
	{
		m_vClips.push_back(*pRect);
	}
	UpdateClipping();
}

void CUi::ClipDisable()
{
	dbg_assert(IsClipped(), "no clip region");
	m_vClips.pop_back();
	UpdateClipping();
}

const CUIRect *CUi::ClipArea() const
{
	dbg_assert(IsClipped(), "no clip region");
	return &m_vClips.back();
}

void CUi::UpdateClipping()
{
	if(IsClipped())
	{
		const CUIRect *pRect = ClipArea();
		const float XScale = Graphics()->ScreenWidth() / Screen()->w;
		const float YScale = Graphics()->ScreenHeight() / Screen()->h;
		Graphics()->ClipEnable((int)(pRect->x * XScale), (int)(pRect->y * YScale), (int)(pRect->w * XScale), (int)(pRect->h * YScale));
	}
	else
	{
		Graphics()->ClipDisable();
	}
}

int CUi::DoButtonLogic(const void *pId, int Checked, const CUIRect *pRect, const unsigned Flags)
{
	int ReturnValue = 0;
	const bool Inside = MouseHovered(pRect);

	if(CheckActiveItem(pId))
	{
		dbg_assert(m_ActiveButtonLogicButton >= 0, "m_ActiveButtonLogicButton invalid");
		if(!MouseButton(m_ActiveButtonLogicButton))
		{
			if(Inside && Checked >= 0)
				ReturnValue = 1 + m_ActiveButtonLogicButton;
			SetActiveItem(nullptr);
			m_ActiveButtonLogicButton = -1;
		}
	}

	bool NoRelevantButtonsPressed = true;
	for(int Button = 0; Button < 3; ++Button)
	{
		if((Flags & (BUTTONFLAG_LEFT << Button)) && MouseButton(Button))
		{
			NoRelevantButtonsPressed = false;
			if(HotItem() == pId)
			{
				SetActiveItem(pId);
				m_ActiveButtonLogicButton = Button;
			}
		}
	}

	if(Inside && NoRelevantButtonsPressed)
		SetHotItem(pId);

	return ReturnValue;
}

int CUi::DoDraggableButtonLogic(const void *pId, int Checked, const CUIRect *pRect, bool *pClicked, bool *pAbrupted)
{
	// logic
	int ReturnValue = 0;
	const bool Inside = MouseHovered(pRect);

	if(pClicked != nullptr)
		*pClicked = false;
	if(pAbrupted != nullptr)
		*pAbrupted = false;

	if(CheckActiveItem(pId))
	{
		dbg_assert(m_ActiveDraggableButtonLogicButton >= 0, "m_ActiveDraggableButtonLogicButton invalid");
		if(m_ActiveDraggableButtonLogicButton == 0)
		{
			if(Checked >= 0)
				ReturnValue = 1 + m_ActiveDraggableButtonLogicButton;
			if(!MouseButton(m_ActiveDraggableButtonLogicButton))
			{
				if(pClicked != nullptr)
					*pClicked = true;
				SetActiveItem(nullptr);
				m_ActiveDraggableButtonLogicButton = -1;
			}
			if(MouseButton(1))
			{
				if(pAbrupted != nullptr)
					*pAbrupted = true;
				SetActiveItem(nullptr);
				m_ActiveDraggableButtonLogicButton = -1;
			}
		}
		else if(!MouseButton(m_ActiveDraggableButtonLogicButton))
		{
			if(Inside && Checked >= 0)
				ReturnValue = 1 + m_ActiveDraggableButtonLogicButton;
			if(pClicked != nullptr)
				*pClicked = true;
			SetActiveItem(nullptr);
			m_ActiveDraggableButtonLogicButton = -1;
		}
	}
	else if(HotItem() == pId)
	{
		for(int i = 0; i < 3; ++i)
		{
			if(MouseButton(i))
			{
				SetActiveItem(pId);
				m_ActiveDraggableButtonLogicButton = i;
			}
		}
	}

	if(Inside && !MouseButton(0) && !MouseButton(1) && !MouseButton(2))
		SetHotItem(pId);

	return ReturnValue;
}

bool CUi::DoDoubleClickLogic(const void *pId)
{
	if(m_DoubleClickState.m_pLastClickedId == pId &&
		Client()->GlobalTime() - m_DoubleClickState.m_LastClickTime < 0.5f &&
		distance(m_DoubleClickState.m_LastClickPos, MousePos()) <= 32.0f * Screen()->h / Graphics()->ScreenHeight())
	{
		m_DoubleClickState.m_pLastClickedId = nullptr;
		return true;
	}
	m_DoubleClickState.m_pLastClickedId = pId;
	m_DoubleClickState.m_LastClickTime = Client()->GlobalTime();
	m_DoubleClickState.m_LastClickPos = MousePos();
	return false;
}

EEditState CUi::DoPickerLogic(const void *pId, const CUIRect *pRect, float *pX, float *pY)
{
	if(MouseHovered(pRect))
		SetHotItem(pId);

	EEditState Res = EEditState::EDITING;

	if(HotItem() == pId && MouseButtonClicked(0))
	{
		SetActiveItem(pId);
		if(!m_pLastEditingItem)
		{
			m_pLastEditingItem = pId;
			Res = EEditState::START;
		}
	}

	if(CheckActiveItem(pId) && !MouseButton(0))
	{
		SetActiveItem(nullptr);
		if(m_pLastEditingItem == pId)
		{
			m_pLastEditingItem = nullptr;
			Res = EEditState::END;
		}
	}

	if(!CheckActiveItem(pId) && Res == EEditState::EDITING)
		return EEditState::NONE;

	if(Input()->ShiftIsPressed())
		m_MouseSlow = true;

	if(pX)
		*pX = clamp(MouseX() - pRect->x, 0.0f, pRect->w);
	if(pY)
		*pY = clamp(MouseY() - pRect->y, 0.0f, pRect->h);

	return Res;
}

void CUi::DoSmoothScrollLogic(float *pScrollOffset, float *pScrollOffsetChange, float ViewPortSize, float TotalSize, bool SmoothClamp, float ScrollSpeed) const
{
	// reset scrolling if it's not necessary anymore
	if(TotalSize < ViewPortSize)
	{
		*pScrollOffsetChange = -*pScrollOffset;
	}

	// instant scrolling if distance too long
	if(absolute(*pScrollOffsetChange) > 2.0f * ViewPortSize)
	{
		*pScrollOffset += *pScrollOffsetChange;
		*pScrollOffsetChange = 0.0f;
	}

	// smooth scrolling
	if(*pScrollOffsetChange)
	{
		const float Delta = *pScrollOffsetChange * clamp(Client()->RenderFrameTime() * ScrollSpeed, 0.0f, 1.0f);
		*pScrollOffset += Delta;
		*pScrollOffsetChange -= Delta;
	}

	// clamp to first item
	if(*pScrollOffset < 0.0f)
	{
		if(SmoothClamp && *pScrollOffset < -0.1f)
		{
			*pScrollOffsetChange = -*pScrollOffset;
		}
		else
		{
			*pScrollOffset = 0.0f;
			*pScrollOffsetChange = 0.0f;
		}
	}

	// clamp to last item
	if(TotalSize > ViewPortSize && *pScrollOffset > TotalSize - ViewPortSize)
	{
		if(SmoothClamp && *pScrollOffset - (TotalSize - ViewPortSize) > 0.1f)
		{
			*pScrollOffsetChange = (TotalSize - ViewPortSize) - *pScrollOffset;
		}
		else
		{
			*pScrollOffset = TotalSize - ViewPortSize;
			*pScrollOffsetChange = 0.0f;
		}
	}
}

struct SCursorAndBoundingBox
{
	vec2 m_TextSize;
	float m_BiggestCharacterHeight;
	int m_LineCount;
};

static SCursorAndBoundingBox CalcFontSizeCursorHeightAndBoundingBox(ITextRender *pTextRender, const char *pText, int Flags, float &Size, float MaxWidth, const SLabelProperties &LabelProps)
{
	const float MinFontSize = 5.0f;
	const float MaxTextWidth = LabelProps.m_MaxWidth != -1.0f ? LabelProps.m_MaxWidth : MaxWidth;
	const int FlagsWithoutStop = Flags & ~(TEXTFLAG_STOP_AT_END | TEXTFLAG_ELLIPSIS_AT_END);
	const float MaxTextWidthWithoutStop = Flags == FlagsWithoutStop ? LabelProps.m_MaxWidth : -1.0f;

	float TextBoundingHeight = 0.0f;
	float TextHeight = 0.0f;
	int LineCount = 0;
	STextSizeProperties TextSizeProps{};
	TextSizeProps.m_pHeight = &TextHeight;
	TextSizeProps.m_pMaxCharacterHeightInLine = &TextBoundingHeight;
	TextSizeProps.m_pLineCount = &LineCount;

	float TextWidth;
	do
	{
		Size = maximum(Size, MinFontSize);
		// Only consider stop-at-end and ellipsis-at-end when minimum font size reached or font scaling disabled
		if((Size == MinFontSize || !LabelProps.m_EnableWidthCheck) && Flags != FlagsWithoutStop)
			TextWidth = pTextRender->TextWidth(Size, pText, -1, LabelProps.m_MaxWidth, Flags, TextSizeProps);
		else
			TextWidth = pTextRender->TextWidth(Size, pText, -1, MaxTextWidthWithoutStop, FlagsWithoutStop, TextSizeProps);
		if(TextWidth <= MaxTextWidth + 0.001f || !LabelProps.m_EnableWidthCheck || Size == MinFontSize)
			break;
		Size--;
	} while(true);

	SCursorAndBoundingBox Res{};
	Res.m_TextSize = vec2(TextWidth, TextHeight);
	Res.m_BiggestCharacterHeight = TextBoundingHeight;
	Res.m_LineCount = LineCount;
	return Res;
}

static int GetFlagsForLabelProperties(const SLabelProperties &LabelProps, const CTextCursor *pReadCursor)
{
	if(pReadCursor != nullptr)
		return pReadCursor->m_Flags & ~TEXTFLAG_RENDER;

	int Flags = 0;
	Flags |= LabelProps.m_StopAtEnd ? TEXTFLAG_STOP_AT_END : 0;
	Flags |= LabelProps.m_EllipsisAtEnd ? TEXTFLAG_ELLIPSIS_AT_END : 0;
	return Flags;
}

vec2 CUi::CalcAlignedCursorPos(const CUIRect *pRect, vec2 TextSize, int Align, const float *pBiggestCharHeight)
{
	vec2 Cursor(pRect->x, pRect->y);

	const int HorizontalAlign = Align & TEXTALIGN_MASK_HORIZONTAL;
	if(HorizontalAlign == TEXTALIGN_CENTER)
	{
		Cursor.x += (pRect->w - TextSize.x) / 2.0f;
	}
	else if(HorizontalAlign == TEXTALIGN_RIGHT)
	{
		Cursor.x += pRect->w - TextSize.x;
	}

	const int VerticalAlign = Align & TEXTALIGN_MASK_VERTICAL;
	if(VerticalAlign == TEXTALIGN_MIDDLE)
	{
		Cursor.y += pBiggestCharHeight != nullptr ? ((pRect->h - *pBiggestCharHeight) / 2.0f - (TextSize.y - *pBiggestCharHeight)) : (pRect->h - TextSize.y) / 2.0f;
	}
	else if(VerticalAlign == TEXTALIGN_BOTTOM)
	{
		Cursor.y += pRect->h - TextSize.y;
	}

	return Cursor;
}

void CUi::DoLabel(const CUIRect *pRect, const char *pText, float Size, int Align, const SLabelProperties &LabelProps) const
{
	const int Flags = GetFlagsForLabelProperties(LabelProps, nullptr);
	const SCursorAndBoundingBox TextBounds = CalcFontSizeCursorHeightAndBoundingBox(TextRender(), pText, Flags, Size, pRect->w, LabelProps);
	const vec2 CursorPos = CalcAlignedCursorPos(pRect, TextBounds.m_TextSize, Align, TextBounds.m_LineCount == 1 ? &TextBounds.m_BiggestCharacterHeight : nullptr);

	CTextCursor Cursor;
	TextRender()->SetCursor(&Cursor, CursorPos.x, CursorPos.y, Size, TEXTFLAG_RENDER | Flags);
	Cursor.m_vColorSplits = LabelProps.m_vColorSplits;
	Cursor.m_LineWidth = (float)LabelProps.m_MaxWidth;
	TextRender()->TextEx(&Cursor, pText, -1);
}

void CUi::DoLabel(CUIElement::SUIElementRect &RectEl, const CUIRect *pRect, const char *pText, float Size, int Align, const SLabelProperties &LabelProps, int StrLen, const CTextCursor *pReadCursor) const
{
	const int Flags = GetFlagsForLabelProperties(LabelProps, pReadCursor);
	const SCursorAndBoundingBox TextBounds = CalcFontSizeCursorHeightAndBoundingBox(TextRender(), pText, Flags, Size, pRect->w, LabelProps);

	CTextCursor Cursor;
	if(pReadCursor)
	{
		Cursor = *pReadCursor;
	}
	else
	{
		const vec2 CursorPos = CalcAlignedCursorPos(pRect, TextBounds.m_TextSize, Align);
		TextRender()->SetCursor(&Cursor, CursorPos.x, CursorPos.y, Size, TEXTFLAG_RENDER | Flags);
	}
	Cursor.m_LineWidth = LabelProps.m_MaxWidth;

	RectEl.m_TextColor = TextRender()->GetTextColor();
	RectEl.m_TextOutlineColor = TextRender()->GetTextOutlineColor();
	TextRender()->TextColor(TextRender()->DefaultTextColor());
	TextRender()->TextOutlineColor(TextRender()->DefaultTextOutlineColor());
	TextRender()->CreateTextContainer(RectEl.m_UITextContainer, &Cursor, pText, StrLen);
	TextRender()->TextColor(RectEl.m_TextColor);
	TextRender()->TextOutlineColor(RectEl.m_TextOutlineColor);
	RectEl.m_Cursor = Cursor;
}

void CUi::DoLabelStreamed(CUIElement::SUIElementRect &RectEl, const CUIRect *pRect, const char *pText, float Size, int Align, const SLabelProperties &LabelProps, int StrLen, const CTextCursor *pReadCursor) const
{
	const int ReadCursorGlyphCount = pReadCursor == nullptr ? -1 : pReadCursor->m_GlyphCount;
	bool NeedsRecreate = false;
	bool ColorChanged = RectEl.m_TextColor != TextRender()->GetTextColor() || RectEl.m_TextOutlineColor != TextRender()->GetTextOutlineColor();
	if((!RectEl.m_UITextContainer.Valid() && pText[0] != '\0' && StrLen != 0) || RectEl.m_Width != pRect->w || RectEl.m_Height != pRect->h || ColorChanged || RectEl.m_ReadCursorGlyphCount != ReadCursorGlyphCount)
	{
		NeedsRecreate = true;
	}
	else
	{
		if(StrLen <= -1)
		{
			if(str_comp(RectEl.m_Text.c_str(), pText) != 0)
				NeedsRecreate = true;
		}
		else
		{
			if(StrLen != (int)RectEl.m_Text.size() || str_comp_num(RectEl.m_Text.c_str(), pText, StrLen) != 0)
				NeedsRecreate = true;
		}
	}
	RectEl.m_X = pRect->x;
	RectEl.m_Y = pRect->y;
	if(NeedsRecreate)
	{
		TextRender()->DeleteTextContainer(RectEl.m_UITextContainer);

		RectEl.m_Width = pRect->w;
		RectEl.m_Height = pRect->h;

		if(StrLen > 0)
			RectEl.m_Text = std::string(pText, StrLen);
		else if(StrLen < 0)
			RectEl.m_Text = pText;
		else
			RectEl.m_Text.clear();

		RectEl.m_ReadCursorGlyphCount = ReadCursorGlyphCount;

		CUIRect TmpRect;
		TmpRect.x = 0;
		TmpRect.y = 0;
		TmpRect.w = pRect->w;
		TmpRect.h = pRect->h;

		DoLabel(RectEl, &TmpRect, pText, Size, TEXTALIGN_TL, LabelProps, StrLen, pReadCursor);
	}

	if(RectEl.m_UITextContainer.Valid())
	{
		const vec2 CursorPos = CalcAlignedCursorPos(pRect, vec2(RectEl.m_Cursor.m_LongestLineWidth, RectEl.m_Cursor.Height()), Align);
		TextRender()->RenderTextContainer(RectEl.m_UITextContainer, RectEl.m_TextColor, RectEl.m_TextOutlineColor, CursorPos.x, CursorPos.y);
	}
}

void CUi::DoLabel_AutoLineSize(const char *pText, float FontSize, int Align, CUIRect *pRect, float LineSize, const SLabelProperties &LabelProps) const
{
	CUIRect LabelRect;
	pRect->HSplitTop(LineSize, &LabelRect, pRect);

	this->DoLabel(&LabelRect, pText, FontSize, Align);
}

bool CUi::DoEditBox(CLineInput *pLineInput, const CUIRect *pRect, float FontSize, int Corners, const std::vector<STextColorSplit> &vColorSplits)
{
	const bool Inside = MouseHovered(pRect);
	const bool Active = m_pLastActiveItem == pLineInput;
	const bool Changed = pLineInput->WasChanged();
	const bool CursorChanged = pLineInput->WasCursorChanged();

	const float VSpacing = 2.0f;
	CUIRect Textbox;
	pRect->VMargin(VSpacing, &Textbox);

	bool JustGotActive = false;
	if(CheckActiveItem(pLineInput))
	{
		if(MouseButton(0))
		{
			if(pLineInput->IsActive() && (Input()->HasComposition() || Input()->GetCandidateCount()))
			{
				// Clear IME composition/candidates on mouse press
				Input()->StopTextInput();
				Input()->StartTextInput();
			}
		}
		else
		{
			SetActiveItem(nullptr);
		}
	}
	else if(HotItem() == pLineInput)
	{
		if(MouseButton(0))
		{
			if(!Active)
				JustGotActive = true;
			SetActiveItem(pLineInput);
		}
	}

	if(Inside && !MouseButton(0))
		SetHotItem(pLineInput);

	if(Enabled() && Active && !JustGotActive)
		pLineInput->Activate(EInputPriority::UI);
	else
		pLineInput->Deactivate();

	float ScrollOffset = pLineInput->GetScrollOffset();
	float ScrollOffsetChange = pLineInput->GetScrollOffsetChange();

	// Update mouse selection information
	CLineInput::SMouseSelection *pMouseSelection = pLineInput->GetMouseSelection();
	if(Inside)
	{
		if(!pMouseSelection->m_Selecting && MouseButtonClicked(0))
		{
			pMouseSelection->m_Selecting = true;
			pMouseSelection->m_PressMouse = MousePos();
			pMouseSelection->m_Offset.x = ScrollOffset;
		}
	}
	if(pMouseSelection->m_Selecting)
	{
		pMouseSelection->m_ReleaseMouse = MousePos();
		if(!MouseButton(0))
		{
			pMouseSelection->m_Selecting = false;
		}
	}
	if(ScrollOffset != pMouseSelection->m_Offset.x)
	{
		// When the scroll offset is changed, update the position that the mouse was pressed at,
		// so the existing text selection still stays mostly the same.
		// TODO: The selection may change by one character temporarily, due to different character widths.
		//       Needs text render adjustment: keep selection start based on character.
		pMouseSelection->m_PressMouse.x -= ScrollOffset - pMouseSelection->m_Offset.x;
		pMouseSelection->m_Offset.x = ScrollOffset;
	}

	// Render
	pRect->Draw(ms_LightButtonColorFunction.GetColor(Active, HotItem() == pLineInput), Corners, 3.0f);
	ClipEnable(pRect);
	Textbox.x -= ScrollOffset;
	const STextBoundingBox BoundingBox = pLineInput->Render(&Textbox, FontSize, TEXTALIGN_ML, Changed || CursorChanged, -1.0f, 0.0f, vColorSplits);
	ClipDisable();

	// Scroll left or right if necessary
	if(Active && !JustGotActive && (Changed || CursorChanged || Input()->HasComposition()))
	{
		const float CaretPositionX = pLineInput->GetCaretPosition().x - Textbox.x - ScrollOffset - ScrollOffsetChange;
		if(CaretPositionX > Textbox.w)
			ScrollOffsetChange += CaretPositionX - Textbox.w;
		else if(CaretPositionX < 0.0f)
			ScrollOffsetChange += CaretPositionX;
	}

	DoSmoothScrollLogic(&ScrollOffset, &ScrollOffsetChange, Textbox.w, BoundingBox.m_W, true);

	pLineInput->SetScrollOffset(ScrollOffset);
	pLineInput->SetScrollOffsetChange(ScrollOffsetChange);

	return Changed;
}

bool CUi::DoClearableEditBox(CLineInput *pLineInput, const CUIRect *pRect, float FontSize, int Corners, const std::vector<STextColorSplit> &vColorSplits)
{
	CUIRect EditBox, ClearButton;
	pRect->VSplitRight(pRect->h, &EditBox, &ClearButton);

	bool ReturnValue = DoEditBox(pLineInput, &EditBox, FontSize, Corners & ~IGraphics::CORNER_R, vColorSplits);

	ClearButton.Draw(ColorRGBA(1.0f, 1.0f, 1.0f, 0.33f * ButtonColorMul(pLineInput->GetClearButtonId())), Corners & ~IGraphics::CORNER_L, 3.0f);
	TextRender()->SetRenderFlags(ETextRenderFlags::TEXT_RENDER_FLAG_ONLY_ADVANCE_WIDTH | ETextRenderFlags::TEXT_RENDER_FLAG_NO_X_BEARING | ETextRenderFlags::TEXT_RENDER_FLAG_NO_Y_BEARING | ETextRenderFlags::TEXT_RENDER_FLAG_NO_OVERSIZE);
	DoLabel(&ClearButton, "×", ClearButton.h * CUi::ms_FontmodHeight * 0.8f, TEXTALIGN_MC);
	TextRender()->SetRenderFlags(0);
	if(DoButtonLogic(pLineInput->GetClearButtonId(), 0, &ClearButton, BUTTONFLAG_LEFT))
	{
		pLineInput->Clear();
		SetActiveItem(pLineInput);
		ReturnValue = true;
	}

	return ReturnValue;
}

bool CUi::DoEditBox_Search(CLineInput *pLineInput, const CUIRect *pRect, float FontSize, bool HotkeyEnabled)
{
	CUIRect QuickSearch = *pRect;
	TextRender()->SetFontPreset(EFontPreset::ICON_FONT);
	TextRender()->SetRenderFlags(ETextRenderFlags::TEXT_RENDER_FLAG_ONLY_ADVANCE_WIDTH | ETextRenderFlags::TEXT_RENDER_FLAG_NO_X_BEARING | ETextRenderFlags::TEXT_RENDER_FLAG_NO_Y_BEARING | ETextRenderFlags::TEXT_RENDER_FLAG_NO_PIXEL_ALIGNMENT | ETextRenderFlags::TEXT_RENDER_FLAG_NO_OVERSIZE);
	DoLabel(&QuickSearch, FONT_ICON_MAGNIFYING_GLASS, FontSize, TEXTALIGN_ML);
	const float SearchWidth = TextRender()->TextWidth(FontSize, FONT_ICON_MAGNIFYING_GLASS);
	TextRender()->SetRenderFlags(0);
	TextRender()->SetFontPreset(EFontPreset::DEFAULT_FONT);
	QuickSearch.VSplitLeft(SearchWidth + 5.0f, nullptr, &QuickSearch);
	if(HotkeyEnabled && Input()->ModifierIsPressed() && Input()->KeyPress(KEY_F))
	{
		SetActiveItem(pLineInput);
		pLineInput->SelectAll();
	}
	pLineInput->SetEmptyText(Localize("Search"));
	return DoClearableEditBox(pLineInput, &QuickSearch, FontSize);
}

int CUi::DoButton_Menu(CUIElement &UIElement, const CButtonContainer *pId, const std::function<const char *()> &GetTextLambda, const CUIRect *pRect, const SMenuButtonProperties &Props)
{
	CUIRect Text = *pRect, DropDownIcon;
	Text.HMargin(pRect->h >= 20.0f ? 2.0f : 1.0f, &Text);
	Text.HMargin((Text.h * Props.m_FontFactor) / 2.0f, &Text);
	if(Props.m_ShowDropDownIcon)
	{
		Text.VSplitRight(pRect->h * 0.25f, &Text, nullptr);
		Text.VSplitRight(pRect->h * 0.75f, &Text, &DropDownIcon);
	}

	if(!UIElement.AreRectsInit() || Props.m_HintRequiresStringCheck || Props.m_HintCanChangePositionOrSize || !UIElement.Rect(0)->m_UITextContainer.Valid())
	{
		bool NeedsRecalc = !UIElement.AreRectsInit() || !UIElement.Rect(0)->m_UITextContainer.Valid();
		if(Props.m_HintCanChangePositionOrSize)
		{
			if(UIElement.AreRectsInit())
			{
				if(UIElement.Rect(0)->m_X != pRect->x || UIElement.Rect(0)->m_Y != pRect->y || UIElement.Rect(0)->m_Width != pRect->w || UIElement.Rect(0)->m_Height != pRect->h || UIElement.Rect(0)->m_Rounding != Props.m_Rounding || UIElement.Rect(0)->m_Corners != Props.m_Corners)
				{
					NeedsRecalc = true;
				}
			}
		}
		const char *pText = nullptr;
		if(Props.m_HintRequiresStringCheck)
		{
			if(UIElement.AreRectsInit())
			{
				pText = GetTextLambda();
				if(str_comp(UIElement.Rect(0)->m_Text.c_str(), pText) != 0)
				{
					NeedsRecalc = true;
				}
			}
		}
		if(NeedsRecalc)
		{
			if(!UIElement.AreRectsInit())
			{
				UIElement.InitRects(3);
			}
			ResetUIElement(UIElement);

			for(int i = 0; i < 3; ++i)
			{
				ColorRGBA Color = Props.m_Color;
				if(i == 0)
					Color.a *= ButtonColorMulActive();
				else if(i == 1)
					Color.a *= ButtonColorMulHot();
				else if(i == 2)
					Color.a *= ButtonColorMulDefault();
				Graphics()->SetColor(Color);

				CUIElement::SUIElementRect &NewRect = *UIElement.Rect(i);
				NewRect.m_UIRectQuadContainer = Graphics()->CreateRectQuadContainer(pRect->x, pRect->y, pRect->w, pRect->h, Props.m_Rounding, Props.m_Corners);

				NewRect.m_X = pRect->x;
				NewRect.m_Y = pRect->y;
				NewRect.m_Width = pRect->w;
				NewRect.m_Height = pRect->h;
				NewRect.m_Rounding = Props.m_Rounding;
				NewRect.m_Corners = Props.m_Corners;
				if(i == 0)
				{
					if(pText == nullptr)
						pText = GetTextLambda();
					NewRect.m_Text = pText;
					if(Props.m_UseIconFont)
						TextRender()->SetFontPreset(EFontPreset::ICON_FONT);
					DoLabel(NewRect, &Text, pText, Text.h * CUi::ms_FontmodHeight, TEXTALIGN_MC);
					if(Props.m_UseIconFont)
						TextRender()->SetFontPreset(EFontPreset::DEFAULT_FONT);
				}
			}
			Graphics()->SetColor(1.0f, 1.0f, 1.0f, 1.0f);
		}
	}
	// render
	size_t Index = 2;
	if(CheckActiveItem(pId))
		Index = 0;
	else if(HotItem() == pId)
		Index = 1;
	Graphics()->TextureClear();
	Graphics()->RenderQuadContainer(UIElement.Rect(Index)->m_UIRectQuadContainer, -1);
	if(Props.m_ShowDropDownIcon)
	{
		TextRender()->SetFontPreset(EFontPreset::ICON_FONT);
		TextRender()->SetRenderFlags(ETextRenderFlags::TEXT_RENDER_FLAG_ONLY_ADVANCE_WIDTH | ETextRenderFlags::TEXT_RENDER_FLAG_NO_X_BEARING | ETextRenderFlags::TEXT_RENDER_FLAG_NO_Y_BEARING | ETextRenderFlags::TEXT_RENDER_FLAG_NO_PIXEL_ALIGNMENT | ETextRenderFlags::TEXT_RENDER_FLAG_NO_OVERSIZE);
		DoLabel(&DropDownIcon, FONT_ICON_CIRCLE_CHEVRON_DOWN, DropDownIcon.h * CUi::ms_FontmodHeight, TEXTALIGN_MR);
		TextRender()->SetRenderFlags(0);
		TextRender()->SetFontPreset(EFontPreset::DEFAULT_FONT);
	}
	ColorRGBA ColorText(TextRender()->DefaultTextColor());
	ColorRGBA ColorTextOutline(TextRender()->DefaultTextOutlineColor());
	if(UIElement.Rect(0)->m_UITextContainer.Valid())
		TextRender()->RenderTextContainer(UIElement.Rect(0)->m_UITextContainer, ColorText, ColorTextOutline);
	return DoButtonLogic(pId, Props.m_Checked, pRect, Props.m_Flags);
}

int CUi::DoButton_PopupMenu(CButtonContainer *pButtonContainer, const char *pText, const CUIRect *pRect, float Size, int Align, float Padding, bool TransparentInactive, bool Enabled)
{
	if(!TransparentInactive || CheckActiveItem(pButtonContainer) || HotItem() == pButtonContainer)
		pRect->Draw(Enabled ? ColorRGBA(1.0f, 1.0f, 1.0f, 0.5f * ButtonColorMul(pButtonContainer)) : ColorRGBA(0.0f, 0.0f, 0.0f, 0.4f), IGraphics::CORNER_ALL, 3.0f);

	CUIRect Label;
	pRect->Margin(Padding, &Label);
	DoLabel(&Label, pText, Size, Align);

	return Enabled ? DoButtonLogic(pButtonContainer, 0, pRect, BUTTONFLAG_LEFT) : 0;
}

int64_t CUi::DoValueSelector(const void *pId, const CUIRect *pRect, const char *pLabel, int64_t Current, int64_t Min, int64_t Max, const SValueSelectorProperties &Props)
{
	return DoValueSelectorWithState(pId, pRect, pLabel, Current, Min, Max, Props).m_Value;
}

SEditResult<int64_t> CUi::DoValueSelectorWithState(const void *pId, const CUIRect *pRect, const char *pLabel, int64_t Current, int64_t Min, int64_t Max, const SValueSelectorProperties &Props)
{
	// logic
	const bool Inside = MouseInside(pRect);
	const int Base = Props.m_IsHex ? 16 : 10;

	if(HotItem() == pId && m_ActiveValueSelectorState.m_Button >= 0 && !MouseButton(m_ActiveValueSelectorState.m_Button))
	{
		DisableMouseLock();
		if(CheckActiveItem(pId))
		{
			SetActiveItem(nullptr);
		}
		if(Inside && ((m_ActiveValueSelectorState.m_Button == 0 && !m_ActiveValueSelectorState.m_DidScroll && DoDoubleClickLogic(pId)) || m_ActiveValueSelectorState.m_Button == 1))
		{
			m_ActiveValueSelectorState.m_pLastTextId = pId;
			m_ActiveValueSelectorState.m_NumberInput.SetInteger64(Current, Base, Props.m_HexPrefix);
			m_ActiveValueSelectorState.m_NumberInput.SelectAll();
		}
		m_ActiveValueSelectorState.m_Button = -1;
	}

	if(m_ActiveValueSelectorState.m_pLastTextId == pId)
	{
		SetActiveItem(&m_ActiveValueSelectorState.m_NumberInput);
		DoEditBox(&m_ActiveValueSelectorState.m_NumberInput, pRect, 10.0f);

		if(ConsumeHotkey(HOTKEY_ENTER) || ((MouseButtonClicked(1) || MouseButtonClicked(0)) && !Inside))
		{
			Current = clamp(m_ActiveValueSelectorState.m_NumberInput.GetInteger64(Base), Min, Max);
			DisableMouseLock();
			SetActiveItem(nullptr);
			m_ActiveValueSelectorState.m_pLastTextId = nullptr;
		}

		if(ConsumeHotkey(HOTKEY_ESCAPE))
		{
			DisableMouseLock();
			SetActiveItem(nullptr);
			m_ActiveValueSelectorState.m_pLastTextId = nullptr;
		}
	}
	else
	{
		if(CheckActiveItem(pId))
		{
			dbg_assert(m_ActiveValueSelectorState.m_Button >= 0, "m_ActiveValueSelectorState.m_Button invalid");
			if(Props.m_UseScroll && m_ActiveValueSelectorState.m_Button == 0 && MouseButton(0))
			{
				m_ActiveValueSelectorState.m_ScrollValue += MouseDeltaX() * (Input()->ShiftIsPressed() ? 0.05f : 1.0f);

				if(absolute(m_ActiveValueSelectorState.m_ScrollValue) > Props.m_Scale)
				{
					const int64_t Count = (int64_t)(m_ActiveValueSelectorState.m_ScrollValue / Props.m_Scale);
					m_ActiveValueSelectorState.m_ScrollValue = std::fmod(m_ActiveValueSelectorState.m_ScrollValue, Props.m_Scale);
					Current += Props.m_Step * Count;
					Current = clamp(Current, Min, Max);
					m_ActiveValueSelectorState.m_DidScroll = true;

					// Constrain to discrete steps
					if(Count > 0)
						Current = Current / Props.m_Step * Props.m_Step;
					else
						Current = std::ceil(Current / (float)Props.m_Step) * Props.m_Step;
				}
			}
		}
		else if(HotItem() == pId)
		{
			if(MouseButton(0))
			{
				m_ActiveValueSelectorState.m_Button = 0;
				m_ActiveValueSelectorState.m_DidScroll = false;
				m_ActiveValueSelectorState.m_ScrollValue = 0.0f;
				SetActiveItem(pId);
				if(Props.m_UseScroll)
					EnableMouseLock(pId);
			}
			else if(MouseButton(1))
			{
				m_ActiveValueSelectorState.m_Button = 1;
				SetActiveItem(pId);
			}
		}

		// render
		char aBuf[128];
		if(pLabel[0] != '\0')
		{
			if(Props.m_IsHex)
				str_format(aBuf, sizeof(aBuf), "%s #%0*" PRIX64, pLabel, Props.m_HexPrefix, Current);
			else
				str_format(aBuf, sizeof(aBuf), "%s %" PRId64, pLabel, Current);
		}
		else
		{
			if(Props.m_IsHex)
				str_format(aBuf, sizeof(aBuf), "#%0*" PRIX64, Props.m_HexPrefix, Current);
			else
				str_format(aBuf, sizeof(aBuf), "%" PRId64, Current);
		}
		pRect->Draw(Props.m_Color, IGraphics::CORNER_ALL, 3.0f);
		DoLabel(pRect, aBuf, 10.0f, TEXTALIGN_MC);
	}

	if(Inside && !MouseButton(0) && !MouseButton(1))
		SetHotItem(pId);

	EEditState State = EEditState::NONE;
	if(m_pLastEditingItem == pId)
	{
		State = EEditState::EDITING;
	}
	if(((CheckActiveItem(pId) && CheckMouseLock()) || m_ActiveValueSelectorState.m_pLastTextId == pId) && m_pLastEditingItem != pId)
	{
		State = EEditState::START;
		m_pLastEditingItem = pId;
	}
	if(!CheckMouseLock() && m_ActiveValueSelectorState.m_pLastTextId != pId && m_pLastEditingItem == pId)
	{
		State = EEditState::END;
		m_pLastEditingItem = nullptr;
	}

	return SEditResult<int64_t>{State, Current};
}

float CUi::DoScrollbarV(const void *pId, const CUIRect *pRect, float Current)
{
	Current = clamp(Current, 0.0f, 1.0f);

	// layout
	CUIRect Rail;
	pRect->Margin(5.0f, &Rail);

	CUIRect Handle;
	Rail.HSplitTop(clamp(33.0f, Rail.w, Rail.h / 3.0f), &Handle, nullptr);
	Handle.y = Rail.y + (Rail.h - Handle.h) * Current;

	// logic
	const bool InsideRail = MouseHovered(&Rail);
	const bool InsideHandle = MouseHovered(&Handle);
	bool Grabbed = false; // whether to apply the offset

	if(CheckActiveItem(pId))
	{
		if(MouseButton(0))
		{
			Grabbed = true;
			if(Input()->ShiftIsPressed())
				m_MouseSlow = true;
		}
		else
		{
			SetActiveItem(nullptr);
		}
	}
	else if(HotItem() == pId)
	{
		if(InsideHandle)
		{
			if(MouseButton(0))
			{
				SetActiveItem(pId);
				m_ActiveScrollbarOffset = MouseY() - Handle.y;
				Grabbed = true;
			}
		}
		else if(MouseButtonClicked(0))
		{
			SetActiveItem(pId);
			m_ActiveScrollbarOffset = Handle.h / 2.0f;
			Grabbed = true;
		}
	}

	if(InsideRail && !MouseButton(0))
	{
		SetHotItem(pId);
	}

	float ReturnValue = Current;
	if(Grabbed)
	{
		const float Min = Rail.y;
		const float Max = Rail.h - Handle.h;
		const float Cur = MouseY() - m_ActiveScrollbarOffset;
		ReturnValue = clamp((Cur - Min) / Max, 0.0f, 1.0f);
	}

	// render
	Rail.Draw(ColorRGBA(1.0f, 1.0f, 1.0f, 0.25f), IGraphics::CORNER_ALL, Rail.w / 2.0f);
	Handle.Draw(ms_ScrollBarColorFunction.GetColor(CheckActiveItem(pId), HotItem() == pId), IGraphics::CORNER_ALL, Handle.w / 2.0f);

	return ReturnValue;
}

float CUi::DoScrollbarH(const void *pId, const CUIRect *pRect, float Current, const ColorRGBA *pColorInner)
{
	Current = clamp(Current, 0.0f, 1.0f);

	// layout
	CUIRect Rail;
	if(pColorInner)
		Rail = *pRect;
	else
		pRect->HMargin(5.0f, &Rail);

	CUIRect Handle;
<<<<<<< HEAD
	Rail.VSplitLeft(pColorInner ? 8.0f : clamp(33.0f, Rail.h, Rail.w / 3.5f), &Handle, 0);
=======
	Rail.VSplitLeft(pColorInner ? 8.0f : clamp(33.0f, Rail.h, Rail.w / 3.0f), &Handle, nullptr);
>>>>>>> a147269f
	Handle.x += (Rail.w - Handle.w) * Current;

	CUIRect HandleArea = Handle;
	if(!pColorInner)
	{
		HandleArea.h = pRect->h * 0.9f;
		HandleArea.y = pRect->y + pRect->h * 0.05f;
		HandleArea.w += 6.0f;
		HandleArea.x -= 3.0f;
	}

	// logic
	const bool InsideRail = MouseHovered(&Rail);
	const bool InsideHandle = MouseHovered(&HandleArea);
	bool Grabbed = false; // whether to apply the offset

	if(CheckActiveItem(pId))
	{
		if(MouseButton(0))
		{
			Grabbed = true;
			if(Input()->ShiftIsPressed())
				m_MouseSlow = true;
		}
		else
		{
			SetActiveItem(nullptr);
		}
	}
	else if(HotItem() == pId)
	{
		if(InsideHandle)
		{
			if(MouseButton(0))
			{
				SetActiveItem(pId);
				m_ActiveScrollbarOffset = MouseX() - Handle.x;
				Grabbed = true;
			}
		}
		else if(MouseButtonClicked(0))
		{
			SetActiveItem(pId);
			m_ActiveScrollbarOffset = Handle.w / 2.0f;
			Grabbed = true;
		}
	}

	if(!pColorInner && (InsideHandle || Grabbed) && (CheckActiveItem(pId) || HotItem() == pId))
	{
		Handle.h += 3.0f;
		Handle.y -= 1.5f;
	}

	if(InsideRail && !MouseButton(0))
	{
		SetHotItem(pId);
	}

	float ReturnValue = Current;
	if(Grabbed)
	{
		const float Min = Rail.x;
		const float Max = Rail.w - Handle.w;
		const float Cur = MouseX() - m_ActiveScrollbarOffset;
		ReturnValue = clamp((Cur - Min) / Max, 0.0f, 1.0f);
	}

	// render
	const ColorRGBA HandleColor = ms_ScrollBarColorFunction.GetColor(CheckActiveItem(pId), HotItem() == pId);
	if(pColorInner)
	{
		CUIRect Slider;
		Handle.VMargin(-2.0f, &Slider);
		Slider.HMargin(-3.0f, &Slider);
		Slider.Draw(ColorRGBA(0.15f, 0.15f, 0.15f, 1.0f).Multiply(HandleColor), IGraphics::CORNER_ALL, 5.0f);
		Slider.Margin(2.0f, &Slider);
		Slider.Draw(pColorInner->Multiply(HandleColor), IGraphics::CORNER_ALL, 3.0f);
	}
	else
	{
		Rail.Draw(ColorRGBA(1.0f, 1.0f, 1.0f, 0.25f), IGraphics::CORNER_ALL, Rail.h / 2.0f);
		Handle.Draw(HandleColor, IGraphics::CORNER_ALL, Rail.h / 2.0f);
	}

	return ReturnValue;
}

bool CUi::DoScrollbarOption(const void *pId, int *pOption, const CUIRect *pRect, const char *pStr, int Min, int Max, const IScrollbarScale *pScale, unsigned Flags, const char *pSuffix)
{
	const bool Infinite = Flags & CUi::SCROLLBAR_OPTION_INFINITE;
	const bool NoClampValue = Flags & CUi::SCROLLBAR_OPTION_NOCLAMPVALUE;
	const bool MultiLine = Flags & CUi::SCROLLBAR_OPTION_MULTILINE;

	int Value = *pOption;
	if(Infinite)
	{
		Max += 1;
		if(Value == 0)
			Value = Max;
	}

	// Allow adjustment of slider options when ctrl is pressed (to avoid scrolling, or accidently adjusting the value)
	int Increment = std::max(1, (Max - Min) / 35);
	if(Input()->ModifierIsPressed() && Input()->KeyPress(KEY_MOUSE_WHEEL_UP) && MouseInside(pRect))
	{
		Value += Increment;
		Value = clamp(Value, Min, Max);
	}
	if(Input()->ModifierIsPressed() && Input()->KeyPress(KEY_MOUSE_WHEEL_DOWN) && MouseInside(pRect))
	{
		Value -= Increment;
		Value = clamp(Value, Min, Max);
	}

	char aBuf[256];
	if(!Infinite || Value != Max)
		str_format(aBuf, sizeof(aBuf), "%s: %i%s", pStr, Value, pSuffix);
	else
		str_format(aBuf, sizeof(aBuf), "%s: ∞", pStr);

	if(NoClampValue)
	{
		// clamp the value internally for the scrollbar
		Value = clamp(Value, Min, Max);
	}

	CUIRect Label, ScrollBar;
	if(MultiLine)
		pRect->HSplitMid(&Label, &ScrollBar);
	else
		pRect->VSplitMid(&Label, &ScrollBar, minimum(10.0f, pRect->w * 0.05f));

	const float FontSize = Label.h * CUi::ms_FontmodHeight * 0.8f;
	DoLabel(&Label, aBuf, FontSize, TEXTALIGN_ML);

	Value = pScale->ToAbsolute(DoScrollbarH(pId, &ScrollBar, pScale->ToRelative(Value, Min, Max)), Min, Max);
	if(NoClampValue && ((Value == Min && *pOption < Min) || (Value == Max && *pOption > Max)))
	{
		Value = *pOption; // use previous out of range value instead if the scrollbar is at the edge
	}
	else if(Infinite)
	{
		if(Value == Max)
			Value = 0;
	}

	if(*pOption != Value)
	{
		*pOption = Value;
		return true;
	}
	return false;
}

void CUi::RenderProgressBar(CUIRect ProgressBar, float Progress)
{
	const float Rounding = minimum(5.0f, ProgressBar.h / 2.0f);
	ProgressBar.Draw(ColorRGBA(1.0f, 1.0f, 1.0f, 0.25f), IGraphics::CORNER_ALL, Rounding);
	ProgressBar.w = maximum(ProgressBar.w * Progress, 2 * Rounding);
	ProgressBar.Draw(ColorRGBA(1.0f, 1.0f, 1.0f, 0.5f), IGraphics::CORNER_ALL, Rounding);
}

void CUi::RenderProgressSpinner(vec2 Center, float OuterRadius, const SProgressSpinnerProperties &Props) const
{
	Graphics()->TextureClear();
	Graphics()->QuadsBegin();

	// The filled and unfilled segments need to begin at the same angle offset
	// or the differences in pixel alignment will make the filled segments flicker.
	const float SegmentsAngle = 2.0f * pi / Props.m_Segments;
	const float InnerRadius = OuterRadius * 0.75f;
	const float AngleOffset = -0.5f * pi;
	Graphics()->SetColor(Props.m_Color.WithMultipliedAlpha(0.5f));
	for(int i = 0; i < Props.m_Segments; ++i)
	{
		const float Angle1 = AngleOffset + i * SegmentsAngle;
		const float Angle2 = AngleOffset + (i + 1) * SegmentsAngle;
		IGraphics::CFreeformItem Item = IGraphics::CFreeformItem(
			Center.x + std::cos(Angle1) * InnerRadius, Center.y + std::sin(Angle1) * InnerRadius,
			Center.x + std::cos(Angle2) * InnerRadius, Center.y + std::sin(Angle2) * InnerRadius,
			Center.x + std::cos(Angle1) * OuterRadius, Center.y + std::sin(Angle1) * OuterRadius,
			Center.x + std::cos(Angle2) * OuterRadius, Center.y + std::sin(Angle2) * OuterRadius);
		Graphics()->QuadsDrawFreeform(&Item, 1);
	}

	const float FilledRatio = Props.m_Progress < 0.0f ? 0.333f : Props.m_Progress;
	const int FilledSegmentOffset = Props.m_Progress < 0.0f ? round_to_int(m_ProgressSpinnerOffset * Props.m_Segments) : 0;
	const int FilledNumSegments = minimum<int>(Props.m_Segments * FilledRatio + (Props.m_Progress < 0.0f ? 0 : 1), Props.m_Segments);
	Graphics()->SetColor(Props.m_Color);
	for(int i = 0; i < FilledNumSegments; ++i)
	{
		const float Angle1 = AngleOffset + (i + FilledSegmentOffset) * SegmentsAngle;
		const float Angle2 = AngleOffset + ((i + 1 == FilledNumSegments && Props.m_Progress >= 0.0f) ? (2.0f * pi * Props.m_Progress) : ((i + FilledSegmentOffset + 1) * SegmentsAngle));
		IGraphics::CFreeformItem Item = IGraphics::CFreeformItem(
			Center.x + std::cos(Angle1) * InnerRadius, Center.y + std::sin(Angle1) * InnerRadius,
			Center.x + std::cos(Angle2) * InnerRadius, Center.y + std::sin(Angle2) * InnerRadius,
			Center.x + std::cos(Angle1) * OuterRadius, Center.y + std::sin(Angle1) * OuterRadius,
			Center.x + std::cos(Angle2) * OuterRadius, Center.y + std::sin(Angle2) * OuterRadius);
		Graphics()->QuadsDrawFreeform(&Item, 1);
	}

	Graphics()->QuadsEnd();
}

void CUi::DoPopupMenu(const SPopupMenuId *pId, float X, float Y, float Width, float Height, void *pContext, FPopupMenuFunction pfnFunc, const SPopupMenuProperties &Props)
{
	constexpr float Margin = SPopupMenu::POPUP_BORDER + SPopupMenu::POPUP_MARGIN;
	if(X + Width > Screen()->w - Margin)
		X = maximum<float>(X - Width, Margin);
	if(Y + Height > Screen()->h - Margin)
		Y = maximum<float>(Y - Height, Margin);

	m_vPopupMenus.emplace_back();
	SPopupMenu *pNewMenu = &m_vPopupMenus.back();
	pNewMenu->m_pId = pId;
	pNewMenu->m_Props = Props;
	pNewMenu->m_Rect.x = X;
	pNewMenu->m_Rect.y = Y;
	pNewMenu->m_Rect.w = Width;
	pNewMenu->m_Rect.h = Height;
	pNewMenu->m_pContext = pContext;
	pNewMenu->m_pfnFunc = pfnFunc;
}

void CUi::RenderPopupMenus()
{
	for(size_t i = 0; i < m_vPopupMenus.size(); ++i)
	{
		const SPopupMenu &PopupMenu = m_vPopupMenus[i];
		const SPopupMenuId *pId = PopupMenu.m_pId;
		const bool Inside = MouseInside(&PopupMenu.m_Rect);
		const bool Active = i == m_vPopupMenus.size() - 1;

		if(Active)
		{
			// Prevent UI elements below the popup menu from being activated.
			SetHotItem(pId);
		}

		if(CheckActiveItem(pId))
		{
			if(!MouseButton(0))
			{
				if(!Inside)
				{
					ClosePopupMenu(pId);
					--i;
					continue;
				}
				SetActiveItem(nullptr);
			}
		}
		else if(HotItem() == pId)
		{
			if(MouseButton(0))
				SetActiveItem(pId);
		}

		if(Inside)
		{
			// Prevent scroll regions directly behind popup menus from using the mouse scroll events.
			SetHotScrollRegion(nullptr);
		}

		CUIRect PopupRect = PopupMenu.m_Rect;
		PopupRect.Draw(PopupMenu.m_Props.m_BorderColor, PopupMenu.m_Props.m_Corners, 3.0f);
		PopupRect.Margin(SPopupMenu::POPUP_BORDER, &PopupRect);
		PopupRect.Draw(PopupMenu.m_Props.m_BackgroundColor, PopupMenu.m_Props.m_Corners, 3.0f);
		PopupRect.Margin(SPopupMenu::POPUP_MARGIN, &PopupRect);

		// The popup render function can open/close popups, which may resize the vector and thus
		// invalidate the variable PopupMenu. We therefore store pId in a separate variable.
		EPopupMenuFunctionResult Result = PopupMenu.m_pfnFunc(PopupMenu.m_pContext, PopupRect, Active);
		if(Result != POPUP_KEEP_OPEN || (Active && ConsumeHotkey(HOTKEY_ESCAPE)))
			ClosePopupMenu(pId, Result == POPUP_CLOSE_CURRENT_AND_DESCENDANTS);
	}
}

void CUi::ClosePopupMenu(const SPopupMenuId *pId, bool IncludeDescendants)
{
	auto PopupMenuToClose = std::find_if(m_vPopupMenus.begin(), m_vPopupMenus.end(), [pId](const SPopupMenu PopupMenu) { return PopupMenu.m_pId == pId; });
	if(PopupMenuToClose != m_vPopupMenus.end())
	{
		if(IncludeDescendants)
			m_vPopupMenus.erase(PopupMenuToClose, m_vPopupMenus.end());
		else
			m_vPopupMenus.erase(PopupMenuToClose);
		SetActiveItem(nullptr);
		if(m_pfnPopupMenuClosedCallback)
			m_pfnPopupMenuClosedCallback();
	}
}

void CUi::ClosePopupMenus()
{
	if(m_vPopupMenus.empty())
		return;

	m_vPopupMenus.clear();
	SetActiveItem(nullptr);
	if(m_pfnPopupMenuClosedCallback)
		m_pfnPopupMenuClosedCallback();
}

bool CUi::IsPopupOpen() const
{
	return !m_vPopupMenus.empty();
}

bool CUi::IsPopupOpen(const SPopupMenuId *pId) const
{
	return std::any_of(m_vPopupMenus.begin(), m_vPopupMenus.end(), [pId](const SPopupMenu PopupMenu) { return PopupMenu.m_pId == pId; });
}

bool CUi::IsPopupHovered() const
{
	return std::any_of(m_vPopupMenus.begin(), m_vPopupMenus.end(), [this](const SPopupMenu PopupMenu) { return MouseHovered(&PopupMenu.m_Rect); });
}

void CUi::SetPopupMenuClosedCallback(FPopupMenuClosedCallback pfnCallback)
{
	m_pfnPopupMenuClosedCallback = std::move(pfnCallback);
}

void CUi::SMessagePopupContext::DefaultColor(ITextRender *pTextRender)
{
	m_TextColor = pTextRender->DefaultTextColor();
}

void CUi::SMessagePopupContext::ErrorColor()
{
	m_TextColor = ColorRGBA(1.0f, 0.0f, 0.0f, 1.0f);
}

CUi::EPopupMenuFunctionResult CUi::PopupMessage(void *pContext, CUIRect View, bool Active)
{
	SMessagePopupContext *pMessagePopup = static_cast<SMessagePopupContext *>(pContext);
	CUi *pUI = pMessagePopup->m_pUI;

	pUI->TextRender()->TextColor(pMessagePopup->m_TextColor);
	pUI->TextRender()->Text(View.x, View.y, SMessagePopupContext::POPUP_FONT_SIZE, pMessagePopup->m_aMessage, View.w);
	pUI->TextRender()->TextColor(pUI->TextRender()->DefaultTextColor());

	return (Active && pUI->ConsumeHotkey(HOTKEY_ENTER)) ? CUi::POPUP_CLOSE_CURRENT : CUi::POPUP_KEEP_OPEN;
}

void CUi::ShowPopupMessage(float X, float Y, SMessagePopupContext *pContext)
{
	const float TextWidth = minimum(std::ceil(TextRender()->TextWidth(SMessagePopupContext::POPUP_FONT_SIZE, pContext->m_aMessage, -1, -1.0f) + 0.5f), SMessagePopupContext::POPUP_MAX_WIDTH);
	float TextHeight = 0.0f;
	STextSizeProperties TextSizeProps{};
	TextSizeProps.m_pHeight = &TextHeight;
	TextRender()->TextWidth(SMessagePopupContext::POPUP_FONT_SIZE, pContext->m_aMessage, -1, TextWidth, 0, TextSizeProps);
	pContext->m_pUI = this;
	DoPopupMenu(pContext, X, Y, TextWidth + 10.0f, TextHeight + 10.0f, pContext, PopupMessage);
}

CUi::SConfirmPopupContext::SConfirmPopupContext()
{
	Reset();
}

void CUi::SConfirmPopupContext::Reset()
{
	m_Result = SConfirmPopupContext::UNSET;
}

void CUi::SConfirmPopupContext::YesNoButtons()
{
	str_copy(m_aPositiveButtonLabel, Localize("Yes"));
	str_copy(m_aNegativeButtonLabel, Localize("No"));
}

void CUi::ShowPopupConfirm(float X, float Y, SConfirmPopupContext *pContext)
{
	const float TextWidth = minimum(std::ceil(TextRender()->TextWidth(SConfirmPopupContext::POPUP_FONT_SIZE, pContext->m_aMessage, -1, -1.0f) + 0.5f), SConfirmPopupContext::POPUP_MAX_WIDTH);
	float TextHeight = 0.0f;
	STextSizeProperties TextSizeProps{};
	TextSizeProps.m_pHeight = &TextHeight;
	TextRender()->TextWidth(SConfirmPopupContext::POPUP_FONT_SIZE, pContext->m_aMessage, -1, TextWidth, 0, TextSizeProps);
	const float PopupHeight = TextHeight + SConfirmPopupContext::POPUP_BUTTON_HEIGHT + SConfirmPopupContext::POPUP_BUTTON_SPACING + 10.0f;
	pContext->m_pUI = this;
	pContext->m_Result = SConfirmPopupContext::UNSET;
	DoPopupMenu(pContext, X, Y, TextWidth + 10.0f, PopupHeight, pContext, PopupConfirm);
}

CUi::EPopupMenuFunctionResult CUi::PopupConfirm(void *pContext, CUIRect View, bool Active)
{
	SConfirmPopupContext *pConfirmPopup = static_cast<SConfirmPopupContext *>(pContext);
	CUi *pUI = pConfirmPopup->m_pUI;

	CUIRect Label, ButtonBar, CancelButton, ConfirmButton;
	View.HSplitBottom(SConfirmPopupContext::POPUP_BUTTON_HEIGHT, &Label, &ButtonBar);
	ButtonBar.VSplitMid(&CancelButton, &ConfirmButton, SConfirmPopupContext::POPUP_BUTTON_SPACING);

	pUI->TextRender()->Text(Label.x, Label.y, SConfirmPopupContext::POPUP_FONT_SIZE, pConfirmPopup->m_aMessage, Label.w);

	if(pUI->DoButton_PopupMenu(&pConfirmPopup->m_CancelButton, pConfirmPopup->m_aNegativeButtonLabel, &CancelButton, SConfirmPopupContext::POPUP_FONT_SIZE, TEXTALIGN_MC))
	{
		pConfirmPopup->m_Result = SConfirmPopupContext::CANCELED;
		return CUi::POPUP_CLOSE_CURRENT;
	}

	if(pUI->DoButton_PopupMenu(&pConfirmPopup->m_ConfirmButton, pConfirmPopup->m_aPositiveButtonLabel, &ConfirmButton, SConfirmPopupContext::POPUP_FONT_SIZE, TEXTALIGN_MC) || (Active && pUI->ConsumeHotkey(HOTKEY_ENTER)))
	{
		pConfirmPopup->m_Result = SConfirmPopupContext::CONFIRMED;
		return CUi::POPUP_CLOSE_CURRENT;
	}

	return CUi::POPUP_KEEP_OPEN;
}

CUi::SSelectionPopupContext::SSelectionPopupContext()
{
	Reset();
}

void CUi::SSelectionPopupContext::Reset()
{
	m_Props = SPopupMenuProperties();
	m_aMessage[0] = '\0';
	m_pSelection = nullptr;
	m_SelectionIndex = -1;
	m_vEntries.clear();
	m_vButtonContainers.clear();
	m_EntryHeight = 12.0f;
	m_EntryPadding = 0.0f;
	m_EntrySpacing = 5.0f;
	m_FontSize = 10.0f;
	m_Width = 300.0f + (SPopupMenu::POPUP_BORDER + SPopupMenu::POPUP_MARGIN) * 2;
	m_AlignmentHeight = -1.0f;
	m_TransparentButtons = false;
}

CUi::EPopupMenuFunctionResult CUi::PopupSelection(void *pContext, CUIRect View, bool Active)
{
	SSelectionPopupContext *pSelectionPopup = static_cast<SSelectionPopupContext *>(pContext);
	CUi *pUI = pSelectionPopup->m_pUI;
	CScrollRegion *pScrollRegion = pSelectionPopup->m_pScrollRegion;

	vec2 ScrollOffset(0.0f, 0.0f);
	CScrollRegionParams ScrollParams;
	ScrollParams.m_ScrollbarWidth = 10.0f;
	ScrollParams.m_ScrollbarMargin = SPopupMenu::POPUP_MARGIN;
	ScrollParams.m_ScrollbarNoMarginRight = true;
	ScrollParams.m_ScrollUnit = 3 * (pSelectionPopup->m_EntryHeight + pSelectionPopup->m_EntrySpacing);
	pScrollRegion->Begin(&View, &ScrollOffset, &ScrollParams);
	View.y += ScrollOffset.y;

	CUIRect Slot;
	if(pSelectionPopup->m_aMessage[0] != '\0')
	{
		const STextBoundingBox TextBoundingBox = pUI->TextRender()->TextBoundingBox(pSelectionPopup->m_FontSize, pSelectionPopup->m_aMessage, -1, pSelectionPopup->m_Width);
		View.HSplitTop(TextBoundingBox.m_H, &Slot, &View);
		if(pScrollRegion->AddRect(Slot))
		{
			pUI->TextRender()->Text(Slot.x, Slot.y, pSelectionPopup->m_FontSize, pSelectionPopup->m_aMessage, Slot.w);
		}
	}

	pSelectionPopup->m_vButtonContainers.resize(pSelectionPopup->m_vEntries.size());

	size_t Index = 0;
	for(const auto &Entry : pSelectionPopup->m_vEntries)
	{
		// TClient
		if(pSelectionPopup->m_SpecialFontRenderMode)
			pUI->TextRender()->SetCustomFace(Entry.c_str());

		if(pSelectionPopup->m_aMessage[0] != '\0' || Index != 0)
			View.HSplitTop(pSelectionPopup->m_EntrySpacing, nullptr, &View);
		View.HSplitTop(pSelectionPopup->m_EntryHeight, &Slot, &View);
		if(pScrollRegion->AddRect(Slot))
		{
			if(pUI->DoButton_PopupMenu(&pSelectionPopup->m_vButtonContainers[Index], Entry.c_str(), &Slot, pSelectionPopup->m_FontSize, TEXTALIGN_ML, pSelectionPopup->m_EntryPadding, pSelectionPopup->m_TransparentButtons))
			{
				pSelectionPopup->m_pSelection = &Entry;
				pSelectionPopup->m_SelectionIndex = Index;
			}
		}
		++Index;
	}
	// TClient
	if(pSelectionPopup->m_SpecialFontRenderMode)
		pUI->TextRender()->SetCustomFace(g_Config.m_ClCustomFont);

	pScrollRegion->End();

	return pSelectionPopup->m_pSelection == nullptr ? CUi::POPUP_KEEP_OPEN : CUi::POPUP_CLOSE_CURRENT;
}

void CUi::ShowPopupSelection(float X, float Y, SSelectionPopupContext *pContext)
{
	const STextBoundingBox TextBoundingBox = TextRender()->TextBoundingBox(pContext->m_FontSize, pContext->m_aMessage, -1, pContext->m_Width);
	const float PopupHeight = minimum((pContext->m_aMessage[0] == '\0' ? -pContext->m_EntrySpacing : TextBoundingBox.m_H) + pContext->m_vEntries.size() * (pContext->m_EntryHeight + pContext->m_EntrySpacing) + (SPopupMenu::POPUP_BORDER + SPopupMenu::POPUP_MARGIN) * 2 + CScrollRegion::HEIGHT_MAGIC_FIX, Screen()->h * 0.4f);
	pContext->m_pUI = this;
	pContext->m_pSelection = nullptr;
	pContext->m_SelectionIndex = -1;
	pContext->m_Props.m_Corners = IGraphics::CORNER_ALL;
	if(pContext->m_AlignmentHeight >= 0.0f)
	{
		constexpr float Margin = SPopupMenu::POPUP_BORDER + SPopupMenu::POPUP_MARGIN;
		if(X + pContext->m_Width > Screen()->w - Margin)
		{
			X = maximum<float>(X - pContext->m_Width, Margin);
		}
		if(Y + pContext->m_AlignmentHeight + PopupHeight > Screen()->h - Margin)
		{
			Y -= PopupHeight;
			pContext->m_Props.m_Corners = IGraphics::CORNER_T;
		}
		else
		{
			Y += pContext->m_AlignmentHeight;
			pContext->m_Props.m_Corners = IGraphics::CORNER_B;
		}
	}
	DoPopupMenu(pContext, X, Y, pContext->m_Width, PopupHeight, pContext, PopupSelection, pContext->m_Props);
}

int CUi::DoDropDown(CUIRect *pRect, int CurSelection, const char **pStrs, int Num, SDropDownState &State)
{
	if(!State.m_Init)
	{
		State.m_UiElement.Init(this, -1);
		State.m_Init = true;
	}

	const auto LabelFunc = [CurSelection, pStrs]() {
		return CurSelection > -1 ? pStrs[CurSelection] : "";
	};

	SMenuButtonProperties Props;
	Props.m_HintRequiresStringCheck = true;
	Props.m_HintCanChangePositionOrSize = true;
	Props.m_ShowDropDownIcon = true;
	if(IsPopupOpen(&State.m_SelectionPopupContext))
		Props.m_Corners = IGraphics::CORNER_ALL & (~State.m_SelectionPopupContext.m_Props.m_Corners);
	if(DoButton_Menu(State.m_UiElement, &State.m_ButtonContainer, LabelFunc, pRect, Props))
	{
		State.m_SelectionPopupContext.Reset();
		State.m_SelectionPopupContext.m_Props.m_BorderColor = ColorRGBA(0.7f, 0.7f, 0.7f, 0.9f);
		State.m_SelectionPopupContext.m_Props.m_BackgroundColor = ColorRGBA(0.0f, 0.0f, 0.0f, 0.25f);
		for(int i = 0; i < Num; ++i)
			State.m_SelectionPopupContext.m_vEntries.emplace_back(pStrs[i]);
		State.m_SelectionPopupContext.m_EntryHeight = pRect->h;
		State.m_SelectionPopupContext.m_EntryPadding = pRect->h >= 20.0f ? 2.0f : 1.0f;
		State.m_SelectionPopupContext.m_FontSize = (State.m_SelectionPopupContext.m_EntryHeight - 2 * State.m_SelectionPopupContext.m_EntryPadding) * CUi::ms_FontmodHeight;
		State.m_SelectionPopupContext.m_Width = pRect->w;
		State.m_SelectionPopupContext.m_AlignmentHeight = pRect->h;
		State.m_SelectionPopupContext.m_TransparentButtons = true;
		ShowPopupSelection(pRect->x, pRect->y, &State.m_SelectionPopupContext);
	}

	if(State.m_SelectionPopupContext.m_SelectionIndex >= 0)
	{
		const int NewSelection = State.m_SelectionPopupContext.m_SelectionIndex;
		State.m_SelectionPopupContext.Reset();
		return NewSelection;
	}

	return CurSelection;
}

CUi::EPopupMenuFunctionResult CUi::PopupColorPicker(void *pContext, CUIRect View, bool Active)
{
	SColorPickerPopupContext *pColorPicker = static_cast<SColorPickerPopupContext *>(pContext);
	CUi *pUI = pColorPicker->m_pUI;
	pColorPicker->m_State = EEditState::NONE;

	CUIRect ColorsArea, HueArea, BottomArea, ModeButtonArea, HueRect, SatRect, ValueRect, HexRect, AlphaRect;

	View.HSplitTop(140.0f, &ColorsArea, &BottomArea);
	ColorsArea.VSplitRight(20.0f, &ColorsArea, &HueArea);

	BottomArea.HSplitTop(3.0f, nullptr, &BottomArea);
	HueArea.VSplitLeft(3.0f, nullptr, &HueArea);

	BottomArea.HSplitTop(20.0f, &HueRect, &BottomArea);
	BottomArea.HSplitTop(3.0f, nullptr, &BottomArea);

	constexpr float ValuePadding = 5.0f;
	const float HsvValueWidth = (HueRect.w - ValuePadding * 2) / 3.0f;
	const float HexValueWidth = HsvValueWidth * 2 + ValuePadding;

	HueRect.VSplitLeft(HsvValueWidth, &HueRect, &SatRect);
	SatRect.VSplitLeft(ValuePadding, nullptr, &SatRect);
	SatRect.VSplitLeft(HsvValueWidth, &SatRect, &ValueRect);
	ValueRect.VSplitLeft(ValuePadding, nullptr, &ValueRect);

	BottomArea.HSplitTop(20.0f, &HexRect, &BottomArea);
	BottomArea.HSplitTop(3.0f, nullptr, &BottomArea);
	HexRect.VSplitLeft(HexValueWidth, &HexRect, &AlphaRect);
	AlphaRect.VSplitLeft(ValuePadding, nullptr, &AlphaRect);
	BottomArea.HSplitTop(20.0f, &ModeButtonArea, &BottomArea);

	const ColorRGBA BlackColor = ColorRGBA(0.0f, 0.0f, 0.0f, 0.5f);

	HueArea.Draw(BlackColor, IGraphics::CORNER_NONE, 0.0f);
	HueArea.Margin(1.0f, &HueArea);

	ColorsArea.Draw(BlackColor, IGraphics::CORNER_NONE, 0.0f);
	ColorsArea.Margin(1.0f, &ColorsArea);

	ColorHSVA PickerColorHSV = pColorPicker->m_HsvaColor;
	ColorRGBA PickerColorRGB = pColorPicker->m_RgbaColor;
	ColorHSLA PickerColorHSL = pColorPicker->m_HslaColor;

	// Color Area
	ColorRGBA TL, TR, BL, BR;
	TL = BL = color_cast<ColorRGBA>(ColorHSVA(PickerColorHSV.x, 0.0f, 1.0f));
	TR = BR = color_cast<ColorRGBA>(ColorHSVA(PickerColorHSV.x, 1.0f, 1.0f));
	ColorsArea.Draw4(TL, TR, BL, BR, IGraphics::CORNER_NONE, 0.0f);

	TL = TR = ColorRGBA(0.0f, 0.0f, 0.0f, 0.0f);
	BL = BR = ColorRGBA(0.0f, 0.0f, 0.0f, 1.0f);
	ColorsArea.Draw4(TL, TR, BL, BR, IGraphics::CORNER_NONE, 0.0f);

	// Hue Area
	static const float s_aaColorIndices[7][3] = {
		{1.0f, 0.0f, 0.0f}, // red
		{1.0f, 0.0f, 1.0f}, // magenta
		{0.0f, 0.0f, 1.0f}, // blue
		{0.0f, 1.0f, 1.0f}, // cyan
		{0.0f, 1.0f, 0.0f}, // green
		{1.0f, 1.0f, 0.0f}, // yellow
		{1.0f, 0.0f, 0.0f}, // red
	};

	const float HuePickerOffset = HueArea.h / 6.0f;
	CUIRect HuePartialArea = HueArea;
	HuePartialArea.h = HuePickerOffset;

	for(size_t j = 0; j < std::size(s_aaColorIndices) - 1; j++)
	{
		TL = ColorRGBA(s_aaColorIndices[j][0], s_aaColorIndices[j][1], s_aaColorIndices[j][2], 1.0f);
		BL = ColorRGBA(s_aaColorIndices[j + 1][0], s_aaColorIndices[j + 1][1], s_aaColorIndices[j + 1][2], 1.0f);

		HuePartialArea.y = HueArea.y + HuePickerOffset * j;
		HuePartialArea.Draw4(TL, TL, BL, BL, IGraphics::CORNER_NONE, 0.0f);
	}

	const auto &&RenderAlphaSelector = [&](unsigned OldA) -> SEditResult<int64_t> {
		if(pColorPicker->m_Alpha)
		{
			return pUI->DoValueSelectorWithState(&pColorPicker->m_aValueSelectorIds[3], &AlphaRect, "A:", OldA, 0, 255);
		}
		else
		{
			char aBuf[8];
			str_format(aBuf, sizeof(aBuf), "A: %d", OldA);
			pUI->DoLabel(&AlphaRect, aBuf, 10.0f, TEXTALIGN_MC);
			AlphaRect.Draw(ColorRGBA(0.0f, 0.0f, 0.0f, 0.65f), IGraphics::CORNER_ALL, 3.0f);
			return {EEditState::NONE, OldA};
		}
	};

	// Editboxes Area
	if(pColorPicker->m_ColorMode == SColorPickerPopupContext::MODE_HSVA)
	{
		const unsigned OldH = round_to_int(PickerColorHSV.h * 255.0f);
		const unsigned OldS = round_to_int(PickerColorHSV.s * 255.0f);
		const unsigned OldV = round_to_int(PickerColorHSV.v * 255.0f);
		const unsigned OldA = round_to_int(PickerColorHSV.a * 255.0f);

		const auto [StateH, H] = pUI->DoValueSelectorWithState(&pColorPicker->m_aValueSelectorIds[0], &HueRect, "H:", OldH, 0, 255);
		const auto [StateS, S] = pUI->DoValueSelectorWithState(&pColorPicker->m_aValueSelectorIds[1], &SatRect, "S:", OldS, 0, 255);
		const auto [StateV, V] = pUI->DoValueSelectorWithState(&pColorPicker->m_aValueSelectorIds[2], &ValueRect, "V:", OldV, 0, 255);
		const auto [StateA, A] = RenderAlphaSelector(OldA);

		if(OldH != H || OldS != S || OldV != V || OldA != A)
		{
			PickerColorHSV = ColorHSVA(H / 255.0f, S / 255.0f, V / 255.0f, A / 255.0f);
			PickerColorHSL = color_cast<ColorHSLA>(PickerColorHSV);
			PickerColorRGB = color_cast<ColorRGBA>(PickerColorHSL);
		}

		for(auto State : {StateH, StateS, StateV, StateA})
		{
			if(State != EEditState::NONE)
			{
				pColorPicker->m_State = State;
				break;
			}
		}
	}
	else if(pColorPicker->m_ColorMode == SColorPickerPopupContext::MODE_RGBA)
	{
		const unsigned OldR = round_to_int(PickerColorRGB.r * 255.0f);
		const unsigned OldG = round_to_int(PickerColorRGB.g * 255.0f);
		const unsigned OldB = round_to_int(PickerColorRGB.b * 255.0f);
		const unsigned OldA = round_to_int(PickerColorRGB.a * 255.0f);

		const auto [StateR, R] = pUI->DoValueSelectorWithState(&pColorPicker->m_aValueSelectorIds[0], &HueRect, "R:", OldR, 0, 255);
		const auto [StateG, G] = pUI->DoValueSelectorWithState(&pColorPicker->m_aValueSelectorIds[1], &SatRect, "G:", OldG, 0, 255);
		const auto [StateB, B] = pUI->DoValueSelectorWithState(&pColorPicker->m_aValueSelectorIds[2], &ValueRect, "B:", OldB, 0, 255);
		const auto [StateA, A] = RenderAlphaSelector(OldA);

		if(OldR != R || OldG != G || OldB != B || OldA != A)
		{
			PickerColorRGB = ColorRGBA(R / 255.0f, G / 255.0f, B / 255.0f, A / 255.0f);
			PickerColorHSL = color_cast<ColorHSLA>(PickerColorRGB);
			PickerColorHSV = color_cast<ColorHSVA>(PickerColorHSL);
		}

		for(auto State : {StateR, StateG, StateB, StateA})
		{
			if(State != EEditState::NONE)
			{
				pColorPicker->m_State = State;
				break;
			}
		}
	}
	else if(pColorPicker->m_ColorMode == SColorPickerPopupContext::MODE_HSLA)
	{
		const unsigned OldH = round_to_int(PickerColorHSL.h * 255.0f);
		const unsigned OldS = round_to_int(PickerColorHSL.s * 255.0f);
		const unsigned OldL = round_to_int(PickerColorHSL.l * 255.0f);
		const unsigned OldA = round_to_int(PickerColorHSL.a * 255.0f);

		const auto [StateH, H] = pUI->DoValueSelectorWithState(&pColorPicker->m_aValueSelectorIds[0], &HueRect, "H:", OldH, 0, 255);
		const auto [StateS, S] = pUI->DoValueSelectorWithState(&pColorPicker->m_aValueSelectorIds[1], &SatRect, "S:", OldS, 0, 255);
		const auto [StateL, L] = pUI->DoValueSelectorWithState(&pColorPicker->m_aValueSelectorIds[2], &ValueRect, "L:", OldL, 0, 255);
		const auto [StateA, A] = RenderAlphaSelector(OldA);

		if(OldH != H || OldS != S || OldL != L || OldA != A)
		{
			PickerColorHSL = ColorHSLA(H / 255.0f, S / 255.0f, L / 255.0f, A / 255.0f);
			PickerColorHSV = color_cast<ColorHSVA>(PickerColorHSL);
			PickerColorRGB = color_cast<ColorRGBA>(PickerColorHSL);
		}

		for(auto State : {StateH, StateS, StateL, StateA})
		{
			if(State != EEditState::NONE)
			{
				pColorPicker->m_State = State;
				break;
			}
		}
	}
	else
	{
		dbg_assert(false, "Color picker mode invalid");
	}

	SValueSelectorProperties Props;
	Props.m_UseScroll = false;
	Props.m_IsHex = true;
	Props.m_HexPrefix = pColorPicker->m_Alpha ? 8 : 6;
	const unsigned OldHex = PickerColorRGB.PackAlphaLast(pColorPicker->m_Alpha);
	auto [HexState, Hex] = pUI->DoValueSelectorWithState(&pColorPicker->m_aValueSelectorIds[4], &HexRect, "Hex:", OldHex, 0, pColorPicker->m_Alpha ? 0xFFFFFFFFll : 0xFFFFFFll, Props);
	if(OldHex != Hex)
	{
		const float OldAlpha = PickerColorRGB.a;
		PickerColorRGB = ColorRGBA::UnpackAlphaLast<ColorRGBA>(Hex, pColorPicker->m_Alpha);
		if(!pColorPicker->m_Alpha)
			PickerColorRGB.a = OldAlpha;
		PickerColorHSL = color_cast<ColorHSLA>(PickerColorRGB);
		PickerColorHSV = color_cast<ColorHSVA>(PickerColorHSL);
	}

	if(HexState != EEditState::NONE)
		pColorPicker->m_State = HexState;

	// Logic
	float PickerX, PickerY;
	EEditState ColorPickerRes = pUI->DoPickerLogic(&pColorPicker->m_ColorPickerId, &ColorsArea, &PickerX, &PickerY);
	if(ColorPickerRes != EEditState::NONE)
	{
		PickerColorHSV.y = PickerX / ColorsArea.w;
		PickerColorHSV.z = 1.0f - PickerY / ColorsArea.h;
		PickerColorHSL = color_cast<ColorHSLA>(PickerColorHSV);
		PickerColorRGB = color_cast<ColorRGBA>(PickerColorHSL);
		pColorPicker->m_State = ColorPickerRes;
	}

	EEditState HuePickerRes = pUI->DoPickerLogic(&pColorPicker->m_HuePickerId, &HueArea, &PickerX, &PickerY);
	if(HuePickerRes != EEditState::NONE)
	{
		PickerColorHSV.x = 1.0f - PickerY / HueArea.h;
		PickerColorHSL = color_cast<ColorHSLA>(PickerColorHSV);
		PickerColorRGB = color_cast<ColorRGBA>(PickerColorHSL);
		pColorPicker->m_State = HuePickerRes;
	}

	// Marker Color Area
	const float MarkerX = ColorsArea.x + ColorsArea.w * PickerColorHSV.y;
	const float MarkerY = ColorsArea.y + ColorsArea.h * (1.0f - PickerColorHSV.z);

	const float MarkerOutlineInd = PickerColorHSV.z > 0.5f ? 0.0f : 1.0f;
	const ColorRGBA MarkerOutline = ColorRGBA(MarkerOutlineInd, MarkerOutlineInd, MarkerOutlineInd, 1.0f);

	pUI->Graphics()->TextureClear();
	pUI->Graphics()->QuadsBegin();
	pUI->Graphics()->SetColor(MarkerOutline);
	pUI->Graphics()->DrawCircle(MarkerX, MarkerY, 4.5f, 32);
	pUI->Graphics()->SetColor(PickerColorRGB);
	pUI->Graphics()->DrawCircle(MarkerX, MarkerY, 3.5f, 32);
	pUI->Graphics()->QuadsEnd();

	// Marker Hue Area
	CUIRect HueMarker;
	HueArea.Margin(-2.5f, &HueMarker);
	HueMarker.h = 6.5f;
	HueMarker.y = (HueArea.y + HueArea.h * (1.0f - PickerColorHSV.x)) - HueMarker.h / 2.0f;

	const ColorRGBA HueMarkerColor = color_cast<ColorRGBA>(ColorHSVA(PickerColorHSV.x, 1.0f, 1.0f, 1.0f));
	const float HueMarkerOutlineColor = PickerColorHSV.x > 0.75f ? 1.0f : 0.0f;
	const ColorRGBA HueMarkerOutline = ColorRGBA(HueMarkerOutlineColor, HueMarkerOutlineColor, HueMarkerOutlineColor, 1.0f);

	HueMarker.Draw(HueMarkerOutline, IGraphics::CORNER_ALL, 1.2f);
	HueMarker.Margin(1.2f, &HueMarker);
	HueMarker.Draw(HueMarkerColor, IGraphics::CORNER_ALL, 1.2f);

	pColorPicker->m_HsvaColor = PickerColorHSV;
	pColorPicker->m_RgbaColor = PickerColorRGB;
	pColorPicker->m_HslaColor = PickerColorHSL;
	if(pColorPicker->m_pHslaColor != nullptr)
		*pColorPicker->m_pHslaColor = PickerColorHSL.Pack(pColorPicker->m_Alpha);

	static const SColorPickerPopupContext::EColorPickerMode s_aModes[] = {SColorPickerPopupContext::MODE_HSVA, SColorPickerPopupContext::MODE_RGBA, SColorPickerPopupContext::MODE_HSLA};
	static const char *s_apModeLabels[std::size(s_aModes)] = {"HSVA", "RGBA", "HSLA"};
	for(SColorPickerPopupContext::EColorPickerMode Mode : s_aModes)
	{
		CUIRect ModeButton;
		ModeButtonArea.VSplitLeft(HsvValueWidth, &ModeButton, &ModeButtonArea);
		ModeButtonArea.VSplitLeft(ValuePadding, nullptr, &ModeButtonArea);
		if(pUI->DoButton_PopupMenu(&pColorPicker->m_aModeButtons[(int)Mode], s_apModeLabels[Mode], &ModeButton, 10.0f, TEXTALIGN_MC, 2.0f, false, pColorPicker->m_ColorMode != Mode))
		{
			pColorPicker->m_ColorMode = Mode;
		}
	}

	return CUi::POPUP_KEEP_OPEN;
}

void CUi::ShowPopupColorPicker(float X, float Y, SColorPickerPopupContext *pContext)
{
	pContext->m_pUI = this;
	if(pContext->m_ColorMode == SColorPickerPopupContext::MODE_UNSET)
		pContext->m_ColorMode = SColorPickerPopupContext::MODE_HSVA;
	DoPopupMenu(pContext, X, Y, 160.0f + 10.0f, 209.0f + 10.0f, pContext, PopupColorPicker);
}<|MERGE_RESOLUTION|>--- conflicted
+++ resolved
@@ -1365,11 +1365,7 @@
 		pRect->HMargin(5.0f, &Rail);
 
 	CUIRect Handle;
-<<<<<<< HEAD
-	Rail.VSplitLeft(pColorInner ? 8.0f : clamp(33.0f, Rail.h, Rail.w / 3.5f), &Handle, 0);
-=======
-	Rail.VSplitLeft(pColorInner ? 8.0f : clamp(33.0f, Rail.h, Rail.w / 3.0f), &Handle, nullptr);
->>>>>>> a147269f
+	Rail.VSplitLeft(pColorInner ? 8.0f : clamp(33.0f, Rail.h, Rail.w / 3.5f), &Handle, nullptr);
 	Handle.x += (Rail.w - Handle.w) * Current;
 
 	CUIRect HandleArea = Handle;
