/* (c) Magnus Auvinen. See licence.txt in the root of the distribution for more information. */
/* If you are missing that file, acquire a complete release at teeworlds.com.                */
#include <engine/graphics.h>
#include <engine/shared/config.h>
#include <engine/textrender.h>

#include <game/generated/client_data.h>
#include <game/generated/protocol.h>

#include <game/client/gameclient.h>
#include <game/client/prediction/entities/character.h>

#include "camera.h"
#include "controls.h"
#include "nameplates.h"

void CNamePlates::RenderNameplate(
	const CNetObj_Character *pPrevChar,
	const CNetObj_Character *pPlayerChar,
	const CNetObj_PlayerInfo *pPlayerInfo)
{
	int ClientID = pPlayerInfo->m_ClientID;

	vec2 Position;
	if(ClientID >= 0 && ClientID < MAX_CLIENTS)
		Position = m_pClient->m_aClients[ClientID].m_RenderPos;
	else
		Position = mix(vec2(pPrevChar->m_X, pPrevChar->m_Y), vec2(pPlayerChar->m_X, pPlayerChar->m_Y), Client()->IntraGameTick(g_Config.m_ClDummy));

	RenderNameplatePos(Position, pPlayerInfo, 1.0f);
}

void CNamePlates::RenderNameplatePos(vec2 Position, const CNetObj_PlayerInfo *pPlayerInfo, float Alpha, bool ForceAlpha)
{
	int ClientID = pPlayerInfo->m_ClientID;

	bool OtherTeam = m_pClient->IsOtherTeam(ClientID);

	float FontSize = 18.0f + 20.0f * g_Config.m_ClNameplatesSize / 100.0f;
	float FontSizeClan = 18.0f + 20.0f * g_Config.m_ClNameplatesClanSize / 100.0f;

	TextRender()->SetRenderFlags(ETextRenderFlags::TEXT_RENDER_FLAG_NO_FIRST_CHARACTER_X_BEARING | ETextRenderFlags::TEXT_RENDER_FLAG_NO_LAST_CHARACTER_ADVANCE);
	float YOffset = Position.y - 38;
	ColorRGBA rgb = ColorRGBA(1.0f, 1.0f, 1.0f);

	// render players' key presses
	int ShowDirection = g_Config.m_ClShowDirection;
#if defined(CONF_VIDEORECORDER)
	if(IVideo::Current())
		ShowDirection = g_Config.m_ClVideoShowDirection;
#endif
	if((pPlayerInfo->m_Local && ShowDirection == 2) || (!pPlayerInfo->m_Local && ShowDirection >= 1))
	{
		Graphics()->SetColor(1.0f, 1.0f, 1.0f, 1.0f);
		Graphics()->QuadsSetRotation(0);

		vec2 ShowDirectionPos = vec2(Position.x - 11.0f, YOffset - FontSize - 15.0f);

		if(m_pClient->m_Snap.m_aCharacters[pPlayerInfo->m_ClientID].m_Cur.m_Direction == -1)
		{
			Graphics()->TextureSet(g_pData->m_aImages[IMAGE_ARROW].m_Id);
			Graphics()->QuadsSetRotation(pi);
			Graphics()->RenderQuadContainerAsSprite(m_DirectionQuadContainerIndex, 0, ShowDirectionPos.x - 30.f, ShowDirectionPos.y);
		}
		else if(m_pClient->m_Snap.m_aCharacters[pPlayerInfo->m_ClientID].m_Cur.m_Direction == 1)
		{
			Graphics()->TextureSet(g_pData->m_aImages[IMAGE_ARROW].m_Id);
			Graphics()->RenderQuadContainerAsSprite(m_DirectionQuadContainerIndex, 0, ShowDirectionPos.x + 30.f, ShowDirectionPos.y);
		}
		if(m_pClient->m_Snap.m_aCharacters[pPlayerInfo->m_ClientID].m_Cur.m_Jumped & 1)
		{
			Graphics()->TextureSet(g_pData->m_aImages[IMAGE_ARROW].m_Id);
			Graphics()->QuadsSetRotation(pi * 3 / 2);
			Graphics()->RenderQuadContainerAsSprite(m_DirectionQuadContainerIndex, 0, ShowDirectionPos.x, ShowDirectionPos.y);
		}
		Graphics()->SetColor(1.0f, 1.0f, 1.0f, 1.0f);
		Graphics()->QuadsSetRotation(0);
	}

	// render name plate
	if((!pPlayerInfo->m_Local || g_Config.m_ClNameplatesOwn) && g_Config.m_ClNameplates)
	{
		float a = 1;
		if(g_Config.m_ClNameplatesAlways == 0)
			a = clamp(1 - powf(distance(m_pClient->m_Controls.m_aTargetPos[g_Config.m_ClDummy], Position) / 200.0f, 16.0f), 0.0f, 1.0f);

		const char *pName = m_pClient->m_aClients[pPlayerInfo->m_ClientID].m_aName;
		if(str_comp(pName, m_aNamePlates[ClientID].m_aName) != 0 || FontSize != m_aNamePlates[ClientID].m_NameTextFontSize)
		{
			mem_copy(m_aNamePlates[ClientID].m_aName, pName, sizeof(m_aNamePlates[ClientID].m_aName));
			m_aNamePlates[ClientID].m_NameTextFontSize = FontSize;

			if(m_aNamePlates[ClientID].m_NameTextContainerIndex != -1)
				TextRender()->DeleteTextContainer(m_aNamePlates[ClientID].m_NameTextContainerIndex);

			CTextCursor Cursor;
			TextRender()->SetCursor(&Cursor, 0, 0, FontSize, TEXTFLAG_RENDER);
			Cursor.m_LineWidth = -1;

			// create nameplates at standard zoom
			float ScreenX0, ScreenY0, ScreenX1, ScreenY1;
			Graphics()->GetScreen(&ScreenX0, &ScreenY0, &ScreenX1, &ScreenY1);
			RenderTools()->MapScreenToGroup(m_pClient->m_Camera.m_Center.x, m_pClient->m_Camera.m_Center.y, Layers()->GameGroup());

			m_aNamePlates[ClientID].m_NameTextWidth = TextRender()->TextWidth(0, FontSize, pName, -1, -1.0f);

			m_aNamePlates[ClientID].m_NameTextContainerIndex = TextRender()->CreateTextContainer(&Cursor, pName);
			Graphics()->MapScreen(ScreenX0, ScreenY0, ScreenX1, ScreenY1);
		}

		if(g_Config.m_ClNameplatesClan)
		{
			const char *pClan = m_pClient->m_aClients[ClientID].m_aClan;
			if(str_comp(pClan, m_aNamePlates[ClientID].m_aClanName) != 0 || FontSizeClan != m_aNamePlates[ClientID].m_ClanNameTextFontSize)
			{
				mem_copy(m_aNamePlates[ClientID].m_aClanName, pClan, sizeof(m_aNamePlates[ClientID].m_aClanName));
				m_aNamePlates[ClientID].m_ClanNameTextFontSize = FontSizeClan;

				if(m_aNamePlates[ClientID].m_ClanNameTextContainerIndex != -1)
					TextRender()->DeleteTextContainer(m_aNamePlates[ClientID].m_ClanNameTextContainerIndex);

				CTextCursor Cursor;
				TextRender()->SetCursor(&Cursor, 0, 0, FontSizeClan, TEXTFLAG_RENDER);
				Cursor.m_LineWidth = -1;

				// create nameplates at standard zoom
				float ScreenX0, ScreenY0, ScreenX1, ScreenY1;
				Graphics()->GetScreen(&ScreenX0, &ScreenY0, &ScreenX1, &ScreenY1);
				RenderTools()->MapScreenToGroup(m_pClient->m_Camera.m_Center.x, m_pClient->m_Camera.m_Center.y, Layers()->GameGroup());

				m_aNamePlates[ClientID].m_ClanNameTextWidth = TextRender()->TextWidth(0, FontSizeClan, pClan, -1, -1.0f);

				m_aNamePlates[ClientID].m_ClanNameTextContainerIndex = TextRender()->CreateTextContainer(&Cursor, pClan);
				Graphics()->MapScreen(ScreenX0, ScreenY0, ScreenX1, ScreenY1);
			}
		}

		float tw = m_aNamePlates[ClientID].m_NameTextWidth;
		if(g_Config.m_ClNameplatesTeamcolors && m_pClient->m_Teams.Team(ClientID))
			rgb = color_cast<ColorRGBA>(ColorHSLA(m_pClient->m_Teams.Team(ClientID) / 64.0f, 1.0f, 0.75f));

		ColorRGBA TColor;
		ColorRGBA TOutlineColor;

		if(OtherTeam && !ForceAlpha)
		{
			TOutlineColor = ColorRGBA(0.0f, 0.0f, 0.0f, 0.2f * g_Config.m_ClShowOthersAlpha / 100.0f);
			TColor = ColorRGBA(rgb.r, rgb.g, rgb.b, g_Config.m_ClShowOthersAlpha / 100.0f);
		}
		else
		{
			TOutlineColor = ColorRGBA(0.0f, 0.0f, 0.0f, 0.5f * a);
			TColor = ColorRGBA(rgb.r, rgb.g, rgb.b, a);
		}
		if(g_Config.m_ClNameplatesTeamcolors && m_pClient->m_Snap.m_pGameInfoObj && m_pClient->m_Snap.m_pGameInfoObj->m_GameFlags & GAMEFLAG_TEAMS)
		{
			if(m_pClient->m_aClients[ClientID].m_Team == TEAM_RED)
				TColor = ColorRGBA(1.0f, 0.5f, 0.5f, a);
			else if(m_pClient->m_aClients[ClientID].m_Team == TEAM_BLUE)
				TColor = ColorRGBA(0.7f, 0.7f, 1.0f, a);
		}

		TOutlineColor.a *= Alpha;
		TColor.a *= Alpha;

		if(m_aNamePlates[ClientID].m_NameTextContainerIndex != -1)
		{
			YOffset -= FontSize;
<<<<<<< HEAD
			TextRender()->RenderTextContainer(m_aNamePlates[ClientID].m_NameTextContainerIndex, &TColor, &TOutlineColor, Position.x - tw / 2.0f, YOffset);
			if((g_Config.m_ClPingNameCircle || (m_pClient->m_Scoreboard.Active() && !pPlayerInfo->m_Local)) && !(Client()->State() == IClient::STATE_DEMOPLAYBACK))
			{
				Graphics()->TextureClear();
				Graphics()->QuadsBegin();
				ColorRGBA rgb = color_cast<ColorRGBA>(ColorHSLA((300.0f - clamp(m_pClient->m_Snap.m_paPlayerInfos[ClientID]->m_Latency, 0, 300)) / 1000.0f, 1.0f, 0.5f, 0.8f));
				Graphics()->SetColor(rgb);
				float CircleSize = 7.0f;
				RenderTools()->DrawCircle(Position.x - tw / 2.0f - CircleSize, YOffset + FontSize / 2.0f + 1.4f, CircleSize, 24);
				Graphics()->QuadsEnd();
			}
=======
			TextRender()->RenderTextContainer(m_aNamePlates[ClientID].m_NameTextContainerIndex, TColor, TOutlineColor, Position.x - tw / 2.0f, YOffset);
>>>>>>> 5345e55b
		}

		if(g_Config.m_ClNameplatesClan)
		{
			YOffset -= FontSizeClan;
			if(m_aNamePlates[ClientID].m_ClanNameTextContainerIndex != -1)
				TextRender()->RenderTextContainer(m_aNamePlates[ClientID].m_ClanNameTextContainerIndex, TColor, TOutlineColor, Position.x - m_aNamePlates[ClientID].m_ClanNameTextWidth / 2.0f, YOffset);
		}

		if(g_Config.m_ClNameplatesFriendMark && m_pClient->m_aClients[ClientID].m_Friend)
		{
			YOffset -= FontSize;
			char aFriendMark[] = "♥";
			TextRender()->TextColor(ColorRGBA(1.0f, 0.0f, 0.0f));
			float XOffSet = TextRender()->TextWidth(0, FontSize, aFriendMark, -1, -1.0f) / 2.0f;
			TextRender()->Text(0, Position.x - XOffSet, YOffset, FontSize, aFriendMark, -1.0f);
		}

		if(g_Config.m_Debug || g_Config.m_ClNameplatesIDs) // render client id when in debug as well
		{
			YOffset -= FontSize;
			char aBuf[128];
			str_format(aBuf, sizeof(aBuf), "%d", pPlayerInfo->m_ClientID);
			float XOffset = TextRender()->TextWidth(0, FontSize, aBuf, -1, -1.0f) / 2.0f;
			TextRender()->TextColor(rgb);
			TextRender()->Text(0, Position.x - XOffset, YOffset, FontSize, aBuf, -1.0f);
		}
	}

	if((g_Config.m_Debug || g_Config.m_ClNameplatesStrong) && g_Config.m_ClNameplates)
	{
		if(m_pClient->m_Snap.m_LocalClientID != -1 && m_pClient->m_Snap.m_aCharacters[pPlayerInfo->m_ClientID].m_HasExtendedData && m_pClient->m_Snap.m_aCharacters[m_pClient->m_Snap.m_LocalClientID].m_HasExtendedData)
		{
			CCharacter *pLocalChar = m_pClient->m_GameWorld.GetCharacterByID(m_pClient->m_Snap.m_LocalClientID);
			CCharacter *pCharacter = m_pClient->m_GameWorld.GetCharacterByID(pPlayerInfo->m_ClientID);
			if(pCharacter && pLocalChar)
			{
				if(pPlayerInfo->m_Local)
					TextRender()->TextColor(rgb);
				else
				{
					float ScaleX, ScaleY;
					const float StrongWeakImgSize = 40.0f;
					Graphics()->TextureClear();
					Graphics()->TextureSet(g_pData->m_aImages[IMAGE_STRONGWEAK].m_Id);
					Graphics()->QuadsBegin();
					ColorRGBA StrongWeakStatusColor;
					int StrongWeakSpriteID;
					if(pLocalChar->GetStrongWeakID() > pCharacter->GetStrongWeakID())
					{
						StrongWeakStatusColor = color_cast<ColorRGBA>(ColorHSLA(6401973));
						StrongWeakSpriteID = SPRITE_HOOK_STRONG;
					}
					else
					{
						StrongWeakStatusColor = color_cast<ColorRGBA>(ColorHSLA(41131));
						StrongWeakSpriteID = SPRITE_HOOK_WEAK;
					}
					Graphics()->SetColor(StrongWeakStatusColor);
					RenderTools()->SelectSprite(StrongWeakSpriteID);
					RenderTools()->GetSpriteScale(StrongWeakSpriteID, ScaleX, ScaleY);
					TextRender()->TextColor(StrongWeakStatusColor);

					YOffset -= StrongWeakImgSize * ScaleY;
					RenderTools()->DrawSprite(Position.x, YOffset + (StrongWeakImgSize / 2.0f) * ScaleY, StrongWeakImgSize);
					Graphics()->QuadsEnd();
				}
				if(g_Config.m_Debug || g_Config.m_ClNameplatesStrong == 2)
				{
					YOffset -= FontSize;
					char aBuf[12];
					str_format(aBuf, sizeof(aBuf), "%d", pCharacter->GetStrongWeakID());
					float XOffset = TextRender()->TextWidth(0, FontSize, aBuf, -1, -1.0f) / 2.0f;
					TextRender()->Text(0, Position.x - XOffset, YOffset, FontSize, aBuf, -1.0f);
				}
			}
		}
	}

	TextRender()->TextColor(TextRender()->DefaultTextColor());
	TextRender()->TextOutlineColor(TextRender()->DefaultTextOutlineColor());

	TextRender()->SetRenderFlags(0);
}

void CNamePlates::OnRender()
{
	int ShowDirection = g_Config.m_ClShowDirection;
#if defined(CONF_VIDEORECORDER)
	if(IVideo::Current())
		ShowDirection = g_Config.m_ClVideoShowDirection;
#endif
	if(!g_Config.m_ClNameplates && ShowDirection == 0)
		return;

	// get screen edges to avoid rendering offscreen
	float ScreenX0, ScreenY0, ScreenX1, ScreenY1;
	Graphics()->GetScreen(&ScreenX0, &ScreenY0, &ScreenX1, &ScreenY1);
	// expand the edges to prevent popping in/out onscreen
	//
	// it is assumed that the nameplate and all its components fit into a 800x800 box placed directly above the tee
	// this may need to be changed or calculated differently in the future
	ScreenX0 -= 400;
	ScreenX1 += 400;
	//ScreenY0 -= 0;
	ScreenY1 += 800;

	for(int i = 0; i < MAX_CLIENTS; i++)
	{
		const CNetObj_PlayerInfo *pInfo = m_pClient->m_Snap.m_apPlayerInfos[i];
		if(!pInfo)
		{
			continue;
		}

		vec2 *pRenderPos;
		if(m_pClient->m_aClients[i].m_SpecCharPresent)
		{
			// Each player can also have a spec char whose nameplate is displayed independently
			pRenderPos = &m_pClient->m_aClients[i].m_SpecChar;
			// don't render offscreen
			if(!(pRenderPos->x < ScreenX0) && !(pRenderPos->x > ScreenX1) && !(pRenderPos->y < ScreenY0) && !(pRenderPos->y > ScreenY1))
			{
				RenderNameplatePos(m_pClient->m_aClients[i].m_SpecChar, pInfo, 0.4f, true);
			}
		}

		else if((g_Config.m_ClFixKoGSpec && g_Config.m_ClFixKoGSpecNames && m_pClient->m_aClients[i].m_Team== TEAM_SPECTATORS && !(m_pClient->IsOtherTeam(i))))
		{
			vec2 Pos = m_pClient->m_aClients[i].m_RenderPos;
			RenderNameplatePos(Pos, pInfo, 0.4f, true);
		}

		if(!m_pClient->m_Snap.m_aCharacters[i].m_Active)
		{
			continue;
		}

		else if(m_pClient->m_Snap.m_aCharacters[i].m_Active)
		{
			// only render nameplates for active characters
			RenderNameplate(
				&m_pClient->m_Snap.m_aCharacters[i].m_Prev,
				&m_pClient->m_Snap.m_aCharacters[i].m_Cur,
				pInfo);
		}
	}
}

void CNamePlates::SetPlayers(CPlayers *pPlayers)
{
	m_pPlayers = pPlayers;
}

void CNamePlates::ResetNamePlates()
{
	for(auto &NamePlate : m_aNamePlates)
	{
		if(NamePlate.m_NameTextContainerIndex != -1)
			TextRender()->DeleteTextContainer(NamePlate.m_NameTextContainerIndex);
		if(NamePlate.m_ClanNameTextContainerIndex != -1)
			TextRender()->DeleteTextContainer(NamePlate.m_ClanNameTextContainerIndex);

		NamePlate.Reset();
	}
}

void CNamePlates::OnWindowResize()
{
	ResetNamePlates();
}

void CNamePlates::OnInit()
{
	ResetNamePlates();

	// Quad for the direction arrows above the player
	m_DirectionQuadContainerIndex = Graphics()->CreateQuadContainer(false);
	RenderTools()->QuadContainerAddSprite(m_DirectionQuadContainerIndex, 0.f, 0.f, 22.f);
	Graphics()->QuadContainerUpload(m_DirectionQuadContainerIndex);
}<|MERGE_RESOLUTION|>--- conflicted
+++ resolved
@@ -166,8 +166,6 @@
 		if(m_aNamePlates[ClientID].m_NameTextContainerIndex != -1)
 		{
 			YOffset -= FontSize;
-<<<<<<< HEAD
-			TextRender()->RenderTextContainer(m_aNamePlates[ClientID].m_NameTextContainerIndex, &TColor, &TOutlineColor, Position.x - tw / 2.0f, YOffset);
 			if((g_Config.m_ClPingNameCircle || (m_pClient->m_Scoreboard.Active() && !pPlayerInfo->m_Local)) && !(Client()->State() == IClient::STATE_DEMOPLAYBACK))
 			{
 				Graphics()->TextureClear();
@@ -178,9 +176,7 @@
 				RenderTools()->DrawCircle(Position.x - tw / 2.0f - CircleSize, YOffset + FontSize / 2.0f + 1.4f, CircleSize, 24);
 				Graphics()->QuadsEnd();
 			}
-=======
 			TextRender()->RenderTextContainer(m_aNamePlates[ClientID].m_NameTextContainerIndex, TColor, TOutlineColor, Position.x - tw / 2.0f, YOffset);
->>>>>>> 5345e55b
 		}
 
 		if(g_Config.m_ClNameplatesClan)
