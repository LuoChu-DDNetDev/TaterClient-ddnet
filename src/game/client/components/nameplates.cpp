--- conflicted
+++ resolved
@@ -176,7 +176,6 @@
 		if(m_aNamePlates[ClientId].m_NameTextContainerIndex.Valid())
 		{
 			YOffset -= FontSize;
-<<<<<<< HEAD
 			if((g_Config.m_ClPingNameCircle || (m_pClient->m_Scoreboard.Active() && !pPlayerInfo->m_Local)) && !(Client()->State() == IClient::STATE_DEMOPLAYBACK))
 			{
 				Graphics()->TextureClear();
@@ -188,9 +187,6 @@
 				Graphics()->QuadsEnd();
 			}
 			TextRender()->RenderTextContainer(m_aNamePlates[ClientID].m_NameTextContainerIndex, TColor, TOutlineColor, Position.x - tw / 2.0f, YOffset);
-=======
-			TextRender()->RenderTextContainer(m_aNamePlates[ClientId].m_NameTextContainerIndex, TColor, TOutlineColor, Position.x - tw / 2.0f, YOffset);
->>>>>>> 57d4715a
 		}
 
 		if(g_Config.m_ClNameplatesClan)
@@ -200,7 +196,6 @@
 				TextRender()->RenderTextContainer(m_aNamePlates[ClientId].m_ClanNameTextContainerIndex, TColor, TOutlineColor, Position.x - m_aNamePlates[ClientId].m_ClanNameTextWidth / 2.0f, YOffset);
 		}
 
-<<<<<<< HEAD
 		if(g_Config.m_ClShowSkinName)
 		{
 			YOffset -= FontSizeClan;
@@ -212,9 +207,6 @@
 		}
 
 		if(g_Config.m_ClNameplatesFriendMark && m_pClient->m_aClients[ClientID].m_Friend)
-=======
-		if(g_Config.m_ClNameplatesFriendMark && m_pClient->m_aClients[ClientId].m_Friend)
->>>>>>> 57d4715a
 		{
 			YOffset -= FontSize;
 			char aFriendMark[] = "♥";
