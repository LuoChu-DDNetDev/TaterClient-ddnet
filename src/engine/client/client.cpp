/* (c) Magnus Auvinen. See licence.txt in the root of the distribution for more information. */
/* If you are missing that file, acquire a complete release at teeworlds.com.                */

#include <base/hash.h>
#include <base/hash_ctxt.h>
#include <base/log.h>
#include <base/logger.h>
#include <base/math.h>
#include <base/system.h>

#include <engine/external/json-parser/json.h>

#include <engine/config.h>
#include <engine/console.h>
#include <engine/discord.h>
#include <engine/editor.h>
#include <engine/engine.h>
#include <engine/favorites.h>
#include <engine/graphics.h>
#include <engine/input.h>
#include <engine/keys.h>
#include <engine/map.h>
#include <engine/serverbrowser.h>
#include <engine/sound.h>
#include <engine/steam.h>
#include <engine/storage.h>
#include <engine/textrender.h>

#include <engine/shared/assertion_logger.h>
#include <engine/shared/compression.h>
#include <engine/shared/config.h>
#include <engine/shared/demo.h>
#include <engine/shared/fifo.h>
#include <engine/shared/filecollection.h>
#include <engine/shared/http.h>
#include <engine/shared/masterserver.h>
#include <engine/shared/network.h>
#include <engine/shared/packer.h>
#include <engine/shared/protocol.h>
#include <engine/shared/protocol7.h>
#include <engine/shared/protocol_ex.h>
#include <engine/shared/rust_version.h>
#include <engine/shared/snapshot.h>
#include <engine/shared/uuid_manager.h>

#include <game/generated/protocol.h>
#include <game/generated/protocol7.h>
#include <game/generated/protocolglue.h>

#include <engine/shared/protocolglue.h>

#include <game/localization.h>
#include <game/version.h>

#include "client.h"
#include "demoedit.h"
#include "friends.h"
#include "notifications.h"
#include "serverbrowser.h"

#if defined(CONF_VIDEORECORDER)
#include "video.h"
#endif

#if defined(CONF_PLATFORM_ANDROID)
#include <android/android_main.h>
#elif defined(CONF_PLATFORM_EMSCRIPTEN)
#include <emscripten/emscripten.h>
#endif

#include "SDL.h"
#ifdef main
#undef main
#endif

#include <chrono>
#include <limits>
#include <new>
#include <stack>
#include <thread>
#include <tuple>

using namespace std::chrono_literals;

static constexpr ColorRGBA gs_ClientNetworkPrintColor{0.7f, 1, 0.7f, 1.0f};
static constexpr ColorRGBA gs_ClientNetworkErrPrintColor{1.0f, 0.25f, 0.25f, 1.0f};

CClient::CClient() :
	m_DemoPlayer(&m_SnapshotDelta, true, [&]() { UpdateDemoIntraTimers(); }),
	m_InputtimeMarginGraph(128),
	m_aGametimeMarginGraphs{128, 128},
	m_FpsGraph(4096)
{
	m_StateStartTime = time_get();
	for(auto &DemoRecorder : m_aDemoRecorder)
		DemoRecorder = CDemoRecorder(&m_SnapshotDelta);
	m_LastRenderTime = time_get();
	mem_zero(m_aInputs, sizeof(m_aInputs));
	mem_zero(m_aapSnapshots, sizeof(m_aapSnapshots));
	for(auto &SnapshotStorage : m_aSnapshotStorage)
		SnapshotStorage.Init();
	mem_zero(m_aDemorecSnapshotHolders, sizeof(m_aDemorecSnapshotHolders));
	mem_zero(&m_CurrentServerInfo, sizeof(m_CurrentServerInfo));
	mem_zero(&m_Checksum, sizeof(m_Checksum));
	for(auto &GameTime : m_aGameTime)
		GameTime.Init(0);
	m_PredictedTime.Init(0);

	m_Sixup = false;
}

// ----- send functions -----
static inline bool RepackMsg(const CMsgPacker *pMsg, CPacker &Packer, bool Sixup)
{
	int MsgId = pMsg->m_MsgId;
	Packer.Reset();

	if(Sixup && !pMsg->m_NoTranslate)
	{
		if(pMsg->m_System)
		{
			if(MsgId >= OFFSET_UUID)
				;
			else if(MsgId == NETMSG_INFO || MsgId == NETMSG_REQUEST_MAP_DATA)
				;
			else if(MsgId == NETMSG_READY)
				MsgId = protocol7::NETMSG_READY;
			else if(MsgId == NETMSG_RCON_CMD)
				MsgId = protocol7::NETMSG_RCON_CMD;
			else if(MsgId == NETMSG_ENTERGAME)
				MsgId = protocol7::NETMSG_ENTERGAME;
			else if(MsgId == NETMSG_INPUT)
				MsgId = protocol7::NETMSG_INPUT;
			else if(MsgId == NETMSG_RCON_AUTH)
				MsgId = protocol7::NETMSG_RCON_AUTH;
			else if(MsgId == NETMSG_PING)
				MsgId = protocol7::NETMSG_PING;
			else
			{
				log_error("net", "0.7 DROP send sys %d", MsgId);
				return false;
			}
		}
		else
		{
			if(MsgId >= 0 && MsgId < OFFSET_UUID)
				MsgId = Msg_SixToSeven(MsgId);

			if(MsgId < 0)
				return false;
		}
	}

	if(pMsg->m_MsgId < OFFSET_UUID)
	{
		Packer.AddInt((MsgId << 1) | (pMsg->m_System ? 1 : 0));
	}
	else
	{
		Packer.AddInt(pMsg->m_System ? 1 : 0); // NETMSG_EX, NETMSGTYPE_EX
		g_UuidManager.PackUuid(pMsg->m_MsgId, &Packer);
	}
	Packer.AddRaw(pMsg->Data(), pMsg->Size());

	return true;
}

int CClient::SendMsg(int Conn, CMsgPacker *pMsg, int Flags)
{
	CNetChunk Packet;

	if(State() == IClient::STATE_OFFLINE)
		return 0;

	// repack message (inefficient)
	CPacker Pack;
	if(!RepackMsg(pMsg, Pack, IsSixup()))
		return 0;

	mem_zero(&Packet, sizeof(CNetChunk));
	Packet.m_ClientId = 0;
	Packet.m_pData = Pack.Data();
	Packet.m_DataSize = Pack.Size();

	if(Flags & MSGFLAG_VITAL)
		Packet.m_Flags |= NETSENDFLAG_VITAL;
	if(Flags & MSGFLAG_FLUSH)
		Packet.m_Flags |= NETSENDFLAG_FLUSH;

	if((Flags & MSGFLAG_RECORD) && Conn == g_Config.m_ClDummy)
	{
		for(auto &i : m_aDemoRecorder)
			if(i.IsRecording())
				i.RecordMessage(Packet.m_pData, Packet.m_DataSize);
	}

	if(!(Flags & MSGFLAG_NOSEND))
	{
		m_aNetClient[Conn].Send(&Packet);
	}

	return 0;
}

int CClient::SendMsgActive(CMsgPacker *pMsg, int Flags)
{
	return SendMsg(g_Config.m_ClDummy, pMsg, Flags);
}

void CClient::SendTClientInfo(int Conn)
{
	CMsgPacker Msg(NETMSG_IAMTATER, true);
	Msg.AddString(TCLIENT_VERSION " built on " __DATE__ ", " __TIME__);
	SendMsg(Conn, &Msg, MSGFLAG_VITAL);
}

void CClient::SendInfo(int Conn)
{
	SendTClientInfo(CONN_MAIN);

	CMsgPacker MsgVer(NETMSG_CLIENTVER, true);
	MsgVer.AddRaw(&m_ConnectionId, sizeof(m_ConnectionId));
	MsgVer.AddInt(GameClient()->DDNetVersion());
	MsgVer.AddString(GameClient()->DDNetVersionStr());
	SendMsg(Conn, &MsgVer, MSGFLAG_VITAL);

	if(IsSixup())
	{
		CMsgPacker Msg(NETMSG_INFO, true);
		Msg.AddString(GAME_NETVERSION7, 128);
		Msg.AddString(Config()->m_Password);
		Msg.AddInt(GameClient()->ClientVersion7());
		SendMsg(Conn, &Msg, MSGFLAG_VITAL | MSGFLAG_FLUSH);
		return;
	}

	CMsgPacker Msg(NETMSG_INFO, true);
	Msg.AddString(GameClient()->NetVersion());
	Msg.AddString(m_aPassword);
	SendMsg(Conn, &Msg, MSGFLAG_VITAL | MSGFLAG_FLUSH);
}

void CClient::SendEnterGame(int Conn)
{
	CMsgPacker Msg(NETMSG_ENTERGAME, true);
	SendMsg(Conn, &Msg, MSGFLAG_VITAL | MSGFLAG_FLUSH);
}

void CClient::SendReady(int Conn)
{
	CMsgPacker Msg(NETMSG_READY, true);
	SendMsg(Conn, &Msg, MSGFLAG_VITAL | MSGFLAG_FLUSH);
}

void CClient::SendMapRequest()
{
	dbg_assert(!m_MapdownloadFileTemp, "Map download already in progress");
	m_MapdownloadFileTemp = Storage()->OpenFile(m_aMapdownloadFilenameTemp, IOFLAG_WRITE, IStorage::TYPE_SAVE);
	if(IsSixup())
	{
		CMsgPacker MsgP(protocol7::NETMSG_REQUEST_MAP_DATA, true, true);
		SendMsg(CONN_MAIN, &MsgP, MSGFLAG_VITAL | MSGFLAG_FLUSH);
	}
	else
	{
		CMsgPacker Msg(NETMSG_REQUEST_MAP_DATA, true);
		Msg.AddInt(m_MapdownloadChunk);
		SendMsg(CONN_MAIN, &Msg, MSGFLAG_VITAL | MSGFLAG_FLUSH);
	}
}

void CClient::RconAuth(const char *pName, const char *pPassword, bool Dummy)
{
	if(m_aRconAuthed[Dummy] != 0)
		return;

	if(pName != m_aRconUsername)
		str_copy(m_aRconUsername, pName);
	if(pPassword != m_aRconPassword)
		str_copy(m_aRconPassword, pPassword);

	if(IsSixup())
	{
		CMsgPacker Msg7(protocol7::NETMSG_RCON_AUTH, true, true);
		Msg7.AddString(pPassword);
		SendMsg(Dummy, &Msg7, MSGFLAG_VITAL);
		return;
	}

	CMsgPacker Msg(NETMSG_RCON_AUTH, true);
	Msg.AddString(pName);
	Msg.AddString(pPassword);
	Msg.AddInt(1);
	SendMsg(Dummy, &Msg, MSGFLAG_VITAL);
}

void CClient::Rcon(const char *pCmd)
{
	CMsgPacker Msg(NETMSG_RCON_CMD, true);
	Msg.AddString(pCmd);
	SendMsgActive(&Msg, MSGFLAG_VITAL);
}

float CClient::GotRconCommandsPercentage() const
{
	if(m_ExpectedRconCommands <= 0)
		return -1.0f;
	if(m_GotRconCommands > m_ExpectedRconCommands)
		return -1.0f;

	return (float)m_GotRconCommands / (float)m_ExpectedRconCommands;
}

float CClient::GotMaplistPercentage() const
{
	if(m_ExpectedMaplistEntries <= 0)
		return -1.0f;
	if(m_vMaplistEntries.size() > (size_t)m_ExpectedMaplistEntries)
		return -1.0f;

	return (float)m_vMaplistEntries.size() / (float)m_ExpectedMaplistEntries;
}

bool CClient::ConnectionProblems() const
{
	return m_aNetClient[g_Config.m_ClDummy].GotProblems(MaxLatencyTicks() * time_freq() / GameTickSpeed()) != 0;
}

void CClient::SendInput()
{
	int64_t Now = time_get();

	if(m_aPredTick[g_Config.m_ClDummy] <= 0)
		return;

	bool Force = true;
	// fetch input
	for(int Dummy = 0; Dummy < NUM_DUMMIES; Dummy++)
	{
		if(!DummyConnected() && Dummy != 0)
		{
			break;
		}
		int i = g_Config.m_ClDummy ^ Dummy;
		int Size = GameClient()->OnSnapInput(m_aInputs[i][m_aCurrentInput[i]].m_aData, Dummy, Force);

		if(Size)
		{
			// pack input
			CMsgPacker Msg(NETMSG_INPUT, true);
			Msg.AddInt(m_aAckGameTick[i]);
			Msg.AddInt(m_aPredTick[g_Config.m_ClDummy]);
			Msg.AddInt(Size);

			m_aInputs[i][m_aCurrentInput[i]].m_Tick = m_aPredTick[g_Config.m_ClDummy];
			m_aInputs[i][m_aCurrentInput[i]].m_PredictedTime = m_PredictedTime.Get(Now);
			m_aInputs[i][m_aCurrentInput[i]].m_PredictionMargin = PredictionMargin() * time_freq() / 1000;
			if(g_Config.m_ClSmoothPredictionMargin)
				m_aInputs[i][m_aCurrentInput[i]].m_PredictionMargin = m_PredictedTime.GetMargin(Now);
			m_aInputs[i][m_aCurrentInput[i]].m_Time = Now;

			for(int k = 0; k < Size / 4; k++)
			{
				static const int FlagsOffset = offsetof(CNetObj_PlayerInput, m_PlayerFlags) / sizeof(int);
				if(k == FlagsOffset && IsSixup())
				{
					int PlayerFlags = m_aInputs[i][m_aCurrentInput[i]].m_aData[k];
					Msg.AddInt(PlayerFlags_SixToSeven(PlayerFlags));
				}
				else
				{
					Msg.AddInt(m_aInputs[i][m_aCurrentInput[i]].m_aData[k]);
				}
			}

			m_aCurrentInput[i]++;
			m_aCurrentInput[i] %= 200;

			SendMsg(i, &Msg, MSGFLAG_FLUSH);
			// ugly workaround for dummy. we need to send input with dummy to prevent
			// prediction time resets. but if we do it too often, then it's
			// impossible to use grenade with frozen dummy that gets hammered...
			if(g_Config.m_ClDummyCopyMoves || m_aCurrentInput[i] % 2)
				Force = true;
		}
	}
}

const char *CClient::LatestVersion() const
{
	return m_aVersionStr;
}

// TODO: OPT: do this a lot smarter!
int *CClient::GetInput(int Tick, int IsDummy) const
{
	int Best = -1;
	const int d = IsDummy ^ g_Config.m_ClDummy;
	for(int i = 0; i < 200; i++)
	{
		if(m_aInputs[d][i].m_Tick != -1 && m_aInputs[d][i].m_Tick <= Tick && (Best == -1 || m_aInputs[d][Best].m_Tick < m_aInputs[d][i].m_Tick))
			Best = i;
	}

	if(Best != -1)
		return (int *)m_aInputs[d][Best].m_aData;
	return nullptr;
}

// ------ state handling -----
void CClient::SetState(EClientState State)
{
	if(m_State == IClient::STATE_QUITTING || m_State == IClient::STATE_RESTARTING)
		return;
	if(m_State == State)
		return;

	if(g_Config.m_Debug)
	{
		char aBuf[64];
		str_format(aBuf, sizeof(aBuf), "state change. last=%d current=%d", m_State, State);
		m_pConsole->Print(IConsole::OUTPUT_LEVEL_DEBUG, "client", aBuf);
	}

	const EClientState OldState = m_State;
	m_State = State;

	m_StateStartTime = time_get();
	GameClient()->OnStateChange(m_State, OldState);

	if(State == IClient::STATE_OFFLINE && m_ReconnectTime == 0)
	{
		if(g_Config.m_ClReconnectFull > 0 && (str_find_nocase(ErrorString(), "full") || str_find_nocase(ErrorString(), "reserved")))
			m_ReconnectTime = time_get() + time_freq() * g_Config.m_ClReconnectFull;
		else if(g_Config.m_ClReconnectTimeout > 0 && (str_find_nocase(ErrorString(), "Timeout") || str_find_nocase(ErrorString(), "Too weak connection")))
			m_ReconnectTime = time_get() + time_freq() * g_Config.m_ClReconnectTimeout;
	}

	if(State == IClient::STATE_ONLINE)
	{
		const bool Registered = m_ServerBrowser.IsRegistered(ServerAddress());
		CServerInfo CurrentServerInfo;
		GetServerInfo(&CurrentServerInfo);

		Discord()->SetGameInfo(CurrentServerInfo, m_aCurrentMap, Registered);
		Steam()->SetGameInfo(ServerAddress(), m_aCurrentMap, Registered);
	}
	else if(OldState == IClient::STATE_ONLINE)
	{
		Discord()->ClearGameInfo();
		Steam()->ClearGameInfo();
	}
}

// called when the map is loaded and we should init for a new round
void CClient::OnEnterGame(bool Dummy)
{
	// reset input
	for(int i = 0; i < 200; i++)
	{
		m_aInputs[Dummy][i].m_Tick = -1;
	}
	m_aCurrentInput[Dummy] = 0;

	// reset snapshots
	m_aapSnapshots[Dummy][SNAP_CURRENT] = nullptr;
	m_aapSnapshots[Dummy][SNAP_PREV] = nullptr;
	m_aSnapshotStorage[Dummy].PurgeAll();
	m_aReceivedSnapshots[Dummy] = 0;
	m_aSnapshotParts[Dummy] = 0;
	m_aSnapshotIncomingDataSize[Dummy] = 0;
	m_SnapCrcErrors = 0;
	// Also make gameclient aware that snapshots have been purged
	GameClient()->InvalidateSnapshot();

	// reset times
	m_aAckGameTick[Dummy] = -1;
	m_aCurrentRecvTick[Dummy] = 0;
	m_aPrevGameTick[Dummy] = 0;
	m_aCurGameTick[Dummy] = 0;
	m_aGameIntraTick[Dummy] = 0.0f;
	m_aGameTickTime[Dummy] = 0.0f;
	m_aGameIntraTickSincePrev[Dummy] = 0.0f;
	m_aPredTick[Dummy] = 0;
	m_aPredIntraTick[Dummy] = 0.0f;
	m_aGameTime[Dummy].Init(0);
	m_PredictedTime.Init(0);

	if(!Dummy)
	{
		m_LastDummyConnectTime = 0.0f;
	}

	GameClient()->OnEnterGame();
}

void CClient::EnterGame(int Conn)
{
	if(State() == IClient::STATE_DEMOPLAYBACK)
		return;

	m_aCodeRunAfterJoin[Conn] = false;
	m_aCodeRunAfterJoinConsole[Conn] = false;

	// now we will wait for two snapshots
	// to finish the connection
	SendEnterGame(Conn);
	OnEnterGame(Conn);

	ServerInfoRequest(); // fresh one for timeout protection
	m_CurrentServerNextPingTime = time_get() + time_freq() / 2;
}

void GenerateTimeoutCode(char *pBuffer, unsigned Size, char *pSeed, const NETADDR *pAddrs, int NumAddrs, bool Dummy)
{
	MD5_CTX Md5;
	md5_init(&Md5);
	const char *pDummy = Dummy ? "dummy" : "normal";
	md5_update(&Md5, (unsigned char *)pDummy, str_length(pDummy) + 1);
	md5_update(&Md5, (unsigned char *)pSeed, str_length(pSeed) + 1);
	for(int i = 0; i < NumAddrs; i++)
	{
		md5_update(&Md5, (unsigned char *)&pAddrs[i], sizeof(pAddrs[i]));
	}
	MD5_DIGEST Digest = md5_finish(&Md5);

	unsigned short aRandom[8];
	mem_copy(aRandom, Digest.data, sizeof(aRandom));
	generate_password(pBuffer, Size, aRandom, 8);
}

void CClient::GenerateTimeoutSeed()
{
	secure_random_password(g_Config.m_ClTimeoutSeed, sizeof(g_Config.m_ClTimeoutSeed), 16);
}

void CClient::GenerateTimeoutCodes(const NETADDR *pAddrs, int NumAddrs)
{
	if(g_Config.m_ClTimeoutSeed[0])
	{
		for(int i = 0; i < 2; i++)
		{
			GenerateTimeoutCode(m_aTimeoutCodes[i], sizeof(m_aTimeoutCodes[i]), g_Config.m_ClTimeoutSeed, pAddrs, NumAddrs, i);

			char aBuf[64];
			str_format(aBuf, sizeof(aBuf), "timeout code '%s' (%s)", m_aTimeoutCodes[i], i == 0 ? "normal" : "dummy");
			m_pConsole->Print(IConsole::OUTPUT_LEVEL_ADDINFO, "client", aBuf);
		}
	}
	else
	{
		str_copy(m_aTimeoutCodes[0], g_Config.m_ClTimeoutCode);
		str_copy(m_aTimeoutCodes[1], g_Config.m_ClDummyTimeoutCode);
	}
}

void CClient::Connect(const char *pAddress, const char *pPassword)
{
	// Disconnect will not change the state if we are already quitting/restarting
	if(m_State == IClient::STATE_QUITTING || m_State == IClient::STATE_RESTARTING)
		return;
	Disconnect();
	dbg_assert(m_State == IClient::STATE_OFFLINE, "Disconnect must ensure that client is offline");

	const NETADDR LastAddr = ServerAddress();

	if(pAddress != m_aConnectAddressStr)
		str_copy(m_aConnectAddressStr, pAddress);

	char aMsg[512];
	str_format(aMsg, sizeof(aMsg), "connecting to '%s'", m_aConnectAddressStr);
	m_pConsole->Print(IConsole::OUTPUT_LEVEL_STANDARD, "client", aMsg, gs_ClientNetworkPrintColor);

	int NumConnectAddrs = 0;
	NETADDR aConnectAddrs[MAX_SERVER_ADDRESSES];
	mem_zero(aConnectAddrs, sizeof(aConnectAddrs));
	const char *pNextAddr = pAddress;
	char aBuffer[128];
	bool OnlySixup = true;
	while((pNextAddr = str_next_token(pNextAddr, ",", aBuffer, sizeof(aBuffer))))
	{
		NETADDR NextAddr;
		char aHost[128];
		int url = net_addr_from_url(&NextAddr, aBuffer, aHost, sizeof(aHost));
		bool Sixup = NextAddr.type & NETTYPE_TW7;
		if(url > 0)
			str_copy(aHost, aBuffer);

		if(net_host_lookup(aHost, &NextAddr, m_aNetClient[CONN_MAIN].NetType()) != 0)
		{
			log_error("client", "could not find address of %s", aHost);
			continue;
		}
		if(NumConnectAddrs == (int)std::size(aConnectAddrs))
		{
			log_warn("client", "too many connect addresses, ignoring %s", aHost);
			continue;
		}
		if(NextAddr.port == 0)
		{
			NextAddr.port = 8303;
		}
		if(Sixup)
			NextAddr.type |= NETTYPE_TW7;
		else
			OnlySixup = false;

		char aNextAddr[NETADDR_MAXSTRSIZE];
		net_addr_str(&NextAddr, aNextAddr, sizeof(aNextAddr), true);
		log_debug("client", "resolved connect address '%s' to %s", aBuffer, aNextAddr);

		if(NextAddr == LastAddr)
		{
			m_SendPassword = true;
		}

		aConnectAddrs[NumConnectAddrs] = NextAddr;
		NumConnectAddrs += 1;
	}

	if(NumConnectAddrs == 0)
	{
		log_error("client", "could not find any connect address");
		char aWarning[256];
		str_format(aWarning, sizeof(aWarning), Localize("Could not resolve connect address '%s'. See local console for details."), m_aConnectAddressStr);
		SWarning Warning(Localize("Connect address error"), aWarning);
		Warning.m_AutoHide = false;
		AddWarning(Warning);
		return;
	}

	m_ConnectionId = RandomUuid();
	ServerInfoRequest();

	if(m_SendPassword)
	{
		str_copy(m_aPassword, g_Config.m_Password);
		m_SendPassword = false;
	}
	else if(!pPassword)
		m_aPassword[0] = 0;
	else
		str_copy(m_aPassword, pPassword);

	m_CanReceiveServerCapabilities = true;

	m_Sixup = OnlySixup;
	if(m_Sixup)
	{
		m_aNetClient[CONN_MAIN].Connect7(aConnectAddrs, NumConnectAddrs);
	}
	else
		m_aNetClient[CONN_MAIN].Connect(aConnectAddrs, NumConnectAddrs);

	m_aNetClient[CONN_MAIN].RefreshStun();
	SetState(IClient::STATE_CONNECTING);

	m_InputtimeMarginGraph.Init(-150.0f, 150.0f);
	m_aGametimeMarginGraphs[CONN_MAIN].Init(-150.0f, 150.0f);

	GenerateTimeoutCodes(aConnectAddrs, NumConnectAddrs);
}

void CClient::DisconnectWithReason(const char *pReason)
{
	if(pReason != nullptr && pReason[0] == '\0')
		pReason = nullptr;

	DummyDisconnect(pReason);

	char aBuf[512];
	str_format(aBuf, sizeof(aBuf), "disconnecting. reason='%s'", pReason ? pReason : "unknown");
	m_pConsole->Print(IConsole::OUTPUT_LEVEL_STANDARD, "client", aBuf, gs_ClientNetworkPrintColor);

	// stop demo playback and recorder
	// make sure to remove replay tmp demo
	m_DemoPlayer.Stop();
	for(int Recorder = 0; Recorder < RECORDER_MAX; Recorder++)
	{
		DemoRecorder(Recorder)->Stop(Recorder == RECORDER_REPLAYS ? IDemoRecorder::EStopMode::REMOVE_FILE : IDemoRecorder::EStopMode::KEEP_FILE);
	}

	m_aRconAuthed[0] = 0;
	mem_zero(m_aRconUsername, sizeof(m_aRconUsername));
	mem_zero(m_aRconPassword, sizeof(m_aRconPassword));
	m_MapDetailsPresent = false;
	m_ServerSentCapabilities = false;
	m_UseTempRconCommands = 0;
	m_ExpectedRconCommands = -1;
	m_GotRconCommands = 0;
	m_pConsole->DeregisterTempAll();
	m_ExpectedMaplistEntries = -1;
	m_vMaplistEntries.clear();
	m_aNetClient[CONN_MAIN].Disconnect(pReason);
	SetState(IClient::STATE_OFFLINE);
	m_pMap->Unload();
	m_CurrentServerPingInfoType = -1;
	m_CurrentServerPingBasicToken = -1;
	m_CurrentServerPingToken = -1;
	mem_zero(&m_CurrentServerPingUuid, sizeof(m_CurrentServerPingUuid));
	m_CurrentServerCurrentPingTime = -1;
	m_CurrentServerNextPingTime = -1;

	ResetMapDownload(true);

	// clear the current server info
	mem_zero(&m_CurrentServerInfo, sizeof(m_CurrentServerInfo));

	// clear snapshots
	m_aapSnapshots[0][SNAP_CURRENT] = nullptr;
	m_aapSnapshots[0][SNAP_PREV] = nullptr;
	m_aReceivedSnapshots[0] = 0;
	m_LastDummy = false;

	// 0.7
	m_TranslationContext.Reset();
	m_Sixup = false;
}

void CClient::Disconnect()
{
	if(m_State != IClient::STATE_OFFLINE)
	{
		DisconnectWithReason(nullptr);
	}
}

bool CClient::DummyConnected() const
{
	return m_DummyConnected;
}

bool CClient::DummyConnecting() const
{
	return m_DummyConnecting;
}

bool CClient::DummyConnectingDelayed() const
{
	return !DummyConnected() && !DummyConnecting() && m_LastDummyConnectTime > 0.0f && m_LastDummyConnectTime + 5.0f > GlobalTime();
}

void CClient::DummyConnect()
{
	if(m_aNetClient[CONN_MAIN].State() != NETSTATE_ONLINE)
	{
		log_info("client", "Not online.");
		return;
	}

	if(!DummyAllowed())
	{
		log_info("client", "Dummy is not allowed on this server.");
		return;
	}
	if(DummyConnecting())
	{
		log_info("client", "Dummy is already connecting.");
		return;
	}
	if(DummyConnected())
	{
		// causes log spam with connect+swap binds
		// https://github.com/ddnet/ddnet/issues/9426
		// log_info("client", "Dummy is already connected.");
		return;
	}
	if(DummyConnectingDelayed())
	{
		log_info("client", "Wait before connecting dummy again.");
		return;
	}

	m_LastDummyConnectTime = GlobalTime();
	m_aRconAuthed[1] = 0;
	m_DummySendConnInfo = true;

	g_Config.m_ClDummyCopyMoves = 0;
	g_Config.m_ClDummyHammer = 0;

	m_DummyConnecting = true;
	// connect to the server
	if(IsSixup())
		m_aNetClient[CONN_DUMMY].Connect7(m_aNetClient[CONN_MAIN].ServerAddress(), 1);
	else
		m_aNetClient[CONN_DUMMY].Connect(m_aNetClient[CONN_MAIN].ServerAddress(), 1);

	m_aGametimeMarginGraphs[CONN_DUMMY].Init(-150.0f, 150.0f);
}

void CClient::DummyDisconnect(const char *pReason)
{
	m_aNetClient[CONN_DUMMY].Disconnect(pReason);
	g_Config.m_ClDummy = 0;

	m_aRconAuthed[1] = 0;
	m_aapSnapshots[1][SNAP_CURRENT] = nullptr;
	m_aapSnapshots[1][SNAP_PREV] = nullptr;
	m_aReceivedSnapshots[1] = 0;
	m_DummyConnected = false;
	m_DummyConnecting = false;
	m_DummyReconnectOnReload = false;
	m_DummyDeactivateOnReconnect = false;
	GameClient()->OnDummyDisconnect();
}

bool CClient::DummyAllowed() const
{
	return m_ServerCapabilities.m_AllowDummy;
}

void CClient::GetServerInfo(CServerInfo *pServerInfo) const
{
	mem_copy(pServerInfo, &m_CurrentServerInfo, sizeof(m_CurrentServerInfo));
}

void CClient::ServerInfoRequest()
{
	mem_zero(&m_CurrentServerInfo, sizeof(m_CurrentServerInfo));
	m_CurrentServerInfoRequestTime = 0;
}

void CClient::LoadDebugFont()
{
	m_DebugFont = Graphics()->LoadTexture("debug_font.png", IStorage::TYPE_ALL);
}

// ---

IClient::CSnapItem CClient::SnapGetItem(int SnapId, int Index) const
{
	dbg_assert(SnapId >= 0 && SnapId < NUM_SNAPSHOT_TYPES, "invalid SnapId");
	const CSnapshot *pSnapshot = m_aapSnapshots[g_Config.m_ClDummy][SnapId]->m_pAltSnap;
	const CSnapshotItem *pSnapshotItem = pSnapshot->GetItem(Index);
	CSnapItem Item;
	Item.m_Type = pSnapshot->GetItemType(Index);
	Item.m_Id = pSnapshotItem->Id();
	Item.m_pData = pSnapshotItem->Data();
	Item.m_DataSize = pSnapshot->GetItemSize(Index);
	return Item;
}

const void *CClient::SnapFindItem(int SnapId, int Type, int Id) const
{
	if(!m_aapSnapshots[g_Config.m_ClDummy][SnapId])
		return nullptr;

	return m_aapSnapshots[g_Config.m_ClDummy][SnapId]->m_pAltSnap->FindItem(Type, Id);
}

int CClient::SnapNumItems(int SnapId) const
{
	dbg_assert(SnapId >= 0 && SnapId < NUM_SNAPSHOT_TYPES, "invalid SnapId");
	if(!m_aapSnapshots[g_Config.m_ClDummy][SnapId])
		return 0;
	return m_aapSnapshots[g_Config.m_ClDummy][SnapId]->m_pAltSnap->NumItems();
}

void CClient::SnapSetStaticsize(int ItemType, int Size)
{
	m_SnapshotDelta.SetStaticsize(ItemType, Size);
}

void CClient::SnapSetStaticsize7(int ItemType, int Size)
{
	m_SnapshotDelta.SetStaticsize7(ItemType, Size);
}

void CClient::RenderDebug()
{
	if(!g_Config.m_Debug)
	{
		return;
	}

	const std::chrono::nanoseconds Now = time_get_nanoseconds();
	if(Now - m_NetstatsLastUpdate > 1s)
	{
		m_NetstatsLastUpdate = Now;
		m_NetstatsPrev = m_NetstatsCurrent;
		net_stats(&m_NetstatsCurrent);
	}

	char aBuffer[512];
	const float FontSize = 16.0f;

	Graphics()->TextureSet(m_DebugFont);
	Graphics()->MapScreen(0, 0, Graphics()->ScreenWidth(), Graphics()->ScreenHeight());
	Graphics()->QuadsBegin();

	str_format(aBuffer, sizeof(aBuffer), "Game/predicted tick: %d/%d", m_aCurGameTick[g_Config.m_ClDummy], m_aPredTick[g_Config.m_ClDummy]);
	Graphics()->QuadsText(2, 2, FontSize, aBuffer);

	str_format(aBuffer, sizeof(aBuffer), "Prediction time: %d ms", GetPredictionTime());
	Graphics()->QuadsText(2, 2 + FontSize, FontSize, aBuffer);

	str_format(aBuffer, sizeof(aBuffer), "FPS: %3d", round_to_int(1.0f / m_FrameTimeAverage));
	Graphics()->QuadsText(20.0f * FontSize, 2, FontSize, aBuffer);

	str_format(aBuffer, sizeof(aBuffer), "Frametime: %4d us", round_to_int(m_FrameTimeAverage * 1000000.0f));
	Graphics()->QuadsText(20.0f * FontSize, 2 + FontSize, FontSize, aBuffer);

	str_format(aBuffer, sizeof(aBuffer), "%16s: %" PRIu64 " KiB", "Texture memory", Graphics()->TextureMemoryUsage() / 1024);
	Graphics()->QuadsText(32.0f * FontSize, 2, FontSize, aBuffer);

	str_format(aBuffer, sizeof(aBuffer), "%16s: %" PRIu64 " KiB", "Buffer memory", Graphics()->BufferMemoryUsage() / 1024);
	Graphics()->QuadsText(32.0f * FontSize, 2 + FontSize, FontSize, aBuffer);

	str_format(aBuffer, sizeof(aBuffer), "%16s: %" PRIu64 " KiB", "Streamed memory", Graphics()->StreamedMemoryUsage() / 1024);
	Graphics()->QuadsText(32.0f * FontSize, 2 + 2 * FontSize, FontSize, aBuffer);

	str_format(aBuffer, sizeof(aBuffer), "%16s: %" PRIu64 " KiB", "Staging memory", Graphics()->StagingMemoryUsage() / 1024);
	Graphics()->QuadsText(32.0f * FontSize, 2 + 3 * FontSize, FontSize, aBuffer);

	// Network
	{
		const uint64_t OverheadSize = 14 + 20 + 8; // ETH + IP + UDP
		const uint64_t SendPackets = m_NetstatsCurrent.sent_packets - m_NetstatsPrev.sent_packets;
		const uint64_t SendBytes = m_NetstatsCurrent.sent_bytes - m_NetstatsPrev.sent_bytes;
		const uint64_t SendTotal = SendBytes + SendPackets * OverheadSize;
		const uint64_t RecvPackets = m_NetstatsCurrent.recv_packets - m_NetstatsPrev.recv_packets;
		const uint64_t RecvBytes = m_NetstatsCurrent.recv_bytes - m_NetstatsPrev.recv_bytes;
		const uint64_t RecvTotal = RecvBytes + RecvPackets * OverheadSize;

		str_format(aBuffer, sizeof(aBuffer), "Send: %3" PRIu64 " %5" PRIu64 "+%4" PRIu64 "=%5" PRIu64 " (%3" PRIu64 " Kibit/s) average: %5" PRIu64,
			SendPackets, SendBytes, SendPackets * OverheadSize, SendTotal, (SendTotal * 8) / 1024, SendPackets == 0 ? 0 : SendBytes / SendPackets);
		Graphics()->QuadsText(2, 2 + 3 * FontSize, FontSize, aBuffer);
		str_format(aBuffer, sizeof(aBuffer), "Recv: %3" PRIu64 " %5" PRIu64 "+%4" PRIu64 "=%5" PRIu64 " (%3" PRIu64 " Kibit/s) average: %5" PRIu64,
			RecvPackets, RecvBytes, RecvPackets * OverheadSize, RecvTotal, (RecvTotal * 8) / 1024, RecvPackets == 0 ? 0 : RecvBytes / RecvPackets);
		Graphics()->QuadsText(2, 2 + 4 * FontSize, FontSize, aBuffer);
	}

	// Snapshots
	{
		const float OffsetY = 2 + 6 * FontSize;
		int Row = 0;
		str_format(aBuffer, sizeof(aBuffer), "%5s %20s: %8s %8s %8s", "ID", "Name", "Rate", "Updates", "R/U");
		Graphics()->QuadsText(2, OffsetY + Row * 12, FontSize, aBuffer);
		Row++;
		for(int i = 0; i < NUM_NETOBJTYPES; i++)
		{
			if(m_SnapshotDelta.GetDataRate(i))
			{
				str_format(
					aBuffer,
					sizeof(aBuffer),
					"%5d %20s: %8" PRIu64 " %8" PRIu64 " %8" PRIu64,
					i,
					GameClient()->GetItemName(i),
					m_SnapshotDelta.GetDataRate(i) / 8, m_SnapshotDelta.GetDataUpdates(i),
					(m_SnapshotDelta.GetDataRate(i) / m_SnapshotDelta.GetDataUpdates(i)) / 8);
				Graphics()->QuadsText(2, OffsetY + Row * 12, FontSize, aBuffer);
				Row++;
			}
		}
		for(int i = CSnapshot::MAX_TYPE; i > (CSnapshot::MAX_TYPE - 64); i--)
		{
			if(m_SnapshotDelta.GetDataRate(i) && m_aapSnapshots[g_Config.m_ClDummy][IClient::SNAP_CURRENT])
			{
				const int Type = m_aapSnapshots[g_Config.m_ClDummy][IClient::SNAP_CURRENT]->m_pAltSnap->GetExternalItemType(i);
				if(Type == UUID_INVALID)
				{
					str_format(
						aBuffer,
						sizeof(aBuffer),
						"%5d %20s: %8" PRIu64 " %8" PRIu64 " %8" PRIu64,
						i,
						"Unknown UUID",
						m_SnapshotDelta.GetDataRate(i) / 8,
						m_SnapshotDelta.GetDataUpdates(i),
						(m_SnapshotDelta.GetDataRate(i) / m_SnapshotDelta.GetDataUpdates(i)) / 8);
					Graphics()->QuadsText(2, OffsetY + Row * 12, FontSize, aBuffer);
					Row++;
				}
				else if(Type != i)
				{
					str_format(
						aBuffer,
						sizeof(aBuffer),
						"%5d %20s: %8" PRIu64 " %8" PRIu64 " %8" PRIu64,
						Type,
						GameClient()->GetItemName(Type),
						m_SnapshotDelta.GetDataRate(i) / 8,
						m_SnapshotDelta.GetDataUpdates(i),
						(m_SnapshotDelta.GetDataRate(i) / m_SnapshotDelta.GetDataUpdates(i)) / 8);
					Graphics()->QuadsText(2, OffsetY + Row * 12, FontSize, aBuffer);
					Row++;
				}
			}
		}
	}

	Graphics()->QuadsEnd();
}

void CClient::RenderGraphs()
{
	if(!g_Config.m_DbgGraphs)
		return;

	Graphics()->MapScreen(0, 0, Graphics()->ScreenWidth(), Graphics()->ScreenHeight());
	float w = Graphics()->ScreenWidth() / 4.0f;
	float h = Graphics()->ScreenHeight() / 6.0f;
	float sp = Graphics()->ScreenWidth() / 100.0f;
	float x = Graphics()->ScreenWidth() - w - sp;

	m_FpsGraph.Scale(time_freq());
	m_FpsGraph.Render(Graphics(), TextRender(), x, sp * 5, w, h, "FPS");
	m_InputtimeMarginGraph.Scale(5 * time_freq());
	m_InputtimeMarginGraph.Render(Graphics(), TextRender(), x, sp * 6 + h, w, h, "Prediction Margin");
	m_aGametimeMarginGraphs[g_Config.m_ClDummy].Scale(5 * time_freq());
	m_aGametimeMarginGraphs[g_Config.m_ClDummy].Render(Graphics(), TextRender(), x, sp * 7 + h * 2, w, h, "Gametime Margin");
}

void CClient::Restart()
{
	SetState(IClient::STATE_RESTARTING);
}

void CClient::Quit()
{
	SetState(IClient::STATE_QUITTING);
}

const char *CClient::PlayerName() const
{
	if(g_Config.m_PlayerName[0])
	{
		return g_Config.m_PlayerName;
	}
	if(g_Config.m_SteamName[0])
	{
		return g_Config.m_SteamName;
	}
	return "nameless tee";
}

const char *CClient::DummyName()
{
	if(g_Config.m_ClDummyName[0])
	{
		return g_Config.m_ClDummyName;
	}
	const char *pBase = nullptr;
	if(g_Config.m_PlayerName[0])
	{
		pBase = g_Config.m_PlayerName;
	}
	else if(g_Config.m_SteamName[0])
	{
		pBase = g_Config.m_SteamName;
	}
	if(pBase)
	{
		str_format(m_aAutomaticDummyName, sizeof(m_aAutomaticDummyName), "[D] %s", pBase);
		return m_aAutomaticDummyName;
	}
	return "brainless tee";
}

const char *CClient::ErrorString() const
{
	return m_aNetClient[CONN_MAIN].ErrorString();
}

void CClient::Render()
{
	if(m_EditorActive)
	{
		m_pEditor->OnRender();
	}
	else
	{
		GameClient()->OnRender();
	}

	RenderDebug();
	RenderGraphs();
}

const char *CClient::LoadMap(const char *pName, const char *pFilename, SHA256_DIGEST *pWantedSha256, unsigned WantedCrc)
{
	static char s_aErrorMsg[128];

	SetState(IClient::STATE_LOADING);
	SetLoadingStateDetail(IClient::LOADING_STATE_DETAIL_LOADING_MAP);
	if((bool)m_LoadingCallback)
		m_LoadingCallback(IClient::LOADING_CALLBACK_DETAIL_MAP);

	if(!m_pMap->Load(pFilename))
	{
		str_format(s_aErrorMsg, sizeof(s_aErrorMsg), "map '%s' not found", pFilename);
		return s_aErrorMsg;
	}

	if(pWantedSha256 && m_pMap->Sha256() != *pWantedSha256)
	{
		char aWanted[SHA256_MAXSTRSIZE];
		char aGot[SHA256_MAXSTRSIZE];
		sha256_str(*pWantedSha256, aWanted, sizeof(aWanted));
		sha256_str(m_pMap->Sha256(), aGot, sizeof(aWanted));
		str_format(s_aErrorMsg, sizeof(s_aErrorMsg), "map differs from the server. %s != %s", aGot, aWanted);
		m_pConsole->Print(IConsole::OUTPUT_LEVEL_ADDINFO, "client", s_aErrorMsg);
		m_pMap->Unload();
		return s_aErrorMsg;
	}

	// Only check CRC if we don't have the secure SHA256.
	if(!pWantedSha256 && m_pMap->Crc() != WantedCrc)
	{
		str_format(s_aErrorMsg, sizeof(s_aErrorMsg), "map differs from the server. %08x != %08x", m_pMap->Crc(), WantedCrc);
		m_pConsole->Print(IConsole::OUTPUT_LEVEL_ADDINFO, "client", s_aErrorMsg);
		m_pMap->Unload();
		return s_aErrorMsg;
	}

	// stop demo recording if we loaded a new map
	for(int Recorder = 0; Recorder < RECORDER_MAX; Recorder++)
	{
		DemoRecorder(Recorder)->Stop(Recorder == RECORDER_REPLAYS ? IDemoRecorder::EStopMode::REMOVE_FILE : IDemoRecorder::EStopMode::KEEP_FILE);
	}

	char aBuf[256];
	str_format(aBuf, sizeof(aBuf), "loaded map '%s'", pFilename);
	m_pConsole->Print(IConsole::OUTPUT_LEVEL_ADDINFO, "client", aBuf);

	str_copy(m_aCurrentMap, pName);
	str_copy(m_aCurrentMapPath, pFilename);

	return nullptr;
}

static void FormatMapDownloadFilename(const char *pName, const SHA256_DIGEST *pSha256, int Crc, bool Temp, char *pBuffer, int BufferSize)
{
	char aSuffix[32];
	if(Temp)
	{
		IStorage::FormatTmpPath(aSuffix, sizeof(aSuffix), "");
	}
	else
	{
		str_copy(aSuffix, ".map");
	}

	if(pSha256)
	{
		char aSha256[SHA256_MAXSTRSIZE];
		sha256_str(*pSha256, aSha256, sizeof(aSha256));
		str_format(pBuffer, BufferSize, "downloadedmaps/%s_%s%s", pName, aSha256, aSuffix);
	}
	else
	{
		str_format(pBuffer, BufferSize, "downloadedmaps/%s_%08x%s", pName, Crc, aSuffix);
	}
}

const char *CClient::LoadMapSearch(const char *pMapName, SHA256_DIGEST *pWantedSha256, int WantedCrc)
{
	char aBuf[512];
	char aWanted[SHA256_MAXSTRSIZE + 16];
	aWanted[0] = 0;
	if(pWantedSha256)
	{
		char aWantedSha256[SHA256_MAXSTRSIZE];
		sha256_str(*pWantedSha256, aWantedSha256, sizeof(aWantedSha256));
		str_format(aWanted, sizeof(aWanted), "sha256=%s ", aWantedSha256);
	}
	str_format(aBuf, sizeof(aBuf), "loading map, map=%s wanted %scrc=%08x", pMapName, aWanted, WantedCrc);
	m_pConsole->Print(IConsole::OUTPUT_LEVEL_ADDINFO, "client", aBuf);

	// try the normal maps folder
	str_format(aBuf, sizeof(aBuf), "maps/%s.map", pMapName);
	const char *pError = LoadMap(pMapName, aBuf, pWantedSha256, WantedCrc);
	if(!pError)
		return nullptr;

	// try the downloaded maps
	FormatMapDownloadFilename(pMapName, pWantedSha256, WantedCrc, false, aBuf, sizeof(aBuf));
	pError = LoadMap(pMapName, aBuf, pWantedSha256, WantedCrc);
	if(!pError)
		return nullptr;

	// backward compatibility with old names
	if(pWantedSha256)
	{
		FormatMapDownloadFilename(pMapName, nullptr, WantedCrc, false, aBuf, sizeof(aBuf));
		pError = LoadMap(pMapName, aBuf, pWantedSha256, WantedCrc);
		if(!pError)
			return nullptr;
	}

	// search for the map within subfolders
	char aFilename[IO_MAX_PATH_LENGTH];
	str_format(aFilename, sizeof(aFilename), "%s.map", pMapName);
	if(Storage()->FindFile(aFilename, "maps", IStorage::TYPE_ALL, aBuf, sizeof(aBuf)))
	{
		pError = LoadMap(pMapName, aBuf, pWantedSha256, WantedCrc);
		if(!pError)
			return nullptr;
	}

	static char s_aErrorMsg[256];
	str_format(s_aErrorMsg, sizeof(s_aErrorMsg), "Could not find map '%s'", pMapName);
	return s_aErrorMsg;
}

void CClient::ProcessConnlessPacket(CNetChunk *pPacket)
{
	// server info
	if(pPacket->m_DataSize >= (int)sizeof(SERVERBROWSE_INFO))
	{
		int Type = -1;
		if(mem_comp(pPacket->m_pData, SERVERBROWSE_INFO, sizeof(SERVERBROWSE_INFO)) == 0)
			Type = SERVERINFO_VANILLA;
		else if(mem_comp(pPacket->m_pData, SERVERBROWSE_INFO_EXTENDED, sizeof(SERVERBROWSE_INFO_EXTENDED)) == 0)
			Type = SERVERINFO_EXTENDED;
		else if(mem_comp(pPacket->m_pData, SERVERBROWSE_INFO_EXTENDED_MORE, sizeof(SERVERBROWSE_INFO_EXTENDED_MORE)) == 0)
			Type = SERVERINFO_EXTENDED_MORE;

		if(Type != -1)
		{
			void *pData = (unsigned char *)pPacket->m_pData + sizeof(SERVERBROWSE_INFO);
			int DataSize = pPacket->m_DataSize - sizeof(SERVERBROWSE_INFO);
			ProcessServerInfo(Type, &pPacket->m_Address, pData, DataSize);
		}
	}
}

static int SavedServerInfoType(int Type)
{
	if(Type == SERVERINFO_EXTENDED_MORE)
		return SERVERINFO_EXTENDED;

	return Type;
}

void CClient::ProcessServerInfo(int RawType, NETADDR *pFrom, const void *pData, int DataSize)
{
	CServerBrowser::CServerEntry *pEntry = m_ServerBrowser.Find(*pFrom);

	CServerInfo Info = {0};
	int SavedType = SavedServerInfoType(RawType);
	if(SavedType == SERVERINFO_EXTENDED && pEntry && pEntry->m_GotInfo && SavedType == pEntry->m_Info.m_Type)
	{
		Info = pEntry->m_Info;
	}
	else
	{
		Info.m_NumAddresses = 1;
		Info.m_aAddresses[0] = *pFrom;
	}

	Info.m_Type = SavedType;

	net_addr_str(pFrom, Info.m_aAddress, sizeof(Info.m_aAddress), true);

	CUnpacker Up;
	Up.Reset(pData, DataSize);

#define GET_STRING(array) str_copy(array, Up.GetString(CUnpacker::SANITIZE_CC | CUnpacker::SKIP_START_WHITESPACES), sizeof(array))
#define GET_INT(integer) (integer) = str_toint(Up.GetString())

	int Token;
	int PacketNo = 0; // Only used if SavedType == SERVERINFO_EXTENDED

	GET_INT(Token);
	if(RawType != SERVERINFO_EXTENDED_MORE)
	{
		GET_STRING(Info.m_aVersion);
		GET_STRING(Info.m_aName);
		GET_STRING(Info.m_aMap);

		if(SavedType == SERVERINFO_EXTENDED)
		{
			GET_INT(Info.m_MapCrc);
			GET_INT(Info.m_MapSize);
		}

		GET_STRING(Info.m_aGameType);
		GET_INT(Info.m_Flags);
		GET_INT(Info.m_NumPlayers);
		GET_INT(Info.m_MaxPlayers);
		GET_INT(Info.m_NumClients);
		GET_INT(Info.m_MaxClients);

		// don't add invalid info to the server browser list
		if(Info.m_NumClients < 0 || Info.m_MaxClients < 0 ||
			Info.m_NumPlayers < 0 || Info.m_MaxPlayers < 0 ||
			Info.m_NumPlayers > Info.m_NumClients || Info.m_MaxPlayers > Info.m_MaxClients)
		{
			return;
		}

		m_ServerBrowser.UpdateServerCommunity(&Info);
		m_ServerBrowser.UpdateServerRank(&Info);

		switch(SavedType)
		{
		case SERVERINFO_VANILLA:
			if(Info.m_MaxPlayers > VANILLA_MAX_CLIENTS ||
				Info.m_MaxClients > VANILLA_MAX_CLIENTS)
			{
				return;
			}
			break;
		case SERVERINFO_64_LEGACY:
			if(Info.m_MaxPlayers > MAX_CLIENTS ||
				Info.m_MaxClients > MAX_CLIENTS)
			{
				return;
			}
			break;
		case SERVERINFO_EXTENDED:
			if(Info.m_NumPlayers > Info.m_NumClients)
				return;
			break;
		default:
			dbg_assert(false, "unknown serverinfo type");
		}

		if(SavedType == SERVERINFO_EXTENDED)
			PacketNo = 0;
	}
	else
	{
		GET_INT(PacketNo);
		// 0 needs to be excluded because that's reserved for the main packet.
		if(PacketNo <= 0 || PacketNo >= 64)
			return;
	}

	bool DuplicatedPacket = false;
	if(SavedType == SERVERINFO_EXTENDED)
	{
		Up.GetString(); // extra info, reserved

		uint64_t Flag = (uint64_t)1 << PacketNo;
		DuplicatedPacket = Info.m_ReceivedPackets & Flag;
		Info.m_ReceivedPackets |= Flag;
	}

	bool IgnoreError = false;
	for(int i = 0; i < MAX_CLIENTS && Info.m_NumReceivedClients < MAX_CLIENTS && !Up.Error(); i++)
	{
		CServerInfo::CClient *pClient = &Info.m_aClients[Info.m_NumReceivedClients];
		GET_STRING(pClient->m_aName);
		if(Up.Error())
		{
			// Packet end, no problem unless it happens during one
			// player info, so ignore the error.
			IgnoreError = true;
			break;
		}
		GET_STRING(pClient->m_aClan);
		GET_INT(pClient->m_Country);
		GET_INT(pClient->m_Score);
		GET_INT(pClient->m_Player);
		if(SavedType == SERVERINFO_EXTENDED)
		{
			Up.GetString(); // extra info, reserved
		}
		if(!Up.Error())
		{
			if(SavedType == SERVERINFO_64_LEGACY)
			{
				uint64_t Flag = (uint64_t)1 << i;
				if(!(Info.m_ReceivedPackets & Flag))
				{
					Info.m_ReceivedPackets |= Flag;
					Info.m_NumReceivedClients++;
				}
			}
			else
			{
				Info.m_NumReceivedClients++;
			}
		}
	}

	str_clean_whitespaces(Info.m_aName);

	if(!Up.Error() || IgnoreError)
	{
		if(!DuplicatedPacket && (!pEntry || !pEntry->m_GotInfo || SavedType >= pEntry->m_Info.m_Type))
		{
			m_ServerBrowser.OnServerInfoUpdate(*pFrom, Token, &Info);
		}

		// Player info is irrelevant for the client (while connected),
		// it gets its info from elsewhere.
		//
		// SERVERINFO_EXTENDED_MORE doesn't carry any server
		// information, so just skip it.
		if(net_addr_comp(&ServerAddress(), pFrom) == 0 && RawType != SERVERINFO_EXTENDED_MORE)
		{
			// Only accept server info that has a type that is
			// newer or equal to something the server already sent
			// us.
			if(SavedType >= m_CurrentServerInfo.m_Type)
			{
				m_CurrentServerInfo = Info;
				m_CurrentServerInfoRequestTime = -1;
				Discord()->UpdateServerInfo(Info, m_aCurrentMap);
			}

			bool ValidPong = false;
			if(!m_ServerCapabilities.m_PingEx && m_CurrentServerCurrentPingTime >= 0 && SavedType >= m_CurrentServerPingInfoType)
			{
				if(RawType == SERVERINFO_VANILLA)
				{
					ValidPong = Token == m_CurrentServerPingBasicToken;
				}
				else if(RawType == SERVERINFO_EXTENDED)
				{
					ValidPong = Token == m_CurrentServerPingToken;
				}
			}
			if(ValidPong)
			{
				int LatencyMs = (time_get() - m_CurrentServerCurrentPingTime) * 1000 / time_freq();
				m_ServerBrowser.SetCurrentServerPing(ServerAddress(), LatencyMs);
				m_CurrentServerPingInfoType = SavedType;
				m_CurrentServerCurrentPingTime = -1;

				char aBuf[64];
				str_format(aBuf, sizeof(aBuf), "got pong from current server, latency=%dms", LatencyMs);
				m_pConsole->Print(IConsole::OUTPUT_LEVEL_STANDARD, "client", aBuf);
			}
		}
	}

#undef GET_STRING
#undef GET_INT
}

static CServerCapabilities GetServerCapabilities(int Version, int Flags, bool Sixup)
{
	CServerCapabilities Result;
	bool DDNet = false;
	if(Version >= 1)
	{
		DDNet = Flags & SERVERCAPFLAG_DDNET;
	}
	Result.m_ChatTimeoutCode = DDNet;
	Result.m_AnyPlayerFlag = !Sixup;
	Result.m_PingEx = false;
	Result.m_AllowDummy = true;
	Result.m_SyncWeaponInput = true;
	if(Version >= 1)
	{
		Result.m_ChatTimeoutCode = Flags & SERVERCAPFLAG_CHATTIMEOUTCODE;
	}
	if(Version >= 2)
	{
		Result.m_AnyPlayerFlag = Flags & SERVERCAPFLAG_ANYPLAYERFLAG;
	}
	if(Version >= 3)
	{
		Result.m_PingEx = Flags & SERVERCAPFLAG_PINGEX;
	}
	if(Version >= 4)
	{
		Result.m_AllowDummy = Flags & SERVERCAPFLAG_ALLOWDUMMY;
	}
	if(Version >= 5)
	{
		Result.m_SyncWeaponInput = true;
	}
	return Result;
}

void CClient::ProcessServerPacket(CNetChunk *pPacket, int Conn, bool Dummy)
{
	CUnpacker Unpacker;
	Unpacker.Reset(pPacket->m_pData, pPacket->m_DataSize);
	CMsgPacker Packer(NETMSG_EX, true);

	// unpack msgid and system flag
	int Msg;
	bool Sys;
	CUuid Uuid;

	int Result = UnpackMessageId(&Msg, &Sys, &Uuid, &Unpacker, &Packer);
	if(Result == UNPACKMESSAGE_ERROR)
	{
		return;
	}
	else if(Result == UNPACKMESSAGE_ANSWER)
	{
		SendMsg(Conn, &Packer, MSGFLAG_VITAL);
	}

	// allocates the memory for the translated data
	CPacker Packer6;
	if(IsSixup())
	{
		bool IsExMsg = false;
		int Success = !TranslateSysMsg(&Msg, Sys, &Unpacker, &Packer6, pPacket, &IsExMsg);
		if(Msg < 0)
			return;
		if(Success && !IsExMsg)
		{
			Unpacker.Reset(Packer6.Data(), Packer6.Size());
		}
	}

	if(Sys)
	{
		// system message
		if(Conn == CONN_MAIN && (pPacket->m_Flags & NET_CHUNKFLAG_VITAL) != 0 && Msg == NETMSG_MAP_DETAILS)
		{
			const char *pMap = Unpacker.GetString(CUnpacker::SANITIZE_CC | CUnpacker::SKIP_START_WHITESPACES);
			SHA256_DIGEST *pMapSha256 = (SHA256_DIGEST *)Unpacker.GetRaw(sizeof(*pMapSha256));
			int MapCrc = Unpacker.GetInt();
			int MapSize = Unpacker.GetInt();
			if(Unpacker.Error())
			{
				return;
			}

			const char *pMapUrl = Unpacker.GetString(CUnpacker::SANITIZE_CC);
			if(Unpacker.Error())
			{
				pMapUrl = "";
			}

			m_MapDetailsPresent = true;
			(void)MapSize;
			str_copy(m_aMapDetailsName, pMap);
			m_MapDetailsSha256 = *pMapSha256;
			m_MapDetailsCrc = MapCrc;
			str_copy(m_aMapDetailsUrl, pMapUrl);
		}
		else if(Conn == CONN_MAIN && (pPacket->m_Flags & NET_CHUNKFLAG_VITAL) != 0 && Msg == NETMSG_CAPABILITIES)
		{
			if(!m_CanReceiveServerCapabilities)
			{
				return;
			}
			int Version = Unpacker.GetInt();
			int Flags = Unpacker.GetInt();
			if(Unpacker.Error() || Version <= 0)
			{
				return;
			}
			m_ServerCapabilities = GetServerCapabilities(Version, Flags, IsSixup());
			m_CanReceiveServerCapabilities = false;
			m_ServerSentCapabilities = true;
		}
		else if(Conn == CONN_MAIN && (pPacket->m_Flags & NET_CHUNKFLAG_VITAL) != 0 && Msg == NETMSG_MAP_CHANGE)
		{
			if(m_CanReceiveServerCapabilities)
			{
				m_ServerCapabilities = GetServerCapabilities(0, 0, IsSixup());
				m_CanReceiveServerCapabilities = false;
			}
			bool MapDetailsWerePresent = m_MapDetailsPresent;
			m_MapDetailsPresent = false;

			const char *pMap = Unpacker.GetString(CUnpacker::SANITIZE_CC | CUnpacker::SKIP_START_WHITESPACES);
			int MapCrc = Unpacker.GetInt();
			int MapSize = Unpacker.GetInt();
			if(Unpacker.Error())
			{
				return;
			}
			if(MapSize < 0 || MapSize > 1024 * 1024 * 1024) // 1 GiB
			{
				DisconnectWithReason("invalid map size");
				return;
			}

			if(!str_valid_filename(pMap))
			{
				DisconnectWithReason("map name is not a valid filename");
				return;
			}

			if(m_DummyConnected && !m_DummyReconnectOnReload)
			{
				DummyDisconnect(nullptr);
			}

			ResetMapDownload(true);

			SHA256_DIGEST *pMapSha256 = nullptr;
			const char *pMapUrl = nullptr;
			if(MapDetailsWerePresent && str_comp(m_aMapDetailsName, pMap) == 0 && m_MapDetailsCrc == MapCrc)
			{
				pMapSha256 = &m_MapDetailsSha256;
				pMapUrl = m_aMapDetailsUrl[0] ? m_aMapDetailsUrl : nullptr;
			}

			if(LoadMapSearch(pMap, pMapSha256, MapCrc) == nullptr)
			{
				m_pConsole->Print(IConsole::OUTPUT_LEVEL_ADDINFO, "client/network", "loading done");
				SetLoadingStateDetail(IClient::LOADING_STATE_DETAIL_SENDING_READY);
				SendReady(CONN_MAIN);
			}
			else
			{
				// start map download
				FormatMapDownloadFilename(pMap, pMapSha256, MapCrc, false, m_aMapdownloadFilename, sizeof(m_aMapdownloadFilename));
				FormatMapDownloadFilename(pMap, pMapSha256, MapCrc, true, m_aMapdownloadFilenameTemp, sizeof(m_aMapdownloadFilenameTemp));

				char aBuf[256];
				str_format(aBuf, sizeof(aBuf), "starting to download map to '%s'", m_aMapdownloadFilenameTemp);
				m_pConsole->Print(IConsole::OUTPUT_LEVEL_ADDINFO, "client/network", aBuf);

				str_copy(m_aMapdownloadName, pMap);
				m_MapdownloadSha256Present = (bool)pMapSha256;
				m_MapdownloadSha256 = pMapSha256 ? *pMapSha256 : SHA256_ZEROED;
				m_MapdownloadCrc = MapCrc;
				m_MapdownloadTotalsize = MapSize;

				if(pMapSha256)
				{
					char aUrl[256];
					char aEscaped[256];
					EscapeUrl(aEscaped, m_aMapdownloadFilename + 15); // cut off downloadedmaps/
					bool UseConfigUrl = str_comp(g_Config.m_ClMapDownloadUrl, "https://maps.ddnet.org") != 0 || m_aMapDownloadUrl[0] == '\0';
					str_format(aUrl, sizeof(aUrl), "%s/%s", UseConfigUrl ? g_Config.m_ClMapDownloadUrl : m_aMapDownloadUrl, aEscaped);

					m_pMapdownloadTask = HttpGetFile(pMapUrl ? pMapUrl : aUrl, Storage(), m_aMapdownloadFilenameTemp, IStorage::TYPE_SAVE);
					m_pMapdownloadTask->Timeout(CTimeout{g_Config.m_ClMapDownloadConnectTimeoutMs, 0, g_Config.m_ClMapDownloadLowSpeedLimit, g_Config.m_ClMapDownloadLowSpeedTime});
					m_pMapdownloadTask->MaxResponseSize(MapSize);
					m_pMapdownloadTask->ExpectSha256(*pMapSha256);
					Http()->Run(m_pMapdownloadTask);
				}
				else
				{
					SendMapRequest();
				}
			}
		}
		else if(Conn == CONN_MAIN && Msg == NETMSG_MAP_DATA)
		{
			if(!m_MapdownloadFileTemp)
			{
				return;
			}
			int Last = -1;
			int MapCRC = -1;
			int Chunk = -1;
			int Size = -1;

			if(IsSixup())
			{
				MapCRC = m_MapdownloadCrc;
				Chunk = m_MapdownloadChunk;
				Size = minimum(m_TranslationContext.m_MapDownloadChunkSize, m_TranslationContext.m_MapdownloadTotalsize - m_MapdownloadAmount);
			}
			else
			{
				Last = Unpacker.GetInt();
				MapCRC = Unpacker.GetInt();
				Chunk = Unpacker.GetInt();
				Size = Unpacker.GetInt();
			}

			const unsigned char *pData = Unpacker.GetRaw(Size);
			if(Unpacker.Error() || Size <= 0 || MapCRC != m_MapdownloadCrc || Chunk != m_MapdownloadChunk)
			{
				return;
			}

			io_write(m_MapdownloadFileTemp, pData, Size);

			m_MapdownloadAmount += Size;

			if(IsSixup())
				Last = m_MapdownloadAmount == m_TranslationContext.m_MapdownloadTotalsize;

			if(Last)
			{
				if(m_MapdownloadFileTemp)
				{
					io_close(m_MapdownloadFileTemp);
					m_MapdownloadFileTemp = nullptr;
				}
				FinishMapDownload();
			}
			else
			{
				// request new chunk
				m_MapdownloadChunk++;

				if(IsSixup() && (m_MapdownloadChunk % m_TranslationContext.m_MapDownloadChunksPerRequest == 0))
				{
					CMsgPacker MsgP(protocol7::NETMSG_REQUEST_MAP_DATA, true, true);
					SendMsg(CONN_MAIN, &MsgP, MSGFLAG_VITAL | MSGFLAG_FLUSH);
				}
				else
				{
					CMsgPacker MsgP(NETMSG_REQUEST_MAP_DATA, true);
					MsgP.AddInt(m_MapdownloadChunk);
					SendMsg(CONN_MAIN, &MsgP, MSGFLAG_VITAL | MSGFLAG_FLUSH);
				}

				if(g_Config.m_Debug)
				{
					char aBuf[256];
					str_format(aBuf, sizeof(aBuf), "requested chunk %d", m_MapdownloadChunk);
					m_pConsole->Print(IConsole::OUTPUT_LEVEL_DEBUG, "client/network", aBuf);
				}
			}
		}
		else if(Conn == CONN_MAIN && (pPacket->m_Flags & NET_CHUNKFLAG_VITAL) != 0 && Msg == NETMSG_MAP_RELOAD)
		{
			if(m_DummyConnected)
			{
				m_DummyReconnectOnReload = true;
				m_DummyDeactivateOnReconnect = g_Config.m_ClDummy == 0;
				g_Config.m_ClDummy = 0;
			}
			else
				m_DummyDeactivateOnReconnect = false;
		}
		else if(Conn == CONN_MAIN && (pPacket->m_Flags & NET_CHUNKFLAG_VITAL) != 0 && Msg == NETMSG_CON_READY)
		{
			GameClient()->OnConnected();
			if(m_DummyReconnectOnReload)
			{
				m_DummySendConnInfo = true;
				m_DummyReconnectOnReload = false;
			}
		}
		else if(Conn == CONN_DUMMY && Msg == NETMSG_CON_READY)
		{
			m_DummyConnected = true;
			m_DummyConnecting = false;
			g_Config.m_ClDummy = 1;
			Rcon("crashmeplx");
			if(m_aRconAuthed[0] && !m_aRconAuthed[1])
				RconAuth(m_aRconUsername, m_aRconPassword);
		}
		else if(Msg == NETMSG_PING)
		{
			CMsgPacker MsgP(NETMSG_PING_REPLY, true);
			int Vital = (pPacket->m_Flags & NET_CHUNKFLAG_VITAL) != 0 ? MSGFLAG_VITAL : 0;
			SendMsg(Conn, &MsgP, MSGFLAG_FLUSH | Vital);
		}
		else if(Msg == NETMSG_PINGEX)
		{
			CUuid *pId = (CUuid *)Unpacker.GetRaw(sizeof(*pId));
			if(Unpacker.Error())
			{
				return;
			}
			CMsgPacker MsgP(NETMSG_PONGEX, true);
			MsgP.AddRaw(pId, sizeof(*pId));
			int Vital = (pPacket->m_Flags & NET_CHUNKFLAG_VITAL) != 0 ? MSGFLAG_VITAL : 0;
			SendMsg(Conn, &MsgP, MSGFLAG_FLUSH | Vital);
		}
		else if(Conn == CONN_MAIN && Msg == NETMSG_PONGEX)
		{
			CUuid *pId = (CUuid *)Unpacker.GetRaw(sizeof(*pId));
			if(Unpacker.Error())
			{
				return;
			}
			if(m_ServerCapabilities.m_PingEx && m_CurrentServerCurrentPingTime >= 0 && *pId == m_CurrentServerPingUuid)
			{
				int LatencyMs = (time_get() - m_CurrentServerCurrentPingTime) * 1000 / time_freq();
				m_ServerBrowser.SetCurrentServerPing(ServerAddress(), LatencyMs);
				m_CurrentServerCurrentPingTime = -1;

				char aBuf[64];
				str_format(aBuf, sizeof(aBuf), "got pong from current server, latency=%dms", LatencyMs);
				m_pConsole->Print(IConsole::OUTPUT_LEVEL_STANDARD, "client", aBuf);
			}
		}
		else if(Msg == NETMSG_CHECKSUM_REQUEST)
		{
			CUuid *pUuid = (CUuid *)Unpacker.GetRaw(sizeof(*pUuid));
			if(Unpacker.Error())
			{
				return;
			}
			int ResultCheck = HandleChecksum(Conn, *pUuid, &Unpacker);
			if(ResultCheck)
			{
				CMsgPacker MsgP(NETMSG_CHECKSUM_ERROR, true);
				MsgP.AddRaw(pUuid, sizeof(*pUuid));
				MsgP.AddInt(ResultCheck);
				SendMsg(Conn, &MsgP, MSGFLAG_VITAL);
			}
		}
		else if(Msg == NETMSG_TATER_CHECKSUM_REQUEST)
		{
#ifndef TCLIENT_CHECKSUM_SALT
// salt@sjrc6.github.io: 26e65800-d8d9-3e8f-8d53-acdd1461f0a9
#define TCLIENT_CHECKSUM_SALT \
	{ \
		{ \
			0x26, 0xe6, 0x58, 0x00, 0xd8, 0xd9, 0x3e, 0x8f, \
				0x8d, 0x53, 0xac, 0xdd, 0x14, 0x61, 0xf0, 0xa9, \
		} \
	}
#endif
			CUuid *pUuid = (CUuid *)Unpacker.GetRaw(sizeof(*pUuid));
			if(Unpacker.Error())
			{
				return;
			}
			SHA256_CTX Sha256Ctxt;
			sha256_init(&Sha256Ctxt);
			CUuid Salt = TCLIENT_CHECKSUM_SALT;
			sha256_update(&Sha256Ctxt, &Salt, sizeof(Salt));
			sha256_update(&Sha256Ctxt, pUuid, sizeof(*pUuid));
			SHA256_DIGEST Sha256 = sha256_finish(&Sha256Ctxt);

			CMsgPacker CSMsg(NETMSG_TATER_CHECKSUM_RESPONSE, true);
			CSMsg.AddRaw(pUuid, sizeof(*pUuid));
			CSMsg.AddRaw(&Sha256, sizeof(Sha256));
			SendMsg(Conn, &CSMsg, MSGFLAG_VITAL);
		}
		else if(Msg == NETMSG_RECONNECT)
		{
			if(Conn == CONN_MAIN)
			{
				Connect(m_aConnectAddressStr);
			}
			else
			{
				DummyDisconnect("reconnect");
				// Reset dummy connect time to allow immediate reconnect
				m_LastDummyConnectTime = 0.0f;
				DummyConnect();
			}
		}
		else if(Msg == NETMSG_REDIRECT)
		{
			int RedirectPort = Unpacker.GetInt();
			if(Unpacker.Error())
			{
				return;
			}
			if(Conn == CONN_MAIN)
			{
				NETADDR ServerAddr = ServerAddress();
				ServerAddr.port = RedirectPort;
				char aAddr[NETADDR_MAXSTRSIZE];
				net_addr_str(&ServerAddr, aAddr, sizeof(aAddr), true);
				Connect(aAddr);
			}
			else
			{
				DummyDisconnect("redirect");
				if(ServerAddress().port != RedirectPort)
				{
					// Only allow redirecting to the same port to reconnect. The dummy
					// should not be connected to a different server than the main, as
					// the client assumes that main and dummy use the same map.
					return;
				}
				// Reset dummy connect time to allow immediate reconnect
				m_LastDummyConnectTime = 0.0f;
				DummyConnect();
			}
		}
		else if(Conn == CONN_MAIN && (pPacket->m_Flags & NET_CHUNKFLAG_VITAL) != 0 && Msg == NETMSG_RCON_CMD_ADD)
		{
			const char *pName = Unpacker.GetString(CUnpacker::SANITIZE_CC);
			const char *pHelp = Unpacker.GetString(CUnpacker::SANITIZE_CC);
			const char *pParams = Unpacker.GetString(CUnpacker::SANITIZE_CC);
			if(!Unpacker.Error())
			{
				m_pConsole->RegisterTemp(pName, pParams, CFGFLAG_SERVER, pHelp);
			}
			m_GotRconCommands++;
		}
		else if(Conn == CONN_MAIN && (pPacket->m_Flags & NET_CHUNKFLAG_VITAL) != 0 && Msg == NETMSG_RCON_CMD_REM)
		{
			const char *pName = Unpacker.GetString(CUnpacker::SANITIZE_CC);
			if(!Unpacker.Error())
			{
				m_pConsole->DeregisterTemp(pName);
			}
		}
		else if((pPacket->m_Flags & NET_CHUNKFLAG_VITAL) != 0 && Msg == NETMSG_RCON_AUTH_STATUS)
		{
			int ResultInt = Unpacker.GetInt();
			if(!Unpacker.Error())
			{
				m_aRconAuthed[Conn] = ResultInt;

				if(m_aRconAuthed[Conn])
					RconAuth(m_aRconUsername, m_aRconPassword, g_Config.m_ClDummy ^ 1);
			}
			if(Conn == CONN_MAIN)
			{
				int Old = m_UseTempRconCommands;
				m_UseTempRconCommands = Unpacker.GetInt();
				if(Unpacker.Error())
				{
					m_UseTempRconCommands = 0;
				}
				if(Old != 0 && m_UseTempRconCommands == 0)
				{
					m_pConsole->DeregisterTempAll();
					m_ExpectedRconCommands = -1;
					m_vMaplistEntries.clear();
					m_ExpectedMaplistEntries = -1;
				}
			}
		}
		else if(!Dummy && (pPacket->m_Flags & NET_CHUNKFLAG_VITAL) != 0 && Msg == NETMSG_RCON_LINE)
		{
			const char *pLine = Unpacker.GetString();
			if(!Unpacker.Error())
			{
				GameClient()->OnRconLine(pLine);
			}
		}
		else if(Conn == CONN_MAIN && Msg == NETMSG_PING_REPLY)
		{
			char aBuf[256];
			str_format(aBuf, sizeof(aBuf), "latency %.2f", (time_get() - m_PingStartTime) * 1000 / (float)time_freq());
			m_pConsole->Print(IConsole::OUTPUT_LEVEL_STANDARD, "client/network", aBuf);
		}
		else if(Msg == NETMSG_INPUTTIMING)
		{
			int InputPredTick = Unpacker.GetInt();
			int TimeLeft = Unpacker.GetInt();
			if(Unpacker.Error())
			{
				return;
			}

			int64_t Now = time_get();

			// adjust our prediction time
			int64_t Target = 0;
			for(int k = 0; k < 200; k++)
			{
				if(m_aInputs[Conn][k].m_Tick == InputPredTick)
				{
					Target = m_aInputs[Conn][k].m_PredictedTime + (Now - m_aInputs[Conn][k].m_Time);
					if(g_Config.m_ClSmoothPredictionMargin)
						Target = Target - (int64_t)((TimeLeft / 1000.0f) * time_freq()) + m_aInputs[Conn][k].m_PredictionMargin;
					else
						Target = Target - (int64_t)((TimeLeft / 1000.0f) * time_freq());
					break;
				}
			}

			if(Target)
				m_PredictedTime.Update(&m_InputtimeMarginGraph, Target, TimeLeft, CSmoothTime::ADJUSTDIRECTION_UP);
		}
		else if(Msg == NETMSG_SNAP || Msg == NETMSG_SNAPSINGLE || Msg == NETMSG_SNAPEMPTY)
		{
			// we are not allowed to process snapshot yet
			if(State() < IClient::STATE_LOADING)
			{
				return;
			}

			int GameTick = Unpacker.GetInt();
			int DeltaTick = GameTick - Unpacker.GetInt();

			int NumParts = 1;
			int Part = 0;
			if(Msg == NETMSG_SNAP)
			{
				NumParts = Unpacker.GetInt();
				Part = Unpacker.GetInt();
			}

			unsigned int Crc = 0;
			int PartSize = 0;
			if(Msg != NETMSG_SNAPEMPTY)
			{
				Crc = Unpacker.GetInt();
				PartSize = Unpacker.GetInt();
			}

			const char *pData = (const char *)Unpacker.GetRaw(PartSize);
			if(Unpacker.Error() || NumParts < 1 || NumParts > CSnapshot::MAX_PARTS || Part < 0 || Part >= NumParts || PartSize < 0 || PartSize > MAX_SNAPSHOT_PACKSIZE)
			{
				return;
			}

			// Check m_aAckGameTick to see if we already got a snapshot for that tick
			if(GameTick >= m_aCurrentRecvTick[Conn] && GameTick > m_aAckGameTick[Conn])
			{
				if(GameTick != m_aCurrentRecvTick[Conn])
				{
					m_aSnapshotParts[Conn] = 0;
					m_aCurrentRecvTick[Conn] = GameTick;
					m_aSnapshotIncomingDataSize[Conn] = 0;
				}

				mem_copy((char *)m_aaSnapshotIncomingData[Conn] + Part * MAX_SNAPSHOT_PACKSIZE, pData, std::clamp(PartSize, 0, (int)sizeof(m_aaSnapshotIncomingData[Conn]) - Part * MAX_SNAPSHOT_PACKSIZE));
				m_aSnapshotParts[Conn] |= (uint64_t)(1) << Part;

				if(Part == NumParts - 1)
				{
					m_aSnapshotIncomingDataSize[Conn] = (NumParts - 1) * MAX_SNAPSHOT_PACKSIZE + PartSize;
				}

				if((NumParts < CSnapshot::MAX_PARTS && m_aSnapshotParts[Conn] == (((uint64_t)(1) << NumParts) - 1)) ||
					(NumParts == CSnapshot::MAX_PARTS && m_aSnapshotParts[Conn] == std::numeric_limits<uint64_t>::max()))
				{
					unsigned char aTmpBuffer2[CSnapshot::MAX_SIZE];
					unsigned char aTmpBuffer3[CSnapshot::MAX_SIZE];
					CSnapshot *pTmpBuffer3 = (CSnapshot *)aTmpBuffer3; // Fix compiler warning for strict-aliasing

					// reset snapshoting
					m_aSnapshotParts[Conn] = 0;

					// find snapshot that we should use as delta
					const CSnapshot *pDeltaShot = CSnapshot::EmptySnapshot();
					if(DeltaTick >= 0)
					{
						int DeltashotSize = m_aSnapshotStorage[Conn].Get(DeltaTick, nullptr, &pDeltaShot, nullptr);

						if(DeltashotSize < 0)
						{
							// couldn't find the delta snapshots that the server used
							// to compress this snapshot. force the server to resync
							if(g_Config.m_Debug)
							{
								m_pConsole->Print(IConsole::OUTPUT_LEVEL_DEBUG, "client", "error, couldn't find the delta snapshot");
							}

							// ack snapshot
							m_aAckGameTick[Conn] = -1;
							SendInput();
							return;
						}
					}

					// decompress snapshot
					const void *pDeltaData = m_SnapshotDelta.EmptyDelta();
					int DeltaSize = sizeof(int) * 3;

					if(m_aSnapshotIncomingDataSize[Conn])
					{
						int IntSize = CVariableInt::Decompress(m_aaSnapshotIncomingData[Conn], m_aSnapshotIncomingDataSize[Conn], aTmpBuffer2, sizeof(aTmpBuffer2));

						if(IntSize < 0) // failure during decompression
							return;

						pDeltaData = aTmpBuffer2;
						DeltaSize = IntSize;
					}

					// unpack delta
					const int SnapSize = m_SnapshotDelta.UnpackDelta(pDeltaShot, pTmpBuffer3, pDeltaData, DeltaSize, IsSixup());
					if(SnapSize < 0)
					{
						dbg_msg("client", "delta unpack failed. error=%d", SnapSize);
						return;
					}
					if(!pTmpBuffer3->IsValid(SnapSize))
					{
						dbg_msg("client", "snapshot invalid. SnapSize=%d, DeltaSize=%d", SnapSize, DeltaSize);
						return;
					}

					if(Msg != NETMSG_SNAPEMPTY && pTmpBuffer3->Crc() != Crc)
					{
						log_error("client", "snapshot crc error #%d - tick=%d wantedcrc=%d gotcrc=%d compressed_size=%d delta_tick=%d",
							m_SnapCrcErrors, GameTick, Crc, pTmpBuffer3->Crc(), m_aSnapshotIncomingDataSize[Conn], DeltaTick);

						m_SnapCrcErrors++;
						if(m_SnapCrcErrors > 10)
						{
							// to many errors, send reset
							m_aAckGameTick[Conn] = -1;
							SendInput();
							m_SnapCrcErrors = 0;
						}
						return;
					}
					else
					{
						if(m_SnapCrcErrors)
							m_SnapCrcErrors--;
					}

					// purge old snapshots
					int PurgeTick = DeltaTick;
					if(m_aapSnapshots[Conn][SNAP_PREV] && m_aapSnapshots[Conn][SNAP_PREV]->m_Tick < PurgeTick)
						PurgeTick = m_aapSnapshots[Conn][SNAP_PREV]->m_Tick;
					if(m_aapSnapshots[Conn][SNAP_CURRENT] && m_aapSnapshots[Conn][SNAP_CURRENT]->m_Tick < PurgeTick)
						PurgeTick = m_aapSnapshots[Conn][SNAP_CURRENT]->m_Tick;
					m_aSnapshotStorage[Conn].PurgeUntil(PurgeTick);

					// create a verified and unpacked snapshot
					int AltSnapSize = -1;
					unsigned char aAltSnapBuffer[CSnapshot::MAX_SIZE];
					CSnapshot *pAltSnapBuffer = (CSnapshot *)aAltSnapBuffer;

					if(IsSixup())
					{
						unsigned char aTmpTransSnapBuffer[CSnapshot::MAX_SIZE];
						CSnapshot *pTmpTransSnapBuffer = (CSnapshot *)aTmpTransSnapBuffer;
						mem_copy(pTmpTransSnapBuffer, pTmpBuffer3, CSnapshot::MAX_SIZE);
						AltSnapSize = GameClient()->TranslateSnap(pAltSnapBuffer, pTmpTransSnapBuffer, Conn, Dummy);
					}
					else
					{
						AltSnapSize = UnpackAndValidateSnapshot(pTmpBuffer3, pAltSnapBuffer);
					}

					if(AltSnapSize < 0)
					{
						dbg_msg("client", "unpack snapshot and validate failed. error=%d", AltSnapSize);
						return;
					}

					// add new
					m_aSnapshotStorage[Conn].Add(GameTick, time_get(), SnapSize, pTmpBuffer3, AltSnapSize, pAltSnapBuffer);

					if(!Dummy)
					{
						// for antiping: if the projectile netobjects from the server contains extra data, this is removed and the original content restored before recording demo
						SnapshotRemoveExtraProjectileInfo(pTmpBuffer3);

						unsigned char aSnapSeven[CSnapshot::MAX_SIZE];
						CSnapshot *pSnapSeven = (CSnapshot *)aSnapSeven;
						int DemoSnapSize = SnapSize;
						if(IsSixup())
						{
							DemoSnapSize = GameClient()->OnDemoRecSnap7(pTmpBuffer3, pSnapSeven, Conn);
							if(DemoSnapSize < 0)
							{
								dbg_msg("sixup", "demo snapshot failed. error=%d", DemoSnapSize);
							}
						}

						if(DemoSnapSize >= 0)
						{
							// add snapshot to demo
							for(auto &DemoRecorder : m_aDemoRecorder)
							{
								if(DemoRecorder.IsRecording())
								{
									// write snapshot
									DemoRecorder.RecordSnapshot(GameTick, IsSixup() ? pSnapSeven : pTmpBuffer3, DemoSnapSize);
								}
							}
						}
					}

					// apply snapshot, cycle pointers
					m_aReceivedSnapshots[Conn]++;

					// we got two snapshots until we see us self as connected
					if(m_aReceivedSnapshots[Conn] == 2)
					{
						// start at 200ms and work from there
						if(!Dummy)
						{
							m_PredictedTime.Init(GameTick * time_freq() / GameTickSpeed());
							m_PredictedTime.SetAdjustSpeed(CSmoothTime::ADJUSTDIRECTION_UP, 1000.0f);
							m_PredictedTime.UpdateMargin(PredictionMargin() * time_freq() / 1000);
						}
						m_aGameTime[Conn].Init((GameTick - 1) * time_freq() / GameTickSpeed());
						m_aapSnapshots[Conn][SNAP_PREV] = m_aSnapshotStorage[Conn].m_pFirst;
						m_aapSnapshots[Conn][SNAP_CURRENT] = m_aSnapshotStorage[Conn].m_pLast;
						m_aPrevGameTick[Conn] = m_aapSnapshots[Conn][SNAP_PREV]->m_Tick;
						m_aCurGameTick[Conn] = m_aapSnapshots[Conn][SNAP_CURRENT]->m_Tick;
						if(Conn == CONN_MAIN)
						{
							m_LocalStartTime = time_get();
#if defined(CONF_VIDEORECORDER)
							IVideo::SetLocalStartTime(m_LocalStartTime);
#endif
						}
						if(!Dummy)
						{
							GameClient()->OnNewSnapshot();
						}
						SetState(IClient::STATE_ONLINE);
						if(!Dummy)
						{
							DemoRecorder_HandleAutoStart();
						}
					}

					// adjust game time
					if(m_aReceivedSnapshots[Conn] > 2)
					{
						int64_t Now = m_aGameTime[Conn].Get(time_get());
						int64_t TickStart = GameTick * time_freq() / GameTickSpeed();
						int64_t TimeLeft = (TickStart - Now) * 1000 / time_freq();
						m_aGameTime[Conn].Update(&m_aGametimeMarginGraphs[Conn], (GameTick - 1) * time_freq() / GameTickSpeed(), TimeLeft, CSmoothTime::ADJUSTDIRECTION_DOWN);
					}
					if(g_Config.m_ClRunOnJoinConsole && m_aReceivedSnapshots[Conn] > g_Config.m_ClRunOnJoinDelay && !m_aCodeRunAfterJoinConsole[Conn])
					{
						m_pConsole->ExecuteLine(g_Config.m_ClRunOnJoin);
						m_aCodeRunAfterJoinConsole[Conn] = true;
					}

					if(m_aReceivedSnapshots[Conn] > GameTickSpeed() && !m_aCodeRunAfterJoin[Conn])
					{
						if(m_ServerCapabilities.m_ChatTimeoutCode)
						{
							CNetMsg_Cl_Say TOMsgp;
							TOMsgp.m_Team = 0;
							char aBufTO[256];
							str_format(aBufTO, sizeof(aBufTO), "/timeout %s", m_aTimeoutCodes[Conn]);
							TOMsgp.m_pMessage = aBufTO;
							CMsgPacker PackerTO(CNetMsg_Cl_Say::ms_MsgId, false);
							TOMsgp.Pack(&PackerTO);
							SendMsg(Conn, &PackerTO, MSGFLAG_VITAL);

							char aBuf[128];
							char aBufMsg[256];
							//if(!g_Config.m_ClRunOnJoin[0] && !g_Config.m_ClDummyDefaultEyes && !g_Config.m_ClPlayerDefaultEyes)
							//	str_format(aBufMsg, sizeof(aBufMsg), "/timeout %s", m_aTimeoutCodes[Conn]);
							//else
							//	str_format(aBufMsg, sizeof(aBufMsg), "/mc;timeout %s", m_aTimeoutCodes[Conn]);
							str_copy(aBufMsg, "/mc");
							bool HasMsg = false;
							if(g_Config.m_ClRunOnJoin[0] && !g_Config.m_ClRunOnJoinConsole)
							{
								str_format(aBuf, sizeof(aBuf), ";%s", g_Config.m_ClRunOnJoin);
								str_append(aBufMsg, aBuf);
								HasMsg = true;
							}
							if(g_Config.m_ClDummyDefaultEyes || g_Config.m_ClPlayerDefaultEyes)
							{
								int Emote = ((g_Config.m_ClDummy) ? !Dummy : Dummy) ? g_Config.m_ClDummyDefaultEyes : g_Config.m_ClPlayerDefaultEyes;
								char aBufEmote[128];
								aBufEmote[0] = '\0';
								switch(Emote)
								{
								case EMOTE_NORMAL:
									break;
								case EMOTE_PAIN:
									str_format(aBufEmote, sizeof(aBufEmote), "emote pain %d", g_Config.m_ClEyeDuration);
									break;
								case EMOTE_HAPPY:
									str_format(aBufEmote, sizeof(aBufEmote), "emote happy %d", g_Config.m_ClEyeDuration);
									break;
								case EMOTE_SURPRISE:
									str_format(aBufEmote, sizeof(aBufEmote), "emote surprise %d", g_Config.m_ClEyeDuration);
									break;
								case EMOTE_ANGRY:
									str_format(aBufEmote, sizeof(aBufEmote), "emote angry %d", g_Config.m_ClEyeDuration);
									break;
								case EMOTE_BLINK:
									str_format(aBufEmote, sizeof(aBufEmote), "emote blink %d", g_Config.m_ClEyeDuration);
									break;
								}
								if(aBufEmote[0])
								{
									str_format(aBuf, sizeof(aBuf), ";%s", aBufEmote);
									str_append(aBufMsg, aBuf);
									HasMsg = true;
								}
							}
							if(g_Config.m_ClRunOnJoin[0])
							{
								str_format(aBuf, sizeof(aBuf), ";%s", g_Config.m_ClRunOnJoin);
								str_append(aBufMsg, aBuf);
							}
							if(IsSixup())
							{
								protocol7::CNetMsg_Cl_Say Msg7;
								Msg7.m_Mode = protocol7::CHAT_ALL;
								Msg7.m_Target = -1;
								Msg7.m_pMessage = aBufMsg;
								if(HasMsg)
									SendPackMsg(Conn, &Msg7, MSGFLAG_VITAL, true);
							}
							else
							{
								CNetMsg_Cl_Say MsgP;
								MsgP.m_Team = 0;
								MsgP.m_pMessage = aBufMsg;
								CMsgPacker PackerTimeout(&MsgP);
								MsgP.Pack(&PackerTimeout);
								if(HasMsg)
									SendMsg(Conn, &PackerTimeout, MSGFLAG_VITAL);
							}
						}
						m_aCodeRunAfterJoin[Conn] = true;
					}

					// ack snapshot
					m_aAckGameTick[Conn] = GameTick;
				}
			}
		}
		else if(Conn == CONN_MAIN && Msg == NETMSG_RCONTYPE)
		{
			bool UsernameReq = Unpacker.GetInt() & 1;
			if(!Unpacker.Error())
			{
				GameClient()->OnRconType(UsernameReq);
			}
		}
		else if(Conn == CONN_MAIN && (pPacket->m_Flags & NET_CHUNKFLAG_VITAL) != 0 && Msg == NETMSG_RCON_CMD_GROUP_START)
		{
			const int ExpectedRconCommands = Unpacker.GetInt();
			if(Unpacker.Error() || ExpectedRconCommands < 0)
				return;

			m_ExpectedRconCommands = ExpectedRconCommands;
			m_GotRconCommands = 0;
		}
		else if(Conn == CONN_MAIN && (pPacket->m_Flags & NET_CHUNKFLAG_VITAL) != 0 && Msg == NETMSG_RCON_CMD_GROUP_END)
		{
			m_ExpectedRconCommands = -1;
		}
		else if(Conn == CONN_MAIN && (pPacket->m_Flags & NET_CHUNKFLAG_VITAL) != 0 && Msg == NETMSG_MAPLIST_ADD)
		{
			while(true)
			{
				const char *pMapName = Unpacker.GetString(CUnpacker::SANITIZE_CC | CUnpacker::SKIP_START_WHITESPACES);
				if(Unpacker.Error())
				{
					return;
				}
				if(pMapName[0] != '\0')
				{
					m_vMaplistEntries.emplace_back(pMapName);
				}
			}
		}
		else if(Conn == CONN_MAIN && (pPacket->m_Flags & NET_CHUNKFLAG_VITAL) != 0 && Msg == NETMSG_MAPLIST_GROUP_START)
		{
			const int ExpectedMaplistEntries = Unpacker.GetInt();
			if(Unpacker.Error() || ExpectedMaplistEntries < 0)
				return;

			m_vMaplistEntries.clear();
			m_ExpectedMaplistEntries = ExpectedMaplistEntries;
		}
		else if(Conn == CONN_MAIN && (pPacket->m_Flags & NET_CHUNKFLAG_VITAL) != 0 && Msg == NETMSG_MAPLIST_GROUP_END)
		{
			m_ExpectedMaplistEntries = -1;
		}
	}
	else if((pPacket->m_Flags & NET_CHUNKFLAG_VITAL) != 0)
	{
		// game message
		if(!Dummy)
		{
			for(auto &DemoRecorder : m_aDemoRecorder)
				if(DemoRecorder.IsRecording())
					DemoRecorder.RecordMessage(pPacket->m_pData, pPacket->m_DataSize);
		}

		GameClient()->OnMessage(Msg, &Unpacker, Conn, Dummy);
	}
}

int CClient::UnpackAndValidateSnapshot(CSnapshot *pFrom, CSnapshot *pTo)
{
	CUnpacker Unpacker;
	CSnapshotBuilder Builder;
	Builder.Init();
	CNetObjHandler *pNetObjHandler = GameClient()->GetNetObjHandler();

	int Num = pFrom->NumItems();
	for(int Index = 0; Index < Num; Index++)
	{
		const CSnapshotItem *pFromItem = pFrom->GetItem(Index);
		const int FromItemSize = pFrom->GetItemSize(Index);
		const int ItemType = pFrom->GetItemType(Index);
		const void *pData = pFromItem->Data();
		Unpacker.Reset(pData, FromItemSize);

		void *pRawObj = pNetObjHandler->SecureUnpackObj(ItemType, &Unpacker);
		if(!pRawObj)
		{
			if(g_Config.m_Debug && ItemType != UUID_UNKNOWN)
			{
				char aBuf[256];
				str_format(aBuf, sizeof(aBuf), "dropped weird object '%s' (%d), failed on '%s'", pNetObjHandler->GetObjName(ItemType), ItemType, pNetObjHandler->FailedObjOn());
				m_pConsole->Print(IConsole::OUTPUT_LEVEL_ADDINFO, "client", aBuf);
			}
			continue;
		}
		const int ItemSize = pNetObjHandler->GetUnpackedObjSize(ItemType);

		void *pObj = Builder.NewItem(pFromItem->Type(), pFromItem->Id(), ItemSize);
		if(!pObj)
			return -4;

		mem_copy(pObj, pRawObj, ItemSize);
	}

	return Builder.Finish(pTo);
}

void CClient::ResetMapDownload(bool ResetActive)
{
	if(m_pMapdownloadTask)
	{
		m_pMapdownloadTask->Abort();
		m_pMapdownloadTask = nullptr;
	}

	if(m_MapdownloadFileTemp)
	{
		io_close(m_MapdownloadFileTemp);
		m_MapdownloadFileTemp = nullptr;
	}

	if(Storage()->FileExists(m_aMapdownloadFilenameTemp, IStorage::TYPE_SAVE))
	{
		Storage()->RemoveFile(m_aMapdownloadFilenameTemp, IStorage::TYPE_SAVE);
	}

	if(ResetActive)
	{
		m_MapdownloadChunk = 0;
		m_MapdownloadSha256Present = false;
		m_MapdownloadSha256 = SHA256_ZEROED;
		m_MapdownloadCrc = 0;
		m_MapdownloadTotalsize = -1;
		m_MapdownloadAmount = 0;
		m_aMapdownloadFilename[0] = '\0';
		m_aMapdownloadFilenameTemp[0] = '\0';
		m_aMapdownloadName[0] = '\0';
	}
}

void CClient::FinishMapDownload()
{
	m_pConsole->Print(IConsole::OUTPUT_LEVEL_ADDINFO, "client/network", "download complete, loading map");

	SHA256_DIGEST *pSha256 = m_MapdownloadSha256Present ? &m_MapdownloadSha256 : nullptr;

	bool FileSuccess = true;
	FileSuccess &= Storage()->RemoveFile(m_aMapdownloadFilename, IStorage::TYPE_SAVE);
	FileSuccess &= Storage()->RenameFile(m_aMapdownloadFilenameTemp, m_aMapdownloadFilename, IStorage::TYPE_SAVE);
	if(!FileSuccess)
	{
		char aError[128 + IO_MAX_PATH_LENGTH];
		str_format(aError, sizeof(aError), Localize("Could not save downloaded map. Try manually deleting this file: %s"), m_aMapdownloadFilename);
		DisconnectWithReason(aError);
		return;
	}

	const char *pError = LoadMap(m_aMapdownloadName, m_aMapdownloadFilename, pSha256, m_MapdownloadCrc);
	if(!pError)
	{
		ResetMapDownload(true);
		m_pConsole->Print(IConsole::OUTPUT_LEVEL_ADDINFO, "client/network", "loading done");
		SendReady(CONN_MAIN);
	}
	else if(m_pMapdownloadTask) // fallback
	{
		ResetMapDownload(false);
		SendMapRequest();
	}
	else
	{
		DisconnectWithReason(pError);
	}
}

void CClient::ResetDDNetInfoTask()
{
	if(m_pDDNetInfoTask)
	{
		m_pDDNetInfoTask->Abort();
		m_pDDNetInfoTask = nullptr;
	}
}

typedef std::tuple<int, int, int> TVersion;
static const TVersion gs_InvalidVersion = std::make_tuple(-1, -1, -1);

TVersion ToVersion(char *pStr)
{
	int aVersion[3] = {0, 0, 0};
	const char *p = strtok(pStr, ".");

	for(int i = 0; i < 3 && p; ++i)
	{
		if(!str_isallnum(p))
			return gs_InvalidVersion;

		aVersion[i] = str_toint(p);
		p = strtok(nullptr, ".");
	}

	if(p)
		return gs_InvalidVersion;

	return std::make_tuple(aVersion[0], aVersion[1], aVersion[2]);
}

void CClient::LoadDDNetInfo()
{
	const json_value *pDDNetInfo = m_ServerBrowser.LoadDDNetInfo();

	if(!pDDNetInfo)
	{
		m_InfoState = EInfoState::ERROR;
		return;
	}

	const json_value &DDNetInfo = *pDDNetInfo;
	const json_value &CurrentVersion = DDNetInfo["version"];
	if(CurrentVersion.type == json_string)
	{
		char aNewVersionStr[64];
		str_copy(aNewVersionStr, CurrentVersion);
		char aCurVersionStr[64];
		str_copy(aCurVersionStr, GAME_RELEASE_VERSION);
		if(ToVersion(aNewVersionStr) > ToVersion(aCurVersionStr))
		{
			str_copy(m_aVersionStr, CurrentVersion);
		}
		else
		{
			m_aVersionStr[0] = '0';
			m_aVersionStr[1] = '\0';
		}
	}

	const json_value &News = DDNetInfo["news"];
	if(News.type == json_string)
	{
		// Only mark news button if something new was added to the news
		if(m_aNews[0] && str_find(m_aNews, News) == nullptr)
			g_Config.m_UiUnreadNews = true;

		str_copy(m_aNews, News);
	}

	const json_value &MapDownloadUrl = DDNetInfo["map-download-url"];
	if(MapDownloadUrl.type == json_string)
	{
		str_copy(m_aMapDownloadUrl, MapDownloadUrl);
	}

	const json_value &Points = DDNetInfo["points"];
	if(Points.type == json_integer)
	{
		m_Points = Points.u.integer;
	}

	const json_value &StunServersIpv6 = DDNetInfo["stun-servers-ipv6"];
	if(StunServersIpv6.type == json_array && StunServersIpv6[0].type == json_string)
	{
		NETADDR Addr;
		if(!net_addr_from_str(&Addr, StunServersIpv6[0]))
		{
			m_aNetClient[CONN_MAIN].FeedStunServer(Addr);
		}
	}
	const json_value &StunServersIpv4 = DDNetInfo["stun-servers-ipv4"];
	if(StunServersIpv4.type == json_array && StunServersIpv4[0].type == json_string)
	{
		NETADDR Addr;
		if(!net_addr_from_str(&Addr, StunServersIpv4[0]))
		{
			m_aNetClient[CONN_MAIN].FeedStunServer(Addr);
		}
	}
	const json_value &ConnectingIp = DDNetInfo["connecting-ip"];
	if(ConnectingIp.type == json_string)
	{
		NETADDR Addr;
		if(!net_addr_from_str(&Addr, ConnectingIp))
		{
			m_HaveGlobalTcpAddr = true;
			m_GlobalTcpAddr = Addr;
			log_debug("info", "got global tcp ip address: %s", (const char *)ConnectingIp);
		}
	}
	const json_value &WarnPngliteIncompatibleImages = DDNetInfo["warn-pnglite-incompatible-images"];
	Graphics()->WarnPngliteIncompatibleImages(WarnPngliteIncompatibleImages.type == json_boolean && (bool)WarnPngliteIncompatibleImages);
	m_InfoState = EInfoState::SUCCESS;
}

int CClient::ConnectNetTypes() const
{
	const NETADDR *pConnectAddrs;
	int NumConnectAddrs;
	m_aNetClient[CONN_MAIN].ConnectAddresses(&pConnectAddrs, &NumConnectAddrs);
	int NetType = 0;
	for(int i = 0; i < NumConnectAddrs; i++)
	{
		NetType |= pConnectAddrs[i].type;
	}
	return NetType;
}

void CClient::PumpNetwork()
{
	for(auto &NetClient : m_aNetClient)
	{
		NetClient.Update();
	}

	if(State() != IClient::STATE_DEMOPLAYBACK)
	{
		// check for errors of main and dummy
		if(State() != IClient::STATE_OFFLINE && State() < IClient::STATE_QUITTING)
		{
			if(m_aNetClient[CONN_MAIN].State() == NETSTATE_OFFLINE)
			{
				// This will also disconnect the dummy, so the branch below is an `else if`
				Disconnect();
				char aBuf[256];
				str_format(aBuf, sizeof(aBuf), "offline error='%s'", m_aNetClient[CONN_MAIN].ErrorString());
				m_pConsole->Print(IConsole::OUTPUT_LEVEL_STANDARD, "client", aBuf, gs_ClientNetworkErrPrintColor);
			}
			else if((DummyConnecting() || DummyConnected()) && m_aNetClient[CONN_DUMMY].State() == NETSTATE_OFFLINE)
			{
				const bool WasConnecting = DummyConnecting();
				DummyDisconnect(nullptr);
				char aBuf[256];
				str_format(aBuf, sizeof(aBuf), "offline dummy error='%s'", m_aNetClient[CONN_DUMMY].ErrorString());
				m_pConsole->Print(IConsole::OUTPUT_LEVEL_STANDARD, "client", aBuf, gs_ClientNetworkErrPrintColor);
				if(WasConnecting)
				{
					str_format(aBuf, sizeof(aBuf), "%s: %s", Localize("Could not connect dummy"), m_aNetClient[CONN_DUMMY].ErrorString());
					GameClient()->Echo(aBuf);
				}
			}
		}

		// check if main was connected
		if(State() == IClient::STATE_CONNECTING && m_aNetClient[CONN_MAIN].State() == NETSTATE_ONLINE)
		{
			// we switched to online
			m_pConsole->Print(IConsole::OUTPUT_LEVEL_STANDARD, "client", "connected, sending info", gs_ClientNetworkPrintColor);
			SetState(IClient::STATE_LOADING);
			SetLoadingStateDetail(IClient::LOADING_STATE_DETAIL_INITIAL);
			SendInfo(CONN_MAIN);
		}
	}

	// process packets
	CNetChunk Packet;
	SECURITY_TOKEN ResponseToken;
	for(int Conn = 0; Conn < NUM_CONNS; Conn++)
	{
		while(m_aNetClient[Conn].Recv(&Packet, &ResponseToken, IsSixup()))
		{
			if(Packet.m_ClientId == -1)
			{
				if(ResponseToken != NET_SECURITY_TOKEN_UNKNOWN)
					PreprocessConnlessPacket7(&Packet);

				ProcessConnlessPacket(&Packet);
				continue;
			}
			if(Conn == CONN_MAIN || Conn == CONN_DUMMY)
			{
				ProcessServerPacket(&Packet, Conn, g_Config.m_ClDummy ^ Conn);
			}
		}
	}
}

void CClient::OnDemoPlayerSnapshot(void *pData, int Size)
{
	// update ticks, they could have changed
	const CDemoPlayer::CPlaybackInfo *pInfo = m_DemoPlayer.Info();
	m_aCurGameTick[0] = pInfo->m_Info.m_CurrentTick;
	m_aPrevGameTick[0] = pInfo->m_PreviousTick;

	// create a verified and unpacked snapshot
	unsigned char aAltSnapBuffer[CSnapshot::MAX_SIZE];
	CSnapshot *pAltSnapBuffer = (CSnapshot *)aAltSnapBuffer;
	int AltSnapSize;

	if(IsSixup())
	{
		AltSnapSize = GameClient()->TranslateSnap(pAltSnapBuffer, (CSnapshot *)pData, CONN_MAIN, false);
		if(AltSnapSize < 0)
		{
			dbg_msg("sixup", "failed to translate snapshot. error=%d", AltSnapSize);
			return;
		}
	}
	else
	{
		AltSnapSize = UnpackAndValidateSnapshot((CSnapshot *)pData, pAltSnapBuffer);
		if(AltSnapSize < 0)
		{
			dbg_msg("client", "unpack snapshot and validate failed. error=%d", AltSnapSize);
			return;
		}
	}

	// handle snapshots after validation
	std::swap(m_aapSnapshots[0][SNAP_PREV], m_aapSnapshots[0][SNAP_CURRENT]);
	mem_copy(m_aapSnapshots[0][SNAP_CURRENT]->m_pSnap, pData, Size);
	mem_copy(m_aapSnapshots[0][SNAP_CURRENT]->m_pAltSnap, pAltSnapBuffer, AltSnapSize);

	GameClient()->OnNewSnapshot();
}

void CClient::OnDemoPlayerMessage(void *pData, int Size)
{
	CUnpacker Unpacker;
	Unpacker.Reset(pData, Size);
	CMsgPacker Packer(NETMSG_EX, true);

	// unpack msgid and system flag
	int Msg;
	bool Sys;
	CUuid Uuid;

	int Result = UnpackMessageId(&Msg, &Sys, &Uuid, &Unpacker, &Packer);
	if(Result == UNPACKMESSAGE_ERROR)
	{
		return;
	}

	if(!Sys)
		GameClient()->OnMessage(Msg, &Unpacker, CONN_MAIN, false);
}

void CClient::UpdateDemoIntraTimers()
{
	// update timers
	const CDemoPlayer::CPlaybackInfo *pInfo = m_DemoPlayer.Info();
	m_aCurGameTick[0] = pInfo->m_Info.m_CurrentTick;
	m_aPrevGameTick[0] = pInfo->m_PreviousTick;
	m_aGameIntraTick[0] = pInfo->m_IntraTick;
	m_aGameTickTime[0] = pInfo->m_TickTime;
	m_aGameIntraTickSincePrev[0] = pInfo->m_IntraTickSincePrev;
};

void CClient::Update()
{
	PumpNetwork();

	if(State() == IClient::STATE_DEMOPLAYBACK)
	{
		if(m_DemoPlayer.IsPlaying())
		{
#if defined(CONF_VIDEORECORDER)
			if(IVideo::Current())
			{
				IVideo::Current()->NextVideoFrame();
				IVideo::Current()->NextAudioFrameTimeline([this](short *pFinalOut, unsigned Frames) {
					Sound()->Mix(pFinalOut, Frames);
				});
			}
#endif

			m_DemoPlayer.Update();

			// update timers
			const CDemoPlayer::CPlaybackInfo *pInfo = m_DemoPlayer.Info();
			m_aCurGameTick[0] = pInfo->m_Info.m_CurrentTick;
			m_aPrevGameTick[0] = pInfo->m_PreviousTick;
			m_aGameIntraTick[0] = pInfo->m_IntraTick;
			m_aGameTickTime[0] = pInfo->m_TickTime;
		}
		else
		{
			// Disconnect when demo playback stopped, either due to playback error
			// or because the end of the demo was reached when rendering it.
			DisconnectWithReason(m_DemoPlayer.ErrorMessage());
			if(m_DemoPlayer.ErrorMessage()[0] != '\0')
			{
				SWarning Warning(Localize("Error playing demo"), m_DemoPlayer.ErrorMessage());
				Warning.m_AutoHide = false;
				AddWarning(Warning);
			}
		}
	}
	else if(State() == IClient::STATE_ONLINE)
	{
		if(m_LastDummy != (bool)g_Config.m_ClDummy)
		{
			// Invalidate references to !m_ClDummy snapshots
			GameClient()->InvalidateSnapshot();
			GameClient()->OnDummySwap();
		}

		if(m_aapSnapshots[!g_Config.m_ClDummy][SNAP_CURRENT])
		{
			// switch dummy snapshot
			int64_t Now = m_aGameTime[!g_Config.m_ClDummy].Get(time_get());
			while(true)
			{
				if(!m_aapSnapshots[!g_Config.m_ClDummy][SNAP_CURRENT]->m_pNext)
					break;
				int64_t TickStart = m_aapSnapshots[!g_Config.m_ClDummy][SNAP_CURRENT]->m_Tick * time_freq() / GameTickSpeed();
				if(TickStart >= Now)
					break;

				m_aapSnapshots[!g_Config.m_ClDummy][SNAP_PREV] = m_aapSnapshots[!g_Config.m_ClDummy][SNAP_CURRENT];
				m_aapSnapshots[!g_Config.m_ClDummy][SNAP_CURRENT] = m_aapSnapshots[!g_Config.m_ClDummy][SNAP_CURRENT]->m_pNext;

				// set ticks
				m_aCurGameTick[!g_Config.m_ClDummy] = m_aapSnapshots[!g_Config.m_ClDummy][SNAP_CURRENT]->m_Tick;
				m_aPrevGameTick[!g_Config.m_ClDummy] = m_aapSnapshots[!g_Config.m_ClDummy][SNAP_PREV]->m_Tick;
			}
		}

		if(m_aapSnapshots[g_Config.m_ClDummy][SNAP_CURRENT])
		{
			// switch snapshot
			bool Repredict = false;
			int64_t Now = m_aGameTime[g_Config.m_ClDummy].Get(time_get());
			int64_t PredNow = m_PredictedTime.Get(time_get());

			if(m_LastDummy != (bool)g_Config.m_ClDummy && m_aapSnapshots[g_Config.m_ClDummy][SNAP_PREV])
			{
				// Load snapshot for m_ClDummy
				GameClient()->OnNewSnapshot();
				Repredict = true;
			}

			while(true)
			{
				if(!m_aapSnapshots[g_Config.m_ClDummy][SNAP_CURRENT]->m_pNext)
					break;
				int64_t TickStart = m_aapSnapshots[g_Config.m_ClDummy][SNAP_CURRENT]->m_Tick * time_freq() / GameTickSpeed();
				if(TickStart >= Now)
					break;

				m_aapSnapshots[g_Config.m_ClDummy][SNAP_PREV] = m_aapSnapshots[g_Config.m_ClDummy][SNAP_CURRENT];
				m_aapSnapshots[g_Config.m_ClDummy][SNAP_CURRENT] = m_aapSnapshots[g_Config.m_ClDummy][SNAP_CURRENT]->m_pNext;

				// set ticks
				m_aCurGameTick[g_Config.m_ClDummy] = m_aapSnapshots[g_Config.m_ClDummy][SNAP_CURRENT]->m_Tick;
				m_aPrevGameTick[g_Config.m_ClDummy] = m_aapSnapshots[g_Config.m_ClDummy][SNAP_PREV]->m_Tick;

				GameClient()->OnNewSnapshot();
				Repredict = true;
			}

			if(m_aapSnapshots[g_Config.m_ClDummy][SNAP_PREV])
			{
				int64_t CurTickStart = m_aapSnapshots[g_Config.m_ClDummy][SNAP_CURRENT]->m_Tick * time_freq() / GameTickSpeed();
				int64_t PrevTickStart = m_aapSnapshots[g_Config.m_ClDummy][SNAP_PREV]->m_Tick * time_freq() / GameTickSpeed();
				int PrevPredTick = (int)(PredNow * GameTickSpeed() / time_freq());
				int NewPredTick = PrevPredTick + 1;

				m_aGameIntraTick[g_Config.m_ClDummy] = (Now - PrevTickStart) / (float)(CurTickStart - PrevTickStart);
				m_aGameTickTime[g_Config.m_ClDummy] = (Now - PrevTickStart) / (float)time_freq();
				m_aGameIntraTickSincePrev[g_Config.m_ClDummy] = (Now - PrevTickStart) / (float)(time_freq() / GameTickSpeed());

				int64_t CurPredTickStart = NewPredTick * time_freq() / GameTickSpeed();
				int64_t PrevPredTickStart = PrevPredTick * time_freq() / GameTickSpeed();
				m_aPredIntraTick[g_Config.m_ClDummy] = (PredNow - PrevPredTickStart) / (float)(CurPredTickStart - PrevPredTickStart);

				if(absolute(NewPredTick - m_aapSnapshots[g_Config.m_ClDummy][SNAP_PREV]->m_Tick) > MaxLatencyTicks())
				{
					m_pConsole->Print(IConsole::OUTPUT_LEVEL_ADDINFO, "client", "prediction time reset!");
					m_PredictedTime.Init(CurTickStart + 2 * time_freq() / GameTickSpeed());
				}

				if(NewPredTick > m_aPredTick[g_Config.m_ClDummy])
				{
					m_aPredTick[g_Config.m_ClDummy] = NewPredTick;
					Repredict = true;

					// send input
					SendInput();
				}

				if(g_Config.m_ClFastInput && GameClient()->CheckNewInput())
				{
					Repredict = true;
				}
			}

			// only do sane predictions
			if(Repredict)
			{
				if(m_aPredTick[g_Config.m_ClDummy] > m_aCurGameTick[g_Config.m_ClDummy] && m_aPredTick[g_Config.m_ClDummy] < m_aCurGameTick[g_Config.m_ClDummy] + MaxLatencyTicks())
					GameClient()->OnPredict();
			}

			// fetch server info if we don't have it
			if(m_CurrentServerInfoRequestTime >= 0 &&
				time_get() > m_CurrentServerInfoRequestTime)
			{
				m_ServerBrowser.RequestCurrentServer(ServerAddress());
				m_CurrentServerInfoRequestTime = time_get() + time_freq() * 2;
			}

			// periodically ping server
			if(m_CurrentServerNextPingTime >= 0 &&
				time_get() > m_CurrentServerNextPingTime)
			{
				int64_t NowPing = time_get();
				int64_t Freq = time_freq();

				char aBuf[64];
				str_format(aBuf, sizeof(aBuf), "pinging current server%s", !m_ServerCapabilities.m_PingEx ? ", using fallback via server info" : "");
				m_pConsole->Print(IConsole::OUTPUT_LEVEL_ADDINFO, "client", aBuf);

				m_CurrentServerPingUuid = RandomUuid();
				if(!m_ServerCapabilities.m_PingEx)
				{
					m_ServerBrowser.RequestCurrentServerWithRandomToken(ServerAddress(), &m_CurrentServerPingBasicToken, &m_CurrentServerPingToken);
				}
				else
				{
					CMsgPacker Msg(NETMSG_PINGEX, true);
					Msg.AddRaw(&m_CurrentServerPingUuid, sizeof(m_CurrentServerPingUuid));
					SendMsg(CONN_MAIN, &Msg, MSGFLAG_FLUSH);
				}
				m_CurrentServerCurrentPingTime = NowPing;
				m_CurrentServerNextPingTime = NowPing + 600 * Freq; // ping every 10 minutes
			}
		}

		if(m_DummyDeactivateOnReconnect && g_Config.m_ClDummy == 1)
		{
			m_DummyDeactivateOnReconnect = false;
			g_Config.m_ClDummy = 0;
		}
		else if(!m_DummyConnected && m_DummyDeactivateOnReconnect)
		{
			m_DummyDeactivateOnReconnect = false;
		}

		m_LastDummy = (bool)g_Config.m_ClDummy;
	}

	// STRESS TEST: join the server again
#ifdef CONF_DEBUG
	if(g_Config.m_DbgStress)
	{
		static int64_t s_ActionTaken = 0;
		int64_t Now = time_get();
		if(State() == IClient::STATE_OFFLINE)
		{
			if(Now > s_ActionTaken + time_freq() * 2)
			{
				m_pConsole->Print(IConsole::OUTPUT_LEVEL_DEBUG, "stress", "reconnecting!");
				Connect(g_Config.m_DbgStressServer);
				s_ActionTaken = Now;
			}
		}
		else
		{
			if(Now > s_ActionTaken + time_freq() * (10 + g_Config.m_DbgStress))
			{
				m_pConsole->Print(IConsole::OUTPUT_LEVEL_DEBUG, "stress", "disconnecting!");
				Disconnect();
				s_ActionTaken = Now;
			}
		}
	}
#endif

	if(m_pMapdownloadTask)
	{
		if(m_pMapdownloadTask->State() == EHttpState::DONE)
			FinishMapDownload();
		else if(m_pMapdownloadTask->State() == EHttpState::ERROR || m_pMapdownloadTask->State() == EHttpState::ABORTED)
		{
			dbg_msg("webdl", "http failed, falling back to gameserver");
			ResetMapDownload(false);
			SendMapRequest();
		}
	}

	if(m_pDDNetInfoTask)
	{
		if(m_pDDNetInfoTask->State() == EHttpState::DONE)
		{
			if(m_ServerBrowser.DDNetInfoSha256() == m_pDDNetInfoTask->ResultSha256())
			{
				log_debug("client/info", "DDNet info already up-to-date");
				m_InfoState = EInfoState::SUCCESS;
			}
			else
			{
				log_debug("client/info", "Loading new DDNet info");
				LoadDDNetInfo();
			}

			ResetDDNetInfoTask();
		}
		else if(m_pDDNetInfoTask->State() == EHttpState::ERROR || m_pDDNetInfoTask->State() == EHttpState::ABORTED)
		{
			ResetDDNetInfoTask();
			m_InfoState = EInfoState::ERROR;
		}
	}

	if(State() == IClient::STATE_ONLINE)
	{
		if(!m_EditJobs.empty())
		{
			std::shared_ptr<CDemoEdit> pJob = m_EditJobs.front();
			if(pJob->State() == IJob::STATE_DONE)
			{
				char aBuf[IO_MAX_PATH_LENGTH + 64];
				if(pJob->Success())
				{
					str_format(aBuf, sizeof(aBuf), "Successfully saved the replay to '%s'!", pJob->Destination());
					m_pConsole->Print(IConsole::OUTPUT_LEVEL_STANDARD, "replay", aBuf);

					GameClient()->Echo(Localize("Successfully saved the replay!"));
				}
				else
				{
					str_format(aBuf, sizeof(aBuf), "Failed saving the replay to '%s'...", pJob->Destination());
					m_pConsole->Print(IConsole::OUTPUT_LEVEL_STANDARD, "replay", aBuf);

					GameClient()->Echo(Localize("Failed saving the replay!"));
				}
				m_EditJobs.pop_front();
			}
		}
	}

	// update the server browser
	m_ServerBrowser.Update();

	// update editor/gameclient
	if(m_EditorActive)
		m_pEditor->OnUpdate();
	else
		GameClient()->OnUpdate();

	Discord()->Update();
	Steam()->Update();
	if(Steam()->GetConnectAddress())
	{
		HandleConnectAddress(Steam()->GetConnectAddress());
		Steam()->ClearConnectAddress();
	}

	if(m_ReconnectTime > 0 && time_get() > m_ReconnectTime)
	{
		if(State() != STATE_ONLINE)
			Connect(m_aConnectAddressStr);
		m_ReconnectTime = 0;
	}

	m_PredictedTime.UpdateMargin(PredictionMargin() * time_freq() / 1000);
}

void CClient::RegisterInterfaces()
{
	Kernel()->RegisterInterface(static_cast<IDemoRecorder *>(&m_aDemoRecorder[RECORDER_MANUAL]), false);
	Kernel()->RegisterInterface(static_cast<IDemoPlayer *>(&m_DemoPlayer), false);
	Kernel()->RegisterInterface(static_cast<IGhostRecorder *>(&m_GhostRecorder), false);
	Kernel()->RegisterInterface(static_cast<IGhostLoader *>(&m_GhostLoader), false);
	Kernel()->RegisterInterface(static_cast<IServerBrowser *>(&m_ServerBrowser), false);
#if defined(CONF_AUTOUPDATE)
	Kernel()->RegisterInterface(static_cast<IUpdater *>(&m_Updater), false);
#endif
	Kernel()->RegisterInterface(static_cast<IFriends *>(&m_Friends), false);
	Kernel()->ReregisterInterface(static_cast<IFriends *>(&m_Foes));
	Kernel()->RegisterInterface(static_cast<IHttp *>(&m_Http), false);
}

void CClient::InitInterfaces()
{
	// fetch interfaces
	m_pEngine = Kernel()->RequestInterface<IEngine>();
	m_pEditor = Kernel()->RequestInterface<IEditor>();
	m_pFavorites = Kernel()->RequestInterface<IFavorites>();
	m_pSound = Kernel()->RequestInterface<IEngineSound>();
	m_pGameClient = Kernel()->RequestInterface<IGameClient>();
	m_pInput = Kernel()->RequestInterface<IEngineInput>();
	m_pMap = Kernel()->RequestInterface<IEngineMap>();
	m_pConfigManager = Kernel()->RequestInterface<IConfigManager>();
	m_pConfig = m_pConfigManager->Values();
#if defined(CONF_AUTOUPDATE)
	m_pUpdater = Kernel()->RequestInterface<IUpdater>();
#endif
	m_pDiscord = Kernel()->RequestInterface<IDiscord>();
	m_pSteam = Kernel()->RequestInterface<ISteam>();
	m_pNotifications = Kernel()->RequestInterface<INotifications>();
	m_pStorage = Kernel()->RequestInterface<IStorage>();

	m_DemoEditor.Init(&m_SnapshotDelta, m_pConsole, m_pStorage);

	m_ServerBrowser.SetBaseInfo(&m_aNetClient[CONN_CONTACT], m_pGameClient->NetVersion());

#if defined(CONF_AUTOUPDATE)
	m_Updater.Init(&m_Http);
#endif

	m_pConfigManager->RegisterCallback(IFavorites::ConfigSaveCallback, m_pFavorites);
	m_Friends.Init();
	m_Foes.Init(true);

	m_GhostRecorder.Init();
	m_GhostLoader.Init();
}

void CClient::Run()
{
	m_LocalStartTime = m_GlobalStartTime = time_get();
#if defined(CONF_VIDEORECORDER)
	IVideo::SetLocalStartTime(m_LocalStartTime);
#endif
	m_aSnapshotParts[0] = 0;
	m_aSnapshotParts[1] = 0;

	if(m_GenerateTimeoutSeed)
	{
		GenerateTimeoutSeed();
	}

	unsigned int Seed;
	secure_random_fill(&Seed, sizeof(Seed));
	srand(Seed);

	if(g_Config.m_Debug)
	{
		g_UuidManager.DebugDump();
	}

	char aNetworkError[256];
	if(!InitNetworkClient(aNetworkError, sizeof(aNetworkError)))
	{
		log_error("client", "%s", aNetworkError);
		ShowMessageBox("Network Error", aNetworkError);
		return;
	}

	if(!m_Http.Init(std::chrono::seconds{1}))
	{
		const char *pErrorMessage = "Failed to initialize the HTTP client.";
		log_error("client", "%s", pErrorMessage);
		ShowMessageBox("HTTP Error", pErrorMessage);
		return;
	}

	// init graphics
	m_pGraphics = CreateEngineGraphicsThreaded();
	Kernel()->RegisterInterface(m_pGraphics); // IEngineGraphics
	Kernel()->RegisterInterface(static_cast<IGraphics *>(m_pGraphics), false);
	if(m_pGraphics->Init() != 0)
	{
		log_error("client", "couldn't init graphics");
		ShowMessageBox("Graphics Error", "The graphics could not be initialized.");
		return;
	}

	// make sure the first frame just clears everything to prevent undesired colors when waiting for io
	Graphics()->Clear(0, 0, 0);
	Graphics()->Swap();

	// init localization first, making sure all errors during init can be localized
	GameClient()->InitializeLanguage();

	// init sound, allowed to fail
	const bool SoundInitFailed = Sound()->Init() != 0;

#if defined(CONF_VIDEORECORDER)
	// init video recorder aka ffmpeg
	CVideo::Init();
#endif

	// init text render
	m_pTextRender = Kernel()->RequestInterface<IEngineTextRender>();
	m_pTextRender->Init();

	// init the input
	Input()->Init();

	// init the editor
	m_pEditor->Init();

	m_ServerBrowser.OnInit();
	// loads the existing ddnet info file if it exists
	LoadDDNetInfo();

	LoadDebugFont();

	if(Steam()->GetPlayerName())
	{
		str_copy(g_Config.m_SteamName, Steam()->GetPlayerName());
	}

	Graphics()->AddWindowResizeListener([this] { OnWindowResize(); });

	GameClient()->OnInit();

	m_Fifo.Init(m_pConsole, g_Config.m_ClInputFifo, CFGFLAG_CLIENT);

	m_pConsole->Print(IConsole::OUTPUT_LEVEL_STANDARD, "client", "version " GAME_RELEASE_VERSION " on " CONF_PLATFORM_STRING " " CONF_ARCH_STRING, ColorRGBA(0.7f, 0.7f, 1.0f, 1.0f));
	if(GIT_SHORTREV_HASH)
	{
		char aBuf[64];
		str_format(aBuf, sizeof(aBuf), "git revision hash: %s", GIT_SHORTREV_HASH);
		m_pConsole->Print(IConsole::OUTPUT_LEVEL_STANDARD, "client", aBuf, ColorRGBA(0.7f, 0.7f, 1.0f, 1.0f));
	}

	//
	m_FpsGraph.Init(0.0f, 120.0f);

	// never start with the editor
	g_Config.m_ClEditor = 0;

	// process pending commands
	m_pConsole->StoreCommands(false);

	InitChecksum();
	m_pConsole->InitChecksum(ChecksumData());

	// request the new ddnet info from server if already past the welcome dialog
	if(g_Config.m_ClShowWelcome)
		g_Config.m_ClShowWelcome = 0;
	else
		RequestDDNetInfo();

	if(SoundInitFailed)
	{
		SWarning Warning(Localize("Sound error"), Localize("The audio device couldn't be initialised."));
		Warning.m_AutoHide = false;
		AddWarning(Warning);
	}

	bool LastD = false;
	bool LastE = false;
	bool LastG = false;

	auto LastTime = time_get_nanoseconds();
	int64_t LastRenderTime = time_get();

	while(true)
	{
		set_new_tick();

		// handle pending connects
		if(m_aCmdConnect[0])
		{
			str_copy(g_Config.m_UiServerAddress, m_aCmdConnect);
			Connect(m_aCmdConnect);
			m_aCmdConnect[0] = 0;
		}

		// handle pending demo play
		if(m_aCmdPlayDemo[0])
		{
			const char *pError = DemoPlayer_Play(m_aCmdPlayDemo, IStorage::TYPE_ALL_OR_ABSOLUTE);
			if(pError)
				log_error("demo_player", "playing passed demo file '%s' failed: %s", m_aCmdPlayDemo, pError);
			m_aCmdPlayDemo[0] = 0;
		}

		// handle pending map edits
		if(m_aCmdEditMap[0])
		{
			int Result = m_pEditor->HandleMapDrop(m_aCmdEditMap, IStorage::TYPE_ALL_OR_ABSOLUTE);
			if(Result)
				g_Config.m_ClEditor = true;
			else
				log_error("editor", "editing passed map file '%s' failed", m_aCmdEditMap);
			m_aCmdEditMap[0] = 0;
		}

		// progress on dummy connect when the connection is online
		if(m_DummySendConnInfo && m_aNetClient[CONN_DUMMY].State() == NETSTATE_ONLINE)
		{
			m_DummySendConnInfo = false;

			// send client info
			SendTClientInfo(CONN_DUMMY);

			SendInfo(CONN_DUMMY);
			m_aNetClient[CONN_DUMMY].Update();
			SendReady(CONN_DUMMY);
			GameClient()->SendDummyInfo(true);
			SendEnterGame(CONN_DUMMY);
		}

		// update input
		if(Input()->Update())
		{
			if(State() == IClient::STATE_QUITTING)
				break;
			else
				SetState(IClient::STATE_QUITTING); // SDL_QUIT
		}

		char aFile[IO_MAX_PATH_LENGTH];
		if(Input()->GetDropFile(aFile, sizeof(aFile)))
		{
			if(str_startswith(aFile, CONNECTLINK_NO_SLASH))
				HandleConnectLink(aFile);
			else if(str_endswith(aFile, ".demo"))
				HandleDemoPath(aFile);
			else if(str_endswith(aFile, ".map"))
				HandleMapPath(aFile);
		}

#if defined(CONF_AUTOUPDATE)
		Updater()->Update();
#endif

		// update sound
		Sound()->Update();

		if(CtrlShiftKey(KEY_D, LastD))
			g_Config.m_Debug ^= 1;

		if(CtrlShiftKey(KEY_G, LastG))
			g_Config.m_DbgGraphs ^= 1;

		if(CtrlShiftKey(KEY_E, LastE))
		{
			if(g_Config.m_ClEditor)
				m_pEditor->OnClose();
			g_Config.m_ClEditor = g_Config.m_ClEditor ^ 1;
		}

		// render
		{
			if(g_Config.m_ClEditor)
			{
				if(!m_EditorActive)
				{
					Input()->MouseModeRelative();
					GameClient()->OnActivateEditor();
					m_pEditor->OnActivate();
					m_EditorActive = true;
				}
			}
			else if(m_EditorActive)
			{
				m_EditorActive = false;
			}

			Update();
			int64_t Now = time_get();

			bool IsRenderActive = (g_Config.m_GfxBackgroundRender || m_pGraphics->WindowOpen());

			bool AsyncRenderOld = g_Config.m_GfxAsyncRenderOld;

			int GfxRefreshRate = g_Config.m_GfxRefreshRate;

#if defined(CONF_VIDEORECORDER)
			// keep rendering synced
			if(IVideo::Current())
			{
				AsyncRenderOld = false;
				GfxRefreshRate = 0;
			}
#endif

			if(IsRenderActive &&
				(!AsyncRenderOld || m_pGraphics->IsIdle()) &&
				(!GfxRefreshRate || (time_freq() / (int64_t)g_Config.m_GfxRefreshRate) <= Now - LastRenderTime))
			{
				// update frametime
				m_RenderFrameTime = (Now - m_LastRenderTime) / (float)time_freq();
				m_FpsGraph.Add(1.0f / m_RenderFrameTime);

				if(m_BenchmarkFile)
				{
					char aBuf[64];
					str_format(aBuf, sizeof(aBuf), "Frametime %d us\n", (int)(m_RenderFrameTime * 1000000));
					io_write(m_BenchmarkFile, aBuf, str_length(aBuf));
					if(time_get() > m_BenchmarkStopTime)
					{
						io_close(m_BenchmarkFile);
						m_BenchmarkFile = nullptr;
						Quit();
					}
				}

				m_FrameTimeAverage = m_FrameTimeAverage * 0.9f + m_RenderFrameTime * 0.1f;

				// keep the overflow time - it's used to make sure the gfx refreshrate is reached
				int64_t AdditionalTime = g_Config.m_GfxRefreshRate ? ((Now - LastRenderTime) - (time_freq() / (int64_t)g_Config.m_GfxRefreshRate)) : 0;
				// if the value is over the frametime of a 60 fps frame, reset the additional time (drop the frames, that are lost already)
				if(AdditionalTime > (time_freq() / 60))
					AdditionalTime = (time_freq() / 60);
				LastRenderTime = Now - AdditionalTime;
				m_LastRenderTime = Now;

				Render();
				m_pGraphics->Swap();
			}
			else if(!IsRenderActive)
			{
				// if the client does not render, it should reset its render time to a time where it would render the first frame, when it wakes up again
				LastRenderTime = g_Config.m_GfxRefreshRate ? (Now - (time_freq() / (int64_t)g_Config.m_GfxRefreshRate)) : Now;
			}
		}

		AutoScreenshot_Cleanup();
		AutoStatScreenshot_Cleanup();
		AutoCSV_Cleanup();

		m_Fifo.Update();

		if(State() == IClient::STATE_QUITTING || State() == IClient::STATE_RESTARTING)
			break;

		// beNice
		auto Now = time_get_nanoseconds();
		decltype(Now) SleepTimeInNanoSeconds{0};
		bool Slept = false;
		if(g_Config.m_ClRefreshRateInactive && !m_pGraphics->WindowActive())
		{
			SleepTimeInNanoSeconds = (std::chrono::nanoseconds(1s) / (int64_t)g_Config.m_ClRefreshRateInactive) - (Now - LastTime);
			std::this_thread::sleep_for(SleepTimeInNanoSeconds);
			Slept = true;
		}
		else if(g_Config.m_ClRefreshRate)
		{
			SleepTimeInNanoSeconds = (std::chrono::nanoseconds(1s) / (int64_t)g_Config.m_ClRefreshRate) - (Now - LastTime);
			auto SleepTimeInNanoSecondsInner = SleepTimeInNanoSeconds;
			auto NowInner = Now;
			while((SleepTimeInNanoSecondsInner / std::chrono::nanoseconds(1us).count()) > 0ns)
			{
				net_socket_read_wait(m_aNetClient[CONN_MAIN].m_Socket, SleepTimeInNanoSecondsInner);
				auto NowInnerCalc = time_get_nanoseconds();
				SleepTimeInNanoSecondsInner -= (NowInnerCalc - NowInner);
				NowInner = NowInnerCalc;
			}
			Slept = true;
		}
		if(Slept)
		{
			// if the diff gets too small it shouldn't get even smaller (drop the updates, that could not be handled)
			if(SleepTimeInNanoSeconds < -16666666ns)
				SleepTimeInNanoSeconds = -16666666ns;
			// don't go higher than the frametime of a 60 fps frame
			else if(SleepTimeInNanoSeconds > 16666666ns)
				SleepTimeInNanoSeconds = 16666666ns;
			// the time diff between the time that was used actually used and the time the thread should sleep/wait
			// will be calculated in the sleep time of the next update tick by faking the time it should have slept/wait.
			// so two cases (and the case it slept exactly the time it should):
			//	- the thread slept/waited too long, then it adjust the time to sleep/wait less in the next update tick
			//	- the thread slept/waited too less, then it adjust the time to sleep/wait more in the next update tick
			LastTime = Now + SleepTimeInNanoSeconds;
		}
		else
			LastTime = Now;

		// update local and global time
		m_LocalTime = (time_get() - m_LocalStartTime) / (float)time_freq();
		m_GlobalTime = (time_get() - m_GlobalStartTime) / (float)time_freq();
	}

	GameClient()->RenderShutdownMessage();
	Disconnect();

	if(!m_pConfigManager->Save())
	{
		/*
		char aError[128] = "";
		for(ConfigDomain ConfigDomain = ConfigDomain::START; ConfigDomain < ConfigDomain::NUM; ++ConfigDomain)
		{
			if(DIDNTFAIL)
				continue
			if(aError[0] != '\0')
				str_append(aError, ", ");
			str_append(s_aConfigDomains[ConfigDomain].m_aConfigPath);
		}
		*/
		// TODO
		m_vQuittingWarnings.emplace_back(Localize("Error saving settings"));
	}

	m_Fifo.Shutdown();
	m_Http.Shutdown();
	Engine()->ShutdownJobs();

	GameClient()->RenderShutdownMessage();
	GameClient()->OnShutdown();
	delete m_pEditor;

	// close sockets
	for(unsigned int i = 0; i < std::size(m_aNetClient); i++)
		m_aNetClient[i].Close();

	// shutdown text render while graphics are still available
	m_pTextRender->Shutdown();
}

bool CClient::InitNetworkClient(char *pError, size_t ErrorSize)
{
	NETADDR BindAddr;
	if(g_Config.m_Bindaddr[0] == '\0')
	{
		mem_zero(&BindAddr, sizeof(BindAddr));
	}
	else if(net_host_lookup(g_Config.m_Bindaddr, &BindAddr, NETTYPE_ALL) != 0)
	{
		str_format(pError, ErrorSize, "The configured bindaddr '%s' cannot be resolved.", g_Config.m_Bindaddr);
		return false;
	}
	BindAddr.type = NETTYPE_ALL;
	for(unsigned int i = 0; i < std::size(m_aNetClient); i++)
	{
		int &PortRef = i == CONN_MAIN ? g_Config.m_ClPort : i == CONN_DUMMY ? g_Config.m_ClDummyPort : g_Config.m_ClContactPort;
		if(PortRef < 1024) // Reject users setting ports that we don't want to use
		{
			PortRef = 0;
		}
		BindAddr.port = PortRef;
		unsigned RemainingAttempts = 25;
		while(!m_aNetClient[i].Open(BindAddr))
		{
			--RemainingAttempts;
			if(RemainingAttempts == 0)
			{
				if(g_Config.m_Bindaddr[0])
					str_format(pError, ErrorSize, "Could not open the network client, try changing or unsetting the bindaddr '%s'.", g_Config.m_Bindaddr);
				else
					str_copy(pError, "Could not open the network client.", ErrorSize);
				return false;
			}
			if(BindAddr.port != 0)
			{
				BindAddr.port = 0;
			}
		}
	}
	return true;
}

bool CClient::CtrlShiftKey(int Key, bool &Last)
{
	if(Input()->ModifierIsPressed() && Input()->ShiftIsPressed() && !Last && Input()->KeyIsPressed(Key))
	{
		Last = true;
		return true;
	}
	else if(Last && !Input()->KeyIsPressed(Key))
		Last = false;

	return false;
}

void CClient::Con_Connect(IConsole::IResult *pResult, void *pUserData)
{
	CClient *pSelf = (CClient *)pUserData;
	pSelf->HandleConnectLink(pResult->GetString(0));
}

void CClient::Con_Disconnect(IConsole::IResult *pResult, void *pUserData)
{
	CClient *pSelf = (CClient *)pUserData;
	pSelf->Disconnect();
}

void CClient::Con_DummyConnect(IConsole::IResult *pResult, void *pUserData)
{
	CClient *pSelf = (CClient *)pUserData;
	pSelf->DummyConnect();
}

void CClient::Con_DummyDisconnect(IConsole::IResult *pResult, void *pUserData)
{
	CClient *pSelf = (CClient *)pUserData;
	pSelf->DummyDisconnect(nullptr);
}

void CClient::Con_DummyResetInput(IConsole::IResult *pResult, void *pUserData)
{
	CClient *pSelf = (CClient *)pUserData;
	pSelf->GameClient()->DummyResetInput();
}

void CClient::Con_Quit(IConsole::IResult *pResult, void *pUserData)
{
	CClient *pSelf = (CClient *)pUserData;
	pSelf->Quit();
}

void CClient::Con_Restart(IConsole::IResult *pResult, void *pUserData)
{
	CClient *pSelf = (CClient *)pUserData;
	pSelf->Restart();
}

void CClient::Con_Minimize(IConsole::IResult *pResult, void *pUserData)
{
	CClient *pSelf = (CClient *)pUserData;
	pSelf->Graphics()->Minimize();
}

void CClient::Con_Ping(IConsole::IResult *pResult, void *pUserData)
{
	CClient *pSelf = (CClient *)pUserData;

	CMsgPacker Msg(NETMSG_PING, true);
	pSelf->SendMsg(CONN_MAIN, &Msg, MSGFLAG_FLUSH);
	pSelf->m_PingStartTime = time_get();
}

void CClient::AutoScreenshot_Start()
{
	if(g_Config.m_ClAutoScreenshot)
	{
		Graphics()->TakeScreenshot("auto/autoscreen");
		m_AutoScreenshotRecycle = true;
	}
}

void CClient::AutoStatScreenshot_Start()
{
	if(g_Config.m_ClAutoStatboardScreenshot)
	{
		Graphics()->TakeScreenshot("auto/stats/autoscreen");
		m_AutoStatScreenshotRecycle = true;
	}
}

void CClient::AutoScreenshot_Cleanup()
{
	if(m_AutoScreenshotRecycle)
	{
		if(g_Config.m_ClAutoScreenshotMax)
		{
			// clean up auto taken screens
			CFileCollection AutoScreens;
			AutoScreens.Init(Storage(), "screenshots/auto", "autoscreen", ".png", g_Config.m_ClAutoScreenshotMax);
		}
		m_AutoScreenshotRecycle = false;
	}
}

void CClient::AutoStatScreenshot_Cleanup()
{
	if(m_AutoStatScreenshotRecycle)
	{
		if(g_Config.m_ClAutoStatboardScreenshotMax)
		{
			// clean up auto taken screens
			CFileCollection AutoScreens;
			AutoScreens.Init(Storage(), "screenshots/auto/stats", "autoscreen", ".png", g_Config.m_ClAutoStatboardScreenshotMax);
		}
		m_AutoStatScreenshotRecycle = false;
	}
}

void CClient::AutoCSV_Start()
{
	if(g_Config.m_ClAutoCSV)
		m_AutoCSVRecycle = true;
}

void CClient::AutoCSV_Cleanup()
{
	if(m_AutoCSVRecycle)
	{
		if(g_Config.m_ClAutoCSVMax)
		{
			// clean up auto csvs
			CFileCollection AutoRecord;
			AutoRecord.Init(Storage(), "record/csv", "autorecord", ".csv", g_Config.m_ClAutoCSVMax);
		}
		m_AutoCSVRecycle = false;
	}
}

void CClient::Con_Screenshot(IConsole::IResult *pResult, void *pUserData)
{
	CClient *pSelf = (CClient *)pUserData;
	pSelf->Graphics()->TakeScreenshot(nullptr);
}

#if defined(CONF_VIDEORECORDER)

void CClient::Con_StartVideo(IConsole::IResult *pResult, void *pUserData)
{
	CClient *pSelf = static_cast<CClient *>(pUserData);

	if(pResult->NumArguments())
	{
		pSelf->StartVideo(pResult->GetString(0), false);
	}
	else
	{
		pSelf->StartVideo("video", true);
	}
}

void CClient::StartVideo(const char *pFilename, bool WithTimestamp)
{
	if(State() != IClient::STATE_DEMOPLAYBACK)
	{
		log_error("videorecorder", "Video can only be recorded in demo player.");
		return;
	}

	if(IVideo::Current())
	{
		log_error("videorecorder", "Already recording.");
		return;
	}

	char aFilename[IO_MAX_PATH_LENGTH];
	if(WithTimestamp)
	{
		char aTimestamp[20];
		str_timestamp(aTimestamp, sizeof(aTimestamp));
		str_format(aFilename, sizeof(aFilename), "videos/%s_%s.mp4", pFilename, aTimestamp);
	}
	else
	{
		str_format(aFilename, sizeof(aFilename), "videos/%s.mp4", pFilename);
	}

	// wait for idle, so there is no data race
	Graphics()->WaitForIdle();
	// pause the sound device while creating the video instance
	Sound()->PauseAudioDevice();
	new CVideo(Graphics(), Sound(), Storage(), Graphics()->ScreenWidth(), Graphics()->ScreenHeight(), aFilename);
	Sound()->UnpauseAudioDevice();
	if(!IVideo::Current()->Start())
	{
		log_error("videorecorder", "Failed to start recording to '%s'", aFilename);
		m_DemoPlayer.Stop("Failed to start video recording. See local console for details.");
		return;
	}
	if(m_DemoPlayer.Info()->m_Info.m_Paused)
	{
		IVideo::Current()->Pause(true);
	}
	log_info("videorecorder", "Recording to '%s'", aFilename);
}

void CClient::Con_StopVideo(IConsole::IResult *pResult, void *pUserData)
{
	if(!IVideo::Current())
	{
		log_error("videorecorder", "Not recording.");
		return;
	}

	IVideo::Current()->Stop();
	log_info("videorecorder", "Stopped recording.");
}

#endif

void CClient::Con_Rcon(IConsole::IResult *pResult, void *pUserData)
{
	CClient *pSelf = (CClient *)pUserData;
	pSelf->Rcon(pResult->GetString(0));
}

void CClient::Con_RconAuth(IConsole::IResult *pResult, void *pUserData)
{
	CClient *pSelf = (CClient *)pUserData;
	pSelf->RconAuth("", pResult->GetString(0));
}

void CClient::Con_RconLogin(IConsole::IResult *pResult, void *pUserData)
{
	CClient *pSelf = (CClient *)pUserData;
	pSelf->RconAuth(pResult->GetString(0), pResult->GetString(1));
}

void CClient::Con_BeginFavoriteGroup(IConsole::IResult *pResult, void *pUserData)
{
	CClient *pSelf = (CClient *)pUserData;
	if(pSelf->m_FavoritesGroup)
	{
		log_error("client", "opening favorites group while there is already one, discarding old one");
		for(int i = 0; i < pSelf->m_FavoritesGroupNum; i++)
		{
			char aAddr[NETADDR_MAXSTRSIZE];
			net_addr_str(&pSelf->m_aFavoritesGroupAddresses[i], aAddr, sizeof(aAddr), true);
			log_warn("client", "discarding %s", aAddr);
		}
	}
	pSelf->m_FavoritesGroup = true;
	pSelf->m_FavoritesGroupAllowPing = false;
	pSelf->m_FavoritesGroupNum = 0;
}

void CClient::Con_EndFavoriteGroup(IConsole::IResult *pResult, void *pUserData)
{
	CClient *pSelf = (CClient *)pUserData;
	if(!pSelf->m_FavoritesGroup)
	{
		log_error("client", "closing favorites group while there is none, ignoring");
		return;
	}
	log_info("client", "adding group of %d favorites", pSelf->m_FavoritesGroupNum);
	pSelf->m_pFavorites->Add(pSelf->m_aFavoritesGroupAddresses, pSelf->m_FavoritesGroupNum);
	if(pSelf->m_FavoritesGroupAllowPing)
	{
		pSelf->m_pFavorites->AllowPing(pSelf->m_aFavoritesGroupAddresses, pSelf->m_FavoritesGroupNum, true);
	}
	pSelf->m_FavoritesGroup = false;
}

void CClient::Con_AddFavorite(IConsole::IResult *pResult, void *pUserData)
{
	CClient *pSelf = (CClient *)pUserData;
	NETADDR Addr;

	if(net_addr_from_url(&Addr, pResult->GetString(0), nullptr, 0) != 0 && net_addr_from_str(&Addr, pResult->GetString(0)) != 0)
	{
		char aBuf[128];
		str_format(aBuf, sizeof(aBuf), "invalid address '%s'", pResult->GetString(0));
		pSelf->m_pConsole->Print(IConsole::OUTPUT_LEVEL_STANDARD, "client", aBuf);
		return;
	}
	bool AllowPing = pResult->NumArguments() > 1 && str_find(pResult->GetString(1), "allow_ping");
	char aAddr[NETADDR_MAXSTRSIZE];
	net_addr_str(&Addr, aAddr, sizeof(aAddr), true);
	if(pSelf->m_FavoritesGroup)
	{
		if(pSelf->m_FavoritesGroupNum == (int)std::size(pSelf->m_aFavoritesGroupAddresses))
		{
			log_error("client", "discarding %s because groups can have at most a size of %d", aAddr, pSelf->m_FavoritesGroupNum);
			return;
		}
		log_info("client", "adding %s to favorites group", aAddr);
		pSelf->m_aFavoritesGroupAddresses[pSelf->m_FavoritesGroupNum] = Addr;
		pSelf->m_FavoritesGroupAllowPing = pSelf->m_FavoritesGroupAllowPing || AllowPing;
		pSelf->m_FavoritesGroupNum += 1;
	}
	else
	{
		log_info("client", "adding %s to favorites", aAddr);
		pSelf->m_pFavorites->Add(&Addr, 1);
		if(AllowPing)
		{
			pSelf->m_pFavorites->AllowPing(&Addr, 1, true);
		}
	}
}

void CClient::Con_RemoveFavorite(IConsole::IResult *pResult, void *pUserData)
{
	CClient *pSelf = (CClient *)pUserData;
	NETADDR Addr;
	if(net_addr_from_str(&Addr, pResult->GetString(0)) == 0)
		pSelf->m_pFavorites->Remove(&Addr, 1);
}

void CClient::DemoSliceBegin()
{
	const CDemoPlayer::CPlaybackInfo *pInfo = m_DemoPlayer.Info();
	g_Config.m_ClDemoSliceBegin = pInfo->m_Info.m_CurrentTick;
}

void CClient::DemoSliceEnd()
{
	const CDemoPlayer::CPlaybackInfo *pInfo = m_DemoPlayer.Info();
	g_Config.m_ClDemoSliceEnd = pInfo->m_Info.m_CurrentTick;
}

void CClient::Con_DemoSliceBegin(IConsole::IResult *pResult, void *pUserData)
{
	CClient *pSelf = (CClient *)pUserData;
	pSelf->DemoSliceBegin();
}

void CClient::Con_DemoSliceEnd(IConsole::IResult *pResult, void *pUserData)
{
	CClient *pSelf = (CClient *)pUserData;
	pSelf->DemoSliceEnd();
}

void CClient::Con_SaveReplay(IConsole::IResult *pResult, void *pUserData)
{
	CClient *pSelf = (CClient *)pUserData;
	if(pResult->NumArguments())
	{
		int Length = pResult->GetInteger(0);
		if(Length <= 0)
			pSelf->m_pConsole->Print(IConsole::OUTPUT_LEVEL_STANDARD, "replay", "ERROR: length must be greater than 0 second.");
		else
		{
			if(pResult->NumArguments() >= 2)
				pSelf->SaveReplay(Length, pResult->GetString(1));
			else
				pSelf->SaveReplay(Length);
		}
	}
	else
		pSelf->SaveReplay(g_Config.m_ClReplayLength);
}

void CClient::SaveReplay(const int Length, const char *pFilename)
{
	if(!g_Config.m_ClReplays)
	{
		m_pConsole->Print(IConsole::OUTPUT_LEVEL_STANDARD, "replay", "Feature is disabled. Please enable it via configuration.");
		GameClient()->Echo(Localize("Replay feature is disabled!"));
		return;
	}

	if(!DemoRecorder(RECORDER_REPLAYS)->IsRecording())
	{
		m_pConsole->Print(IConsole::OUTPUT_LEVEL_STANDARD, "replay", "ERROR: demorecorder isn't recording. Try to rejoin to fix that.");
	}
	else if(DemoRecorder(RECORDER_REPLAYS)->Length() < 1)
	{
		m_pConsole->Print(IConsole::OUTPUT_LEVEL_STANDARD, "replay", "ERROR: demorecorder isn't recording for at least 1 second.");
	}
	else
	{
		char aFilename[IO_MAX_PATH_LENGTH];
		if(pFilename[0] == '\0')
		{
			char aTimestamp[20];
			str_timestamp(aTimestamp, sizeof(aTimestamp));
			str_format(aFilename, sizeof(aFilename), "demos/replays/%s_%s_(replay).demo", m_aCurrentMap, aTimestamp);
		}
		else
		{
			str_format(aFilename, sizeof(aFilename), "demos/replays/%s.demo", pFilename);
			IOHANDLE Handle = m_pStorage->OpenFile(aFilename, IOFLAG_WRITE, IStorage::TYPE_SAVE);
			if(!Handle)
			{
				m_pConsole->Print(IConsole::OUTPUT_LEVEL_STANDARD, "replay", "ERROR: invalid filename. Try a different one!");
				return;
			}
			io_close(Handle);
			m_pStorage->RemoveFile(aFilename, IStorage::TYPE_SAVE);
		}

		// Stop the recorder to correctly slice the demo after
		DemoRecorder(RECORDER_REPLAYS)->Stop(IDemoRecorder::EStopMode::KEEP_FILE);

		// Slice the demo to get only the last cl_replay_length seconds
		const char *pSrc = m_aDemoRecorder[RECORDER_REPLAYS].CurrentFilename();
		const int EndTick = GameTick(g_Config.m_ClDummy);
		const int StartTick = EndTick - Length * GameTickSpeed();

		m_pConsole->Print(IConsole::OUTPUT_LEVEL_STANDARD, "replay", "Saving replay...");

		// Create a job to do this slicing in background because it can be a bit long depending on the file size
		std::shared_ptr<CDemoEdit> pDemoEditTask = std::make_shared<CDemoEdit>(GameClient()->NetVersion(), &m_SnapshotDelta, m_pStorage, pSrc, aFilename, StartTick, EndTick);
		Engine()->AddJob(pDemoEditTask);
		m_EditJobs.push_back(pDemoEditTask);

		// And we restart the recorder
		DemoRecorder_UpdateReplayRecorder();
	}
}

void CClient::DemoSlice(const char *pDstPath, CLIENTFUNC_FILTER pfnFilter, void *pUser)
{
	if(m_DemoPlayer.IsPlaying())
	{
		m_DemoEditor.Slice(m_DemoPlayer.Filename(), pDstPath, g_Config.m_ClDemoSliceBegin, g_Config.m_ClDemoSliceEnd, pfnFilter, pUser);
	}
}

const char *CClient::DemoPlayer_Play(const char *pFilename, int StorageType)
{
	// Don't disconnect unless the file exists (only for play command)
	if(!Storage()->FileExists(pFilename, StorageType))
		return Localize("No demo with this filename exists");

	Disconnect();
	m_aNetClient[CONN_MAIN].ResetErrorString();

	SetState(IClient::STATE_LOADING);
	SetLoadingStateDetail(IClient::LOADING_STATE_DETAIL_LOADING_DEMO);
	if((bool)m_LoadingCallback)
		m_LoadingCallback(IClient::LOADING_CALLBACK_DETAIL_DEMO);

	// try to start playback
	m_DemoPlayer.SetListener(this);
	if(m_DemoPlayer.Load(Storage(), m_pConsole, pFilename, StorageType))
	{
		DisconnectWithReason(m_DemoPlayer.ErrorMessage());
		return m_DemoPlayer.ErrorMessage();
	}

	m_Sixup = m_DemoPlayer.IsSixup();

	// load map
	const CMapInfo *pMapInfo = m_DemoPlayer.GetMapInfo();
	int Crc = pMapInfo->m_Crc;
	SHA256_DIGEST Sha = pMapInfo->m_Sha256;
	const char *pError = LoadMapSearch(pMapInfo->m_aName, Sha != SHA256_ZEROED ? &Sha : nullptr, Crc);
	if(pError)
	{
		if(!m_DemoPlayer.ExtractMap(Storage()))
		{
			DisconnectWithReason(pError);
			return pError;
		}

		Sha = m_DemoPlayer.GetMapInfo()->m_Sha256;
		pError = LoadMapSearch(pMapInfo->m_aName, &Sha, Crc);
		if(pError)
		{
			DisconnectWithReason(pError);
			return pError;
		}
	}

	// setup current server info
	mem_zero(&m_CurrentServerInfo, sizeof(m_CurrentServerInfo));
	str_copy(m_CurrentServerInfo.m_aMap, pMapInfo->m_aName);
	m_CurrentServerInfo.m_MapCrc = pMapInfo->m_Crc;
	m_CurrentServerInfo.m_MapSize = pMapInfo->m_Size;

	// enter demo playback state
	SetState(IClient::STATE_DEMOPLAYBACK);

	GameClient()->OnConnected();

	// setup buffers
	mem_zero(m_aaaDemorecSnapshotData, sizeof(m_aaaDemorecSnapshotData));

	for(int SnapshotType = 0; SnapshotType < NUM_SNAPSHOT_TYPES; SnapshotType++)
	{
		m_aapSnapshots[0][SnapshotType] = &m_aDemorecSnapshotHolders[SnapshotType];
		m_aapSnapshots[0][SnapshotType]->m_pSnap = (CSnapshot *)&m_aaaDemorecSnapshotData[SnapshotType][0];
		m_aapSnapshots[0][SnapshotType]->m_pAltSnap = (CSnapshot *)&m_aaaDemorecSnapshotData[SnapshotType][1];
		m_aapSnapshots[0][SnapshotType]->m_SnapSize = 0;
		m_aapSnapshots[0][SnapshotType]->m_AltSnapSize = 0;
		m_aapSnapshots[0][SnapshotType]->m_Tick = -1;
	}

	m_DemoPlayer.Play();
	GameClient()->OnEnterGame();

	return nullptr;
}

#if defined(CONF_VIDEORECORDER)
const char *CClient::DemoPlayer_Render(const char *pFilename, int StorageType, const char *pVideoName, int SpeedIndex, bool StartPaused)
{
	const char *pError = DemoPlayer_Play(pFilename, StorageType);
	if(pError)
		return pError;

	StartVideo(pVideoName, false);
	m_DemoPlayer.SetSpeedIndex(SpeedIndex);
	if(StartPaused)
	{
		m_DemoPlayer.Pause();
	}
	return nullptr;
}
#endif

void CClient::Con_Play(IConsole::IResult *pResult, void *pUserData)
{
	CClient *pSelf = (CClient *)pUserData;
	pSelf->HandleDemoPath(pResult->GetString(0));
}

void CClient::Con_DemoPlay(IConsole::IResult *pResult, void *pUserData)
{
	CClient *pSelf = (CClient *)pUserData;
	if(pSelf->m_DemoPlayer.IsPlaying())
	{
		if(pSelf->m_DemoPlayer.BaseInfo()->m_Paused)
		{
			pSelf->m_DemoPlayer.Unpause();
		}
		else
		{
			pSelf->m_DemoPlayer.Pause();
		}
	}
}

void CClient::Con_DemoSpeed(IConsole::IResult *pResult, void *pUserData)
{
	CClient *pSelf = (CClient *)pUserData;
	pSelf->m_DemoPlayer.SetSpeed(pResult->GetFloat(0));
}

void CClient::DemoRecorder_Start(const char *pFilename, bool WithTimestamp, int Recorder, bool Verbose)
{
	if(State() != IClient::STATE_ONLINE)
	{
		if(Verbose)
		{
			m_pConsole->Print(IConsole::OUTPUT_LEVEL_STANDARD, "demorec/record", "client is not online");
		}
	}
	else
	{
		char aFilename[IO_MAX_PATH_LENGTH];
		if(WithTimestamp)
		{
			char aTimestamp[20];
			str_timestamp(aTimestamp, sizeof(aTimestamp));
			str_format(aFilename, sizeof(aFilename), "demos/%s_%s.demo", pFilename, aTimestamp);
		}
		else
		{
			str_format(aFilename, sizeof(aFilename), "demos/%s.demo", pFilename);
		}

		m_aDemoRecorder[Recorder].Start(
			Storage(),
			m_pConsole,
			aFilename,
			IsSixup() ? GameClient()->NetVersion7() : GameClient()->NetVersion(),
			m_aCurrentMap,
			m_pMap->Sha256(),
			m_pMap->Crc(),
			"client",
			m_pMap->MapSize(),
			nullptr,
			m_pMap->File(),
			nullptr,
			nullptr);
	}
}

void CClient::DemoRecorder_HandleAutoStart()
{
	if(g_Config.m_ClAutoDemoRecord)
	{
		DemoRecorder(RECORDER_AUTO)->Stop(IDemoRecorder::EStopMode::KEEP_FILE);

		char aFilename[IO_MAX_PATH_LENGTH];
		str_format(aFilename, sizeof(aFilename), "auto/%s", m_aCurrentMap);
		DemoRecorder_Start(aFilename, true, RECORDER_AUTO);

		if(g_Config.m_ClAutoDemoMax)
		{
			// clean up auto recorded demos
			CFileCollection AutoDemos;
			AutoDemos.Init(Storage(), "demos/auto", "" /* empty for wild card */, ".demo", g_Config.m_ClAutoDemoMax);
		}
	}

	DemoRecorder_UpdateReplayRecorder();
}

void CClient::DemoRecorder_UpdateReplayRecorder()
{
	if(!g_Config.m_ClReplays && DemoRecorder(RECORDER_REPLAYS)->IsRecording())
	{
		DemoRecorder(RECORDER_REPLAYS)->Stop(IDemoRecorder::EStopMode::REMOVE_FILE);
	}

	if(g_Config.m_ClReplays && !DemoRecorder(RECORDER_REPLAYS)->IsRecording())
	{
		char aFilename[IO_MAX_PATH_LENGTH];
		str_format(aFilename, sizeof(aFilename), "replays/replay_tmp_%s", m_aCurrentMap);
		DemoRecorder_Start(aFilename, true, RECORDER_REPLAYS);
	}
}

void CClient::DemoRecorder_AddDemoMarker(int Recorder)
{
	m_aDemoRecorder[Recorder].AddDemoMarker();
}

class IDemoRecorder *CClient::DemoRecorder(int Recorder)
{
	return &m_aDemoRecorder[Recorder];
}

void CClient::Con_Record(IConsole::IResult *pResult, void *pUserData)
{
	CClient *pSelf = (CClient *)pUserData;

	if(pSelf->m_aDemoRecorder[RECORDER_MANUAL].IsRecording())
	{
		pSelf->m_pConsole->Print(IConsole::OUTPUT_LEVEL_STANDARD, "demo_recorder", "Demo recorder already recording");
		return;
	}

	if(pResult->NumArguments())
		pSelf->DemoRecorder_Start(pResult->GetString(0), false, RECORDER_MANUAL, true);
	else
		pSelf->DemoRecorder_Start(pSelf->m_aCurrentMap, true, RECORDER_MANUAL, true);
}

void CClient::Con_StopRecord(IConsole::IResult *pResult, void *pUserData)
{
	CClient *pSelf = (CClient *)pUserData;
	pSelf->DemoRecorder(RECORDER_MANUAL)->Stop(IDemoRecorder::EStopMode::KEEP_FILE);
}

void CClient::Con_AddDemoMarker(IConsole::IResult *pResult, void *pUserData)
{
	CClient *pSelf = (CClient *)pUserData;
	for(int Recorder = 0; Recorder < RECORDER_MAX; Recorder++)
		pSelf->DemoRecorder_AddDemoMarker(Recorder);
}

void CClient::Con_BenchmarkQuit(IConsole::IResult *pResult, void *pUserData)
{
	CClient *pSelf = (CClient *)pUserData;
	int Seconds = pResult->GetInteger(0);
	const char *pFilename = pResult->GetString(1);
	pSelf->BenchmarkQuit(Seconds, pFilename);
}

void CClient::BenchmarkQuit(int Seconds, const char *pFilename)
{
	m_BenchmarkFile = Storage()->OpenFile(pFilename, IOFLAG_WRITE, IStorage::TYPE_ABSOLUTE);
	m_BenchmarkStopTime = time_get() + time_freq() * Seconds;
}

void CClient::UpdateAndSwap()
{
	Input()->Update();
	Graphics()->Swap();
	Graphics()->Clear(0, 0, 0);
	m_GlobalTime = (time_get() - m_GlobalStartTime) / (float)time_freq();
}

void CClient::ServerBrowserUpdate()
{
	m_ServerBrowser.RequestResort();
}

void CClient::ConchainServerBrowserUpdate(IConsole::IResult *pResult, void *pUserData, IConsole::FCommandCallback pfnCallback, void *pCallbackUserData)
{
	pfnCallback(pResult, pCallbackUserData);
	if(pResult->NumArguments())
		((CClient *)pUserData)->ServerBrowserUpdate();
}

void CClient::InitChecksum()
{
	CChecksumData *pData = &m_Checksum.m_Data;
	pData->m_SizeofData = sizeof(*pData);
	str_copy(pData->m_aVersionStr, CLIENT_NAME " " GAME_RELEASE_VERSION " (" CONF_PLATFORM_STRING "; " CONF_ARCH_STRING ")");
	pData->m_Start = time_get();
	os_version_str(pData->m_aOsVersion, sizeof(pData->m_aOsVersion));
	secure_random_fill(&pData->m_Random, sizeof(pData->m_Random));
	pData->m_Version = GameClient()->DDNetVersion();
	pData->m_SizeofClient = sizeof(*this);
	pData->m_SizeofConfig = sizeof(pData->m_Config);
	pData->InitFiles();
}

#ifndef DDNET_CHECKSUM_SALT
// salt@checksum.ddnet.tw: db877f2b-2ddb-3ba6-9f67-a6d169ec671d
#define DDNET_CHECKSUM_SALT \
	{ \
		{ \
			0xdb, 0x87, 0x7f, 0x2b, 0x2d, 0xdb, 0x3b, 0xa6, \
				0x9f, 0x67, 0xa6, 0xd1, 0x69, 0xec, 0x67, 0x1d, \
		} \
	}
#endif

int CClient::HandleChecksum(int Conn, CUuid Uuid, CUnpacker *pUnpacker)
{
	int Start = pUnpacker->GetInt();
	int Length = pUnpacker->GetInt();
	if(pUnpacker->Error())
	{
		return 1;
	}
	if(Start < 0 || Length < 0 || Start > std::numeric_limits<int>::max() - Length)
	{
		return 2;
	}
	int End = Start + Length;
	int ChecksumBytesEnd = minimum(End, (int)sizeof(m_Checksum.m_aBytes));
	int FileStart = maximum(Start, (int)sizeof(m_Checksum.m_aBytes));
	unsigned char aStartBytes[sizeof(int32_t)];
	unsigned char aEndBytes[sizeof(int32_t)];
	uint_to_bytes_be(aStartBytes, Start);
	uint_to_bytes_be(aEndBytes, End);

	if(Start <= (int)sizeof(m_Checksum.m_aBytes))
	{
		mem_zero(&m_Checksum.m_Data.m_Config, sizeof(m_Checksum.m_Data.m_Config));
#define CHECKSUM_RECORD(Flags) (((Flags)&CFGFLAG_CLIENT) == 0 || ((Flags)&CFGFLAG_INSENSITIVE) != 0)
#define MACRO_CONFIG_INT(Name, ScriptName, Def, Min, Max, Flags, Desc) \
	if(CHECKSUM_RECORD(Flags)) \
	{ \
		m_Checksum.m_Data.m_Config.m_##Name = g_Config.m_##Name; \
	}
#define MACRO_CONFIG_COL(Name, ScriptName, Def, Flags, Desc) \
	if(CHECKSUM_RECORD(Flags)) \
	{ \
		m_Checksum.m_Data.m_Config.m_##Name = g_Config.m_##Name; \
	}
#define MACRO_CONFIG_STR(Name, ScriptName, Len, Def, Flags, Desc) \
	if(CHECKSUM_RECORD(Flags)) \
	{ \
		str_copy(m_Checksum.m_Data.m_Config.m_##Name, g_Config.m_##Name, sizeof(m_Checksum.m_Data.m_Config.m_##Name)); \
	}
#include <engine/shared/config_variables.h>
#undef CHECKSUM_RECORD
#undef MACRO_CONFIG_INT
#undef MACRO_CONFIG_COL
#undef MACRO_CONFIG_STR
	}
	if(End > (int)sizeof(m_Checksum.m_aBytes))
	{
		if(m_OwnExecutableSize == 0)
		{
			m_OwnExecutable = io_current_exe();
			// io_length returns -1 on error.
			m_OwnExecutableSize = m_OwnExecutable ? io_length(m_OwnExecutable) : -1;
		}
		// Own executable not available.
		if(m_OwnExecutableSize < 0)
		{
			return 3;
		}
		if(End - (int)sizeof(m_Checksum.m_aBytes) > m_OwnExecutableSize)
		{
			return 4;
		}
	}

	SHA256_CTX Sha256Ctxt;
	sha256_init(&Sha256Ctxt);
	CUuid Salt = DDNET_CHECKSUM_SALT;
	sha256_update(&Sha256Ctxt, &Salt, sizeof(Salt));
	sha256_update(&Sha256Ctxt, &Uuid, sizeof(Uuid));
	sha256_update(&Sha256Ctxt, aStartBytes, sizeof(aStartBytes));
	sha256_update(&Sha256Ctxt, aEndBytes, sizeof(aEndBytes));
	if(Start < (int)sizeof(m_Checksum.m_aBytes))
	{
		sha256_update(&Sha256Ctxt, m_Checksum.m_aBytes + Start, ChecksumBytesEnd - Start);
	}
	if(End > (int)sizeof(m_Checksum.m_aBytes))
	{
		unsigned char aBuf[2048];
		if(io_seek(m_OwnExecutable, FileStart - sizeof(m_Checksum.m_aBytes), IOSEEK_START))
		{
			return 5;
		}
		for(int i = FileStart; i < End; i += sizeof(aBuf))
		{
			int Read = io_read(m_OwnExecutable, aBuf, minimum((int)sizeof(aBuf), End - i));
			sha256_update(&Sha256Ctxt, aBuf, Read);
		}
	}
	SHA256_DIGEST Sha256 = sha256_finish(&Sha256Ctxt);

	CMsgPacker Msg(NETMSG_CHECKSUM_RESPONSE, true);
	Msg.AddRaw(&Uuid, sizeof(Uuid));
	Msg.AddRaw(&Sha256, sizeof(Sha256));
	SendMsg(Conn, &Msg, MSGFLAG_VITAL);

	return 0;
}

void CClient::ConchainWindowScreen(IConsole::IResult *pResult, void *pUserData, IConsole::FCommandCallback pfnCallback, void *pCallbackUserData)
{
	CClient *pSelf = (CClient *)pUserData;
	if(pSelf->Graphics() && pResult->NumArguments())
	{
		if(g_Config.m_GfxScreen != pResult->GetInteger(0))
			pSelf->Graphics()->SwitchWindowScreen(pResult->GetInteger(0));
	}
	else
		pfnCallback(pResult, pCallbackUserData);
}

void CClient::ConchainFullscreen(IConsole::IResult *pResult, void *pUserData, IConsole::FCommandCallback pfnCallback, void *pCallbackUserData)
{
	CClient *pSelf = (CClient *)pUserData;
	if(pSelf->Graphics() && pResult->NumArguments())
	{
		if(g_Config.m_GfxFullscreen != pResult->GetInteger(0))
			pSelf->Graphics()->SetWindowParams(pResult->GetInteger(0), g_Config.m_GfxBorderless);
	}
	else
		pfnCallback(pResult, pCallbackUserData);
}

void CClient::ConchainWindowBordered(IConsole::IResult *pResult, void *pUserData, IConsole::FCommandCallback pfnCallback, void *pCallbackUserData)
{
	CClient *pSelf = (CClient *)pUserData;
	if(pSelf->Graphics() && pResult->NumArguments())
	{
		if(!g_Config.m_GfxFullscreen && (g_Config.m_GfxBorderless != pResult->GetInteger(0)))
			pSelf->Graphics()->SetWindowParams(g_Config.m_GfxFullscreen, !g_Config.m_GfxBorderless);
	}
	else
		pfnCallback(pResult, pCallbackUserData);
}

void CClient::Notify(const char *pTitle, const char *pMessage)
{
	if(m_pGraphics->WindowActive() || !g_Config.m_ClShowNotifications)
		return;

	Notifications()->Notify(pTitle, pMessage);
	Graphics()->NotifyWindow();
}

void CClient::OnWindowResize()
{
	TextRender()->OnPreWindowResize();
	GameClient()->OnWindowResize();
	m_pEditor->OnWindowResize();
	TextRender()->OnWindowResize();
}

void CClient::ConchainWindowVSync(IConsole::IResult *pResult, void *pUserData, IConsole::FCommandCallback pfnCallback, void *pCallbackUserData)
{
	CClient *pSelf = (CClient *)pUserData;
	if(pSelf->Graphics() && pResult->NumArguments())
	{
		if(g_Config.m_GfxVsync != pResult->GetInteger(0))
			pSelf->Graphics()->SetVSync(pResult->GetInteger(0));
	}
	else
		pfnCallback(pResult, pCallbackUserData);
}

void CClient::ConchainWindowResize(IConsole::IResult *pResult, void *pUserData, IConsole::FCommandCallback pfnCallback, void *pCallbackUserData)
{
	CClient *pSelf = (CClient *)pUserData;
	pfnCallback(pResult, pCallbackUserData);
	if(pSelf->Graphics() && pResult->NumArguments())
	{
		pSelf->Graphics()->ResizeToScreen();
	}
}

void CClient::ConchainTimeoutSeed(IConsole::IResult *pResult, void *pUserData, IConsole::FCommandCallback pfnCallback, void *pCallbackUserData)
{
	CClient *pSelf = (CClient *)pUserData;
	pfnCallback(pResult, pCallbackUserData);
	if(pResult->NumArguments())
		pSelf->m_GenerateTimeoutSeed = false;
}

void CClient::ConchainPassword(IConsole::IResult *pResult, void *pUserData, IConsole::FCommandCallback pfnCallback, void *pCallbackUserData)
{
	CClient *pSelf = (CClient *)pUserData;
	pfnCallback(pResult, pCallbackUserData);
	if(pResult->NumArguments() && pSelf->m_LocalStartTime) //won't set m_SendPassword before game has started
		pSelf->m_SendPassword = true;
}

void CClient::ConchainReplays(IConsole::IResult *pResult, void *pUserData, IConsole::FCommandCallback pfnCallback, void *pCallbackUserData)
{
	CClient *pSelf = (CClient *)pUserData;
	pfnCallback(pResult, pCallbackUserData);
	if(pResult->NumArguments())
	{
		pSelf->DemoRecorder_UpdateReplayRecorder();
	}
}

void CClient::ConchainInputFifo(IConsole::IResult *pResult, void *pUserData, IConsole::FCommandCallback pfnCallback, void *pCallbackUserData)
{
	CClient *pSelf = (CClient *)pUserData;
	pfnCallback(pResult, pCallbackUserData);
	if(pSelf->m_Fifo.IsInit())
	{
		pSelf->m_Fifo.Shutdown();
		pSelf->m_Fifo.Init(pSelf->m_pConsole, pSelf->Config()->m_ClInputFifo, CFGFLAG_CLIENT);
	}
}

void CClient::ConchainLoglevel(IConsole::IResult *pResult, void *pUserData, IConsole::FCommandCallback pfnCallback, void *pCallbackUserData)
{
	CClient *pSelf = (CClient *)pUserData;
	pfnCallback(pResult, pCallbackUserData);
	if(pResult->NumArguments())
	{
		pSelf->m_pFileLogger->SetFilter(CLogFilter{IConsole::ToLogLevelFilter(g_Config.m_Loglevel)});
	}
}

void CClient::ConchainStdoutOutputLevel(IConsole::IResult *pResult, void *pUserData, IConsole::FCommandCallback pfnCallback, void *pCallbackUserData)
{
	CClient *pSelf = (CClient *)pUserData;
	pfnCallback(pResult, pCallbackUserData);
	if(pResult->NumArguments() && pSelf->m_pStdoutLogger)
	{
		pSelf->m_pStdoutLogger->SetFilter(CLogFilter{IConsole::ToLogLevelFilter(g_Config.m_StdoutOutputLevel)});
	}
}

void CClient::RegisterCommands()
{
	m_pConsole = Kernel()->RequestInterface<IConsole>();

	m_pConsole->Register("dummy_connect", "", CFGFLAG_CLIENT, Con_DummyConnect, this, "Connect dummy");
	m_pConsole->Register("dummy_disconnect", "", CFGFLAG_CLIENT, Con_DummyDisconnect, this, "Disconnect dummy");
	m_pConsole->Register("dummy_reset", "", CFGFLAG_CLIENT, Con_DummyResetInput, this, "Reset dummy");

	m_pConsole->Register("quit", "", CFGFLAG_CLIENT | CFGFLAG_STORE, Con_Quit, this, "Quit the client");
	m_pConsole->Register("exit", "", CFGFLAG_CLIENT | CFGFLAG_STORE, Con_Quit, this, "Quit the client");
	m_pConsole->Register("restart", "", CFGFLAG_CLIENT | CFGFLAG_STORE, Con_Restart, this, "Restart the client");
	m_pConsole->Register("minimize", "", CFGFLAG_CLIENT | CFGFLAG_STORE, Con_Minimize, this, "Minimize the client");
	m_pConsole->Register("connect", "r[host|ip]", CFGFLAG_CLIENT, Con_Connect, this, "Connect to the specified host/ip");
	m_pConsole->Register("disconnect", "", CFGFLAG_CLIENT, Con_Disconnect, this, "Disconnect from the server");
	m_pConsole->Register("ping", "", CFGFLAG_CLIENT, Con_Ping, this, "Ping the current server");
	m_pConsole->Register("screenshot", "", CFGFLAG_CLIENT | CFGFLAG_STORE, Con_Screenshot, this, "Take a screenshot");

#if defined(CONF_VIDEORECORDER)
	m_pConsole->Register("start_video", "?r[file]", CFGFLAG_CLIENT, Con_StartVideo, this, "Start recording a video");
	m_pConsole->Register("stop_video", "", CFGFLAG_CLIENT, Con_StopVideo, this, "Stop recording a video");
#endif

	m_pConsole->Register("rcon", "r[rcon-command]", CFGFLAG_CLIENT, Con_Rcon, this, "Send specified command to rcon");
	m_pConsole->Register("rcon_auth", "r[password]", CFGFLAG_CLIENT, Con_RconAuth, this, "Authenticate to rcon");
	m_pConsole->Register("rcon_login", "s[username] r[password]", CFGFLAG_CLIENT, Con_RconLogin, this, "Authenticate to rcon with a username");
	m_pConsole->Register("play", "r[file]", CFGFLAG_CLIENT | CFGFLAG_STORE, Con_Play, this, "Play back a demo");
	m_pConsole->Register("record", "?r[file]", CFGFLAG_CLIENT, Con_Record, this, "Start recording a demo");
	m_pConsole->Register("stoprecord", "", CFGFLAG_CLIENT, Con_StopRecord, this, "Stop recording a demo");
	m_pConsole->Register("add_demomarker", "", CFGFLAG_CLIENT, Con_AddDemoMarker, this, "Add demo timeline marker");
	m_pConsole->Register("begin_favorite_group", "", CFGFLAG_CLIENT, Con_BeginFavoriteGroup, this, "Use this before `add_favorite` to group favorites. End with `end_favorite_group`");
	m_pConsole->Register("end_favorite_group", "", CFGFLAG_CLIENT, Con_EndFavoriteGroup, this, "Use this after `add_favorite` to group favorites. Start with `begin_favorite_group`");
	m_pConsole->Register("add_favorite", "s[host|ip] ?s['allow_ping']", CFGFLAG_CLIENT, Con_AddFavorite, this, "Add a server as a favorite");
	m_pConsole->Register("remove_favorite", "r[host|ip]", CFGFLAG_CLIENT, Con_RemoveFavorite, this, "Remove a server from favorites");
	m_pConsole->Register("demo_slice_start", "", CFGFLAG_CLIENT, Con_DemoSliceBegin, this, "Mark the beginning of a demo cut");
	m_pConsole->Register("demo_slice_end", "", CFGFLAG_CLIENT, Con_DemoSliceEnd, this, "Mark the end of a demo cut");
	m_pConsole->Register("demo_play", "", CFGFLAG_CLIENT, Con_DemoPlay, this, "Play/pause the current demo");
	m_pConsole->Register("demo_speed", "f[speed]", CFGFLAG_CLIENT, Con_DemoSpeed, this, "Set current demo speed");

	m_pConsole->Register("save_replay", "?i[length] ?r[filename]", CFGFLAG_CLIENT, Con_SaveReplay, this, "Save a replay of the last defined amount of seconds");
	m_pConsole->Register("benchmark_quit", "i[seconds] r[file]", CFGFLAG_CLIENT | CFGFLAG_STORE, Con_BenchmarkQuit, this, "Benchmark frame times for number of seconds to file, then quit");

	RustVersionRegister(*m_pConsole);

	m_pConsole->Chain("cl_timeout_seed", ConchainTimeoutSeed, this);
	m_pConsole->Chain("cl_replays", ConchainReplays, this);
	m_pConsole->Chain("cl_input_fifo", ConchainInputFifo, this);

	m_pConsole->Chain("password", ConchainPassword, this);

	// used for server browser update
	m_pConsole->Chain("br_filter_string", ConchainServerBrowserUpdate, this);
	m_pConsole->Chain("br_exclude_string", ConchainServerBrowserUpdate, this);
	m_pConsole->Chain("br_filter_full", ConchainServerBrowserUpdate, this);
	m_pConsole->Chain("br_filter_empty", ConchainServerBrowserUpdate, this);
	m_pConsole->Chain("br_filter_spectators", ConchainServerBrowserUpdate, this);
	m_pConsole->Chain("br_filter_friends", ConchainServerBrowserUpdate, this);
	m_pConsole->Chain("br_filter_country", ConchainServerBrowserUpdate, this);
	m_pConsole->Chain("br_filter_country_index", ConchainServerBrowserUpdate, this);
	m_pConsole->Chain("br_filter_pw", ConchainServerBrowserUpdate, this);
	m_pConsole->Chain("br_filter_gametype", ConchainServerBrowserUpdate, this);
	m_pConsole->Chain("br_filter_gametype_strict", ConchainServerBrowserUpdate, this);
	m_pConsole->Chain("br_filter_connecting_players", ConchainServerBrowserUpdate, this);
	m_pConsole->Chain("br_filter_serveraddress", ConchainServerBrowserUpdate, this);
	m_pConsole->Chain("br_filter_unfinished_map", ConchainServerBrowserUpdate, this);
	m_pConsole->Chain("br_filter_login", ConchainServerBrowserUpdate, this);
	m_pConsole->Chain("add_favorite", ConchainServerBrowserUpdate, this);
	m_pConsole->Chain("remove_favorite", ConchainServerBrowserUpdate, this);
	m_pConsole->Chain("end_favorite_group", ConchainServerBrowserUpdate, this);

	m_pConsole->Chain("gfx_screen", ConchainWindowScreen, this);
	m_pConsole->Chain("gfx_screen_width", ConchainWindowResize, this);
	m_pConsole->Chain("gfx_screen_height", ConchainWindowResize, this);
	m_pConsole->Chain("gfx_screen_refresh_rate", ConchainWindowResize, this);
	m_pConsole->Chain("gfx_fullscreen", ConchainFullscreen, this);
	m_pConsole->Chain("gfx_borderless", ConchainWindowBordered, this);
	m_pConsole->Chain("gfx_vsync", ConchainWindowVSync, this);

	m_pConsole->Chain("loglevel", ConchainLoglevel, this);
	m_pConsole->Chain("stdout_output_level", ConchainStdoutOutputLevel, this);
}

static CClient *CreateClient()
{
	return new CClient;
}

void CClient::HandleConnectAddress(const NETADDR *pAddr)
{
	net_addr_str(pAddr, m_aCmdConnect, sizeof(m_aCmdConnect), true);
}

void CClient::HandleConnectLink(const char *pLink)
{
	// Chrome works fine with ddnet:// but not with ddnet:
	// Check ddnet:// before ddnet: because we don't want the // as part of connect command
	if(str_startswith(pLink, CONNECTLINK_DOUBLE_SLASH))
		str_copy(m_aCmdConnect, pLink + sizeof(CONNECTLINK_DOUBLE_SLASH) - 1);
	else if(str_startswith(pLink, CONNECTLINK_NO_SLASH))
		str_copy(m_aCmdConnect, pLink + sizeof(CONNECTLINK_NO_SLASH) - 1);
	else
		str_copy(m_aCmdConnect, pLink);
	// Edge appends / to the URL
	const int len = str_length(m_aCmdConnect);
	if(m_aCmdConnect[len - 1] == '/')
		m_aCmdConnect[len - 1] = '\0';
}

void CClient::HandleDemoPath(const char *pPath)
{
	str_copy(m_aCmdPlayDemo, pPath);
}

void CClient::HandleMapPath(const char *pPath)
{
	str_copy(m_aCmdEditMap, pPath);
}

static bool UnknownArgumentCallback(const char *pCommand, void *pUser)
{
	CClient *pClient = static_cast<CClient *>(pUser);
	if(str_startswith(pCommand, CONNECTLINK_NO_SLASH))
	{
		pClient->HandleConnectLink(pCommand);
		return true;
	}
	else if(str_endswith(pCommand, ".demo"))
	{
		pClient->HandleDemoPath(pCommand);
		return true;
	}
	else if(str_endswith(pCommand, ".map"))
	{
		pClient->HandleMapPath(pCommand);
		return true;
	}
	return false;
}

static bool SaveUnknownCommandCallback(const char *pCommand, void *pUser)
{
	CClient *pClient = static_cast<CClient *>(pUser);
	pClient->ConfigManager()->StoreUnknownCommand(pCommand);
	return true;
}

static Uint32 GetSdlMessageBoxFlags(IClient::EMessageBoxType Type)
{
	switch(Type)
	{
	case IClient::MESSAGE_BOX_TYPE_ERROR:
		return SDL_MESSAGEBOX_ERROR;
	case IClient::MESSAGE_BOX_TYPE_WARNING:
		return SDL_MESSAGEBOX_WARNING;
	case IClient::MESSAGE_BOX_TYPE_INFO:
		return SDL_MESSAGEBOX_INFORMATION;
	}
	dbg_assert(false, "Type invalid");
	return 0;
}

static void ShowMessageBox(const char *pTitle, const char *pMessage, IClient::EMessageBoxType Type = IClient::MESSAGE_BOX_TYPE_ERROR)
{
	SDL_ShowSimpleMessageBox(GetSdlMessageBoxFlags(Type), pTitle, pMessage, nullptr);
}

/*
	Server Time
	Client Mirror Time
	Client Predicted Time

	Snapshot Latency
		Downstream latency

	Prediction Latency
		Upstream latency
*/

#if defined(CONF_PLATFORM_MACOS)
extern "C" int TWMain(int argc, const char **argv)
#elif defined(CONF_PLATFORM_ANDROID)
static int gs_AndroidStarted = false;
extern "C" __attribute__((visibility("default"))) int SDL_main(int argc, char *argv[]);
int SDL_main(int argc, char *argv2[])
#else
int main(int argc, const char **argv)
#endif
{
	const int64_t MainStart = time_get();

#if defined(CONF_PLATFORM_ANDROID)
	const char **argv = const_cast<const char **>(argv2);
	// Android might not unload the library from memory, causing globals like gs_AndroidStarted
	// not to be initialized correctly when starting the app again.
	if(gs_AndroidStarted)
	{
		::ShowMessageBox("Android Error", "The app was started, but not closed properly, this causes bugs. Please restart or manually close this task.");
		std::exit(0);
	}
	gs_AndroidStarted = true;
#elif defined(CONF_FAMILY_WINDOWS)
	CWindowsComLifecycle WindowsComLifecycle(true);
#endif
	CCmdlineFix CmdlineFix(&argc, &argv);

	std::vector<std::shared_ptr<ILogger>> vpLoggers;
	std::shared_ptr<ILogger> pStdoutLogger = nullptr;
#if defined(CONF_PLATFORM_ANDROID)
	pStdoutLogger = std::shared_ptr<ILogger>(log_logger_android());
#else
	bool Silent = false;
	for(int i = 1; i < argc; i++)
	{
		if(str_comp("-s", argv[i]) == 0 || str_comp("--silent", argv[i]) == 0)
		{
			Silent = true;
		}
	}
	if(!Silent)
	{
		pStdoutLogger = std::shared_ptr<ILogger>(log_logger_stdout());
	}
#endif
	if(pStdoutLogger)
	{
		vpLoggers.push_back(pStdoutLogger);
	}
	std::shared_ptr<CFutureLogger> pFutureFileLogger = std::make_shared<CFutureLogger>();
	vpLoggers.push_back(pFutureFileLogger);
	std::shared_ptr<CFutureLogger> pFutureConsoleLogger = std::make_shared<CFutureLogger>();
	vpLoggers.push_back(pFutureConsoleLogger);
	std::shared_ptr<CFutureLogger> pFutureAssertionLogger = std::make_shared<CFutureLogger>();
	vpLoggers.push_back(pFutureAssertionLogger);
	log_set_global_logger(log_logger_collection(std::move(vpLoggers)).release());

#if defined(CONF_PLATFORM_ANDROID)
	// Initialize Android after logger is available
	const char *pAndroidInitError = InitAndroid();
	if(pAndroidInitError != nullptr)
	{
		log_error("android", "%s", pAndroidInitError);
		::ShowMessageBox("Android Error", pAndroidInitError);
		std::exit(0);
	}
#endif

	std::stack<std::function<void()>> CleanerFunctions;
	std::function<void()> PerformCleanup = [&CleanerFunctions]() mutable {
		while(!CleanerFunctions.empty())
		{
			CleanerFunctions.top()();
			CleanerFunctions.pop();
		}
	};
	std::function<void()> PerformFinalCleanup = []() {
#if defined(CONF_PLATFORM_ANDROID)
		// Forcefully terminate the entire process, to ensure that static variables
		// will be initialized correctly when the app is started again after quitting.
		// Returning from the main function is not enough, as this only results in the
		// native thread terminating, but the Java thread will continue. Java does not
		// support unloading libraries once they have been loaded, so all static
		// variables will not have their expected initial values anymore when the app
		// is started again after quitting. The variable gs_AndroidStarted above is
		// used to check that static variables have been initialized properly.
		// TODO: This is not the correct way to close an activity on Android, as it
		//       ignores the activity lifecycle entirely, which may cause issues if
		//       we ever used any global resources like the camera.
		std::exit(0);
#elif defined(CONF_PLATFORM_EMSCRIPTEN)
		// Hide canvas after client quit as it will be entirely black without visible
		// cursor, also blocking view of the console.
		EM_ASM({
			document.querySelector('#canvas').style.display = 'none';
		});
#endif
	};
	std::function<void()> PerformAllCleanup = [PerformCleanup, PerformFinalCleanup]() mutable {
		PerformCleanup();
		PerformFinalCleanup();
	};

	const bool RandInitFailed = secure_random_init() != 0;
	if(!RandInitFailed)
		CleanerFunctions.emplace([]() { secure_random_uninit(); });

	// Register SDL for cleanup before creating the kernel and client,
	// so SDL is shutdown after kernel and client. Otherwise the client
	// may crash when shutting down after SDL is already shutdown.
	CleanerFunctions.emplace([]() { SDL_Quit(); });

	CClient *pClient = CreateClient();
	pClient->SetLoggers(pFutureFileLogger, std::move(pStdoutLogger));

	IKernel *pKernel = IKernel::Create();
	pKernel->RegisterInterface(pClient, false);
	pClient->RegisterInterfaces();
	CleanerFunctions.emplace([pKernel, pClient]() {
		// Ensure that the assert handler doesn't use the client/graphics after they've been destroyed
		dbg_assert_set_handler(nullptr);
		pKernel->Shutdown();
		delete pKernel;
		delete pClient;
	});

	const std::thread::id MainThreadId = std::this_thread::get_id();
	dbg_assert_set_handler([MainThreadId, pClient](const char *pMsg) {
		if(MainThreadId != std::this_thread::get_id())
			return;
		char aVersionStr[128];
		if(!os_version_str(aVersionStr, sizeof(aVersionStr)))
			str_copy(aVersionStr, "unknown");
		char aGpuInfo[256];
		pClient->GetGpuInfoString(aGpuInfo);
		char aMessage[768];
		str_format(aMessage, sizeof(aMessage),
			"An assertion error occurred. Please write down or take a screenshot of the following information and report this error.\n"
			"Please also share the assert log which you should find in the 'dumps' folder in your config directory.\n\n"
			"%s\n\n"
			"Platform: %s\n"
			"Game version: %s %s\n"
			"OS version: %s\n\n"
			"%s", // GPU info
			pMsg, CONF_PLATFORM_STRING, GAME_RELEASE_VERSION, GIT_SHORTREV_HASH != nullptr ? GIT_SHORTREV_HASH : "", aVersionStr,
			aGpuInfo);
		pClient->ShowMessageBox("Assertion Error", aMessage);
		// Client will crash due to assertion, don't call PerformAllCleanup in this inconsistent state
	});

	// create the components
	IEngine *pEngine = CreateEngine(GAME_NAME, pFutureConsoleLogger);
	pKernel->RegisterInterface(pEngine, false);
	CleanerFunctions.emplace([pEngine]() {
		// Engine has to be destroyed before the graphics so that skin download thread can finish
		delete pEngine;
	});

	IStorage *pStorage;
	{
		CMemoryLogger MemoryLogger;
		MemoryLogger.SetParent(log_get_scope_logger());
		{
			CLogScope LogScope(&MemoryLogger);
			pStorage = CreateStorage(IStorage::EInitializationType::CLIENT, argc, argv);
		}
		if(!pStorage)
		{
			log_error("client", "Failed to initialize the storage location (see details above)");
			std::string Message = "Failed to initialize the storage location. See details below.\n\n" + MemoryLogger.ConcatenatedLines();
			pClient->ShowMessageBox("Storage Error", Message.c_str());
			PerformAllCleanup();
			return -1;
		}
	}
	pKernel->RegisterInterface(pStorage);

	pFutureAssertionLogger->Set(CreateAssertionLogger(pStorage, GAME_NAME));

	{
		char aBufPath[IO_MAX_PATH_LENGTH];
		char aBufName[IO_MAX_PATH_LENGTH];
		char aDate[64];
		str_timestamp(aDate, sizeof(aDate));
		str_format(aBufName, sizeof(aBufName), "dumps/" GAME_NAME "_%s_crash_log_%s_%d_%s.RTP", CONF_PLATFORM_STRING, aDate, pid(), GIT_SHORTREV_HASH != nullptr ? GIT_SHORTREV_HASH : "");
		pStorage->GetCompletePath(IStorage::TYPE_SAVE, aBufName, aBufPath, sizeof(aBufPath));
		crashdump_init_if_available(aBufPath);
	}

	if(RandInitFailed)
	{
		const char *pError = "Failed to initialize the secure RNG.";
		log_error("secure", "%s", pError);
		pClient->ShowMessageBox("Secure RNG Error", pError);
		PerformAllCleanup();
		return -1;
	}

	IConsole *pConsole = CreateConsole(CFGFLAG_CLIENT).release();
	pKernel->RegisterInterface(pConsole);

	IConfigManager *pConfigManager = CreateConfigManager();
	pKernel->RegisterInterface(pConfigManager);

	IEngineSound *pEngineSound = CreateEngineSound();
	pKernel->RegisterInterface(pEngineSound); // IEngineSound
	pKernel->RegisterInterface(static_cast<ISound *>(pEngineSound), false);

	IEngineInput *pEngineInput = CreateEngineInput();
	pKernel->RegisterInterface(pEngineInput); // IEngineInput
	pKernel->RegisterInterface(static_cast<IInput *>(pEngineInput), false);

	IEngineTextRender *pEngineTextRender = CreateEngineTextRender();
	pKernel->RegisterInterface(pEngineTextRender); // IEngineTextRender
	pKernel->RegisterInterface(static_cast<ITextRender *>(pEngineTextRender), false);

	IEngineMap *pEngineMap = CreateEngineMap();
	pKernel->RegisterInterface(pEngineMap); // IEngineMap
	pKernel->RegisterInterface(static_cast<IMap *>(pEngineMap), false);

	IDiscord *pDiscord = CreateDiscord(!g_Config.m_ClDiscordRPC);
	pKernel->RegisterInterface(pDiscord);

	ISteam *pSteam = CreateSteam();
	pKernel->RegisterInterface(pSteam);

	INotifications *pNotifications = CreateNotifications();
	pKernel->RegisterInterface(pNotifications);

	pKernel->RegisterInterface(CreateEditor(), false);
	pKernel->RegisterInterface(CreateFavorites().release());
	pKernel->RegisterInterface(CreateGameClient());

	pEngine->Init();
	pConsole->Init();
	pConfigManager->Init();
	pNotifications->Init(GAME_NAME " Client");

	// register all console commands
	pClient->RegisterCommands();

	pKernel->RequestInterface<IGameClient>()->OnConsoleInit();

	// init client's interfaces
	pClient->InitInterfaces();

	// execute config file
	pConsole->SetUnknownCommandCallback(SaveUnknownCommandCallback, pClient);
	for(ConfigDomain ConfigDomain = ConfigDomain::START; ConfigDomain < ConfigDomain::NUM; ++ConfigDomain)
	{
		if(!pStorage->FileExists(s_aConfigDomains[ConfigDomain].m_aConfigPath, IStorage::TYPE_ALL))
			continue;
		if(!pConsole->ExecuteFile(s_aConfigDomains[ConfigDomain].m_aConfigPath))
		{
			char aError[2048];
			snprintf(aError, sizeof(aError), "Failed to load config from '%s'.", s_aConfigDomains[ConfigDomain].m_aConfigPath);
			log_error("client", "%s", aError);
			pClient->ShowMessageBox("Config File Error", aError);
			PerformAllCleanup();
			return -1;
		}
	}
	pConsole->SetUnknownCommandCallback(IConsole::EmptyUnknownCommandCallback, nullptr);

	if(pStorage->FileExists(AUTOEXEC_CLIENT_FILE, IStorage::TYPE_ALL))
	{
		pConsole->ExecuteFile(AUTOEXEC_CLIENT_FILE);
	}
	else // fallback
	{
		pConsole->ExecuteFile(AUTOEXEC_FILE);
	}

	if(g_Config.m_ClConfigVersion < 1)
	{
		if(g_Config.m_ClAntiPing == 0)
		{
			g_Config.m_ClAntiPingPlayers = 1;
			g_Config.m_ClAntiPingGrenade = 1;
			g_Config.m_ClAntiPingWeapons = 1;
		}
	}
	g_Config.m_ClConfigVersion = 1;

	// parse the command line arguments
	pConsole->SetUnknownCommandCallback(UnknownArgumentCallback, pClient);
	pConsole->ParseArguments(argc - 1, &argv[1]);
	pConsole->SetUnknownCommandCallback(IConsole::EmptyUnknownCommandCallback, nullptr);

	if(pSteam->GetConnectAddress())
	{
		pClient->HandleConnectAddress(pSteam->GetConnectAddress());
		pSteam->ClearConnectAddress();
	}

	if(g_Config.m_Logfile[0])
	{
		const int Mode = g_Config.m_Logappend ? IOFLAG_APPEND : IOFLAG_WRITE;
		IOHANDLE Logfile = pStorage->OpenFile(g_Config.m_Logfile, Mode, IStorage::TYPE_SAVE_OR_ABSOLUTE);
		if(Logfile)
		{
			pFutureFileLogger->Set(log_logger_file(Logfile));
		}
		else
		{
			log_error("client", "failed to open '%s' for logging", g_Config.m_Logfile);
			pFutureFileLogger->Set(log_logger_noop());
		}
	}
	else
	{
		pFutureFileLogger->Set(log_logger_noop());
	}

	// Register protocol and file extensions
#if defined(CONF_FAMILY_WINDOWS)
	pClient->ShellRegister();
#endif

	// Do not automatically translate touch events to mouse events and vice versa.
	SDL_SetHint("SDL_TOUCH_MOUSE_EVENTS", "0");
	SDL_SetHint("SDL_MOUSE_TOUCH_EVENTS", "0");

	// Support longer IME composition strings (enables SDL_TEXTEDITING_EXT).
#if SDL_VERSION_ATLEAST(2, 0, 22)
	SDL_SetHint(SDL_HINT_IME_SUPPORT_EXTENDED_TEXT, "1");
#endif

#if defined(CONF_PLATFORM_MACOS)
	// Hints will not be set if there is an existing override hint or environment variable that takes precedence.
	// So this respects cli environment overrides.
	SDL_SetHint("SDL_MAC_OPENGL_ASYNC_DISPATCH", "1");
#endif

#if defined(CONF_FAMILY_WINDOWS)
	SDL_SetHint("SDL_IME_SHOW_UI", g_Config.m_InpImeNativeUi ? "1" : "0");
#else
	SDL_SetHint("SDL_IME_SHOW_UI", "1");
#endif

#if defined(CONF_PLATFORM_ANDROID)
	// Trap the Android back button so it can be handled in our code reliably
	// instead of letting the system handle it.
	SDL_SetHint("SDL_ANDROID_TRAP_BACK_BUTTON", "1");
	// Force landscape screen orientation.
	SDL_SetHint("SDL_IOS_ORIENTATIONS", "LandscapeLeft LandscapeRight");
#endif

	// init SDL
	if(SDL_Init(0) < 0)
	{
		char aError[256];
		str_format(aError, sizeof(aError), "Unable to initialize SDL base: %s", SDL_GetError());
		log_error("client", "%s", aError);
		pClient->ShowMessageBox("SDL Error", aError);
		PerformAllCleanup();
		return -1;
	}

	// run the client
	log_trace("client", "initialization finished after %.2fms, starting...", (time_get() - MainStart) * 1000.0f / (float)time_freq());
	pClient->Run();

	const bool Restarting = pClient->State() == CClient::STATE_RESTARTING;
#if !defined(CONF_PLATFORM_ANDROID)
	char aRestartBinaryPath[IO_MAX_PATH_LENGTH];
	if(Restarting)
	{
		pStorage->GetBinaryPath(PLAT_CLIENT_EXEC, aRestartBinaryPath, sizeof(aRestartBinaryPath));
	}
#endif

	std::vector<SWarning> vQuittingWarnings = pClient->QuittingWarnings();

	PerformCleanup();

	for(const SWarning &Warning : vQuittingWarnings)
	{
		::ShowMessageBox(Warning.m_aWarningTitle, Warning.m_aWarningMsg);
	}

	if(Restarting)
	{
#if defined(CONF_PLATFORM_ANDROID)
		RestartAndroidApp();
#else
		shell_execute(aRestartBinaryPath, EShellExecuteWindowState::FOREGROUND);
#endif
	}

	PerformFinalCleanup();

	return 0;
}

// DDRace

const char *CClient::GetCurrentMap() const
{
	return m_aCurrentMap;
}

const char *CClient::GetCurrentMapPath() const
{
	return m_aCurrentMapPath;
}

SHA256_DIGEST CClient::GetCurrentMapSha256() const
{
	return m_pMap->Sha256();
}

unsigned CClient::GetCurrentMapCrc() const
{
	return m_pMap->Crc();
}

void CClient::RaceRecord_Start(const char *pFilename)
{
	if(State() != IClient::STATE_ONLINE)
		m_pConsole->Print(IConsole::OUTPUT_LEVEL_STANDARD, "demorec/record", "client is not online");
	else
		m_aDemoRecorder[RECORDER_RACE].Start(
			Storage(),
			m_pConsole,
			pFilename,
			IsSixup() ? GameClient()->NetVersion7() : GameClient()->NetVersion(),
			m_aCurrentMap,
			m_pMap->Sha256(),
			m_pMap->Crc(),
			"client",
			m_pMap->MapSize(),
			nullptr,
			m_pMap->File(),
			nullptr,
			nullptr);
}

void CClient::RaceRecord_Stop()
{
	if(m_aDemoRecorder[RECORDER_RACE].IsRecording())
	{
		m_aDemoRecorder[RECORDER_RACE].Stop(IDemoRecorder::EStopMode::KEEP_FILE);
	}
}

bool CClient::RaceRecord_IsRecording()
{
	return m_aDemoRecorder[RECORDER_RACE].IsRecording();
}

void CClient::RequestDDNetInfo()
{
	if(m_pDDNetInfoTask && !m_pDDNetInfoTask->Done())
		return;

	char aUrl[256];
	str_copy(aUrl, DDNET_INFO_URL);

	if(g_Config.m_BrIndicateFinished)
	{
		char aEscaped[128];
		EscapeUrl(aEscaped, sizeof(aEscaped), PlayerName());
		str_append(aUrl, "?name=");
		str_append(aUrl, aEscaped);
	}

	m_pDDNetInfoTask = HttpGetFile(aUrl, Storage(), DDNET_INFO_FILE, IStorage::TYPE_SAVE);
	m_pDDNetInfoTask->Timeout(CTimeout{10000, 0, 500, 10});
	m_pDDNetInfoTask->SkipByFileTime(false); // Always re-download.
	// Use ipv4 so we can know the ingame ip addresses of players before they join game servers
	m_pDDNetInfoTask->IpResolve(IPRESOLVE::V4);
	Http()->Run(m_pDDNetInfoTask);
	m_InfoState = EInfoState::LOADING;
}

int CClient::GetPredictionTime()
{
	int64_t Now = time_get();
	return (int)((m_PredictedTime.Get(Now) - m_aGameTime[g_Config.m_ClDummy].Get(Now)) * 1000 / (float)time_freq());
}

int CClient::GetPredictionTick()
{
	int PredictionTick = GetPredictionTime() * GameTickSpeed() / 1000.0f;

	int PredictionMin = g_Config.m_ClAntiPingLimit * GameTickSpeed() / 1000.0f;

	if(g_Config.m_ClAntiPingLimit == 0)
	{
		float PredictionPercentage = 1 - g_Config.m_ClAntiPingPercent / 100.0f;
		PredictionMin = std::floor(PredictionTick * PredictionPercentage);
	}

	if(PredictionMin > PredictionTick - 1)
	{
		PredictionMin = PredictionTick - 1;
	}

	if(PredictionMin <= 0)
		return PredGameTick(g_Config.m_ClDummy);

	PredictionTick = PredGameTick(g_Config.m_ClDummy) - PredictionMin;

	if(PredictionTick < GameTick(g_Config.m_ClDummy) + 1)
	{
		PredictionTick = GameTick(g_Config.m_ClDummy) + 1;
	}
	return PredictionTick;
}

void CClient::GetSmoothTick(int *pSmoothTick, float *pSmoothIntraTick, float MixAmount)
{
	int64_t GameTime = m_aGameTime[g_Config.m_ClDummy].Get(time_get());
	int64_t PredTime = m_PredictedTime.Get(time_get());
<<<<<<< HEAD
	GameTime = std::min(GameTime, PredTime);
	int64_t SmoothTime = clamp(GameTime + (int64_t)(MixAmount * (PredTime - GameTime)), GameTime, PredTime);
=======
	int64_t SmoothTime = std::clamp(GameTime + (int64_t)(MixAmount * (PredTime - GameTime)), GameTime, PredTime);
>>>>>>> 2d89a5d8

	*pSmoothTick = (int)(SmoothTime * GameTickSpeed() / time_freq()) + 1;
	*pSmoothIntraTick = (SmoothTime - (*pSmoothTick - 1) * time_freq() / GameTickSpeed()) / (float)(time_freq() / GameTickSpeed());
}
void CClient::GetSmoothFreezeTick(int *pSmoothTick, float *pSmoothIntraTick, float MixAmount)
{
	int64_t GameTime = m_aGameTime[g_Config.m_ClDummy].Get(time_get());
	int64_t PredTime = m_PredictedTime.Get(time_get());
	GameTime = std::min(GameTime, PredTime);

	int64_t UpperPredTime = clamp(PredTime - (time_freq() / 50) * g_Config.m_ClUnfreezeLagTicks, GameTime, PredTime);
	int64_t LowestPredTime = clamp(PredTime, GameTime, UpperPredTime);
	int64_t SmoothTime = clamp(LowestPredTime + (int64_t)(MixAmount * (PredTime - LowestPredTime)), LowestPredTime, PredTime);

	*pSmoothTick = (int)(SmoothTime * 50 / time_freq()) + 1;
	*pSmoothIntraTick = (SmoothTime - (*pSmoothTick - 1) * time_freq() / 50) / (float)(time_freq() / 50);
}
void CClient::AddWarning(const SWarning &Warning)
{
	const std::unique_lock<std::mutex> Lock(m_WarningsMutex);
	m_vWarnings.emplace_back(Warning);
}

std::optional<SWarning> CClient::CurrentWarning()
{
	const std::unique_lock<std::mutex> Lock(m_WarningsMutex);
	if(m_vWarnings.empty())
	{
		return std::nullopt;
	}
	else
	{
		std::optional<SWarning> Result = std::make_optional(m_vWarnings[0]);
		m_vWarnings.erase(m_vWarnings.begin());
		return Result;
	}
}

int CClient::MaxLatencyTicks() const
{
	return GameTickSpeed() + (PredictionMargin() * GameTickSpeed()) / 1000;
}

int CClient::PredictionMargin() const
{
	if(g_Config.m_ClPredMarginInFreeze && m_IsLocalFrozen)
	{
		return g_Config.m_ClPredMarginInFreezeAmount;
	}
	return g_Config.m_ClPredictionMargin;
}

int CClient::UdpConnectivity(int NetType)
{
	static const int NETTYPES[2] = {NETTYPE_IPV6, NETTYPE_IPV4};
	int Connectivity = CONNECTIVITY_UNKNOWN;
	for(int PossibleNetType : NETTYPES)
	{
		if((NetType & PossibleNetType) == 0)
		{
			continue;
		}
		NETADDR GlobalUdpAddr;
		int NewConnectivity;
		switch(m_aNetClient[CONN_MAIN].GetConnectivity(PossibleNetType, &GlobalUdpAddr))
		{
		case CONNECTIVITY::UNKNOWN:
			NewConnectivity = CONNECTIVITY_UNKNOWN;
			break;
		case CONNECTIVITY::CHECKING:
			NewConnectivity = CONNECTIVITY_CHECKING;
			break;
		case CONNECTIVITY::UNREACHABLE:
			NewConnectivity = CONNECTIVITY_UNREACHABLE;
			break;
		case CONNECTIVITY::REACHABLE:
			NewConnectivity = CONNECTIVITY_REACHABLE;
			break;
		case CONNECTIVITY::ADDRESS_KNOWN:
			GlobalUdpAddr.port = 0;
			if(m_HaveGlobalTcpAddr && NetType == (int)m_GlobalTcpAddr.type && net_addr_comp(&m_GlobalTcpAddr, &GlobalUdpAddr) != 0)
			{
				NewConnectivity = CONNECTIVITY_DIFFERING_UDP_TCP_IP_ADDRESSES;
				break;
			}
			NewConnectivity = CONNECTIVITY_REACHABLE;
			break;
		default:
			dbg_assert(0, "invalid connectivity value");
			return CONNECTIVITY_UNKNOWN;
		}
		Connectivity = std::max(Connectivity, NewConnectivity);
	}
	return Connectivity;
}

bool CClient::ViewLink(const char *pLink)
{
#if defined(CONF_PLATFORM_ANDROID)
	if(SDL_OpenURL(pLink) == 0)
	{
		return true;
	}
	log_error("client", "Failed to open link '%s' (%s)", pLink, SDL_GetError());
	return false;
#else
	if(open_link(pLink))
	{
		return true;
	}
	log_error("client", "Failed to open link '%s'", pLink);
	return false;
#endif
}

bool CClient::ViewFile(const char *pFilename)
{
#if defined(CONF_PLATFORM_MACOS)
	return ViewLink(pFilename);
#else
	// Create a file link so the path can contain forward and
	// backward slashes. But the file link must be absolute.
	char aWorkingDir[IO_MAX_PATH_LENGTH];
	if(fs_is_relative_path(pFilename))
	{
		if(!fs_getcwd(aWorkingDir, sizeof(aWorkingDir)))
		{
			log_error("client", "Failed to open file '%s' (failed to get working directory)", pFilename);
			return false;
		}
		str_append(aWorkingDir, "/");
	}
	else
		aWorkingDir[0] = '\0';

	char aFileLink[IO_MAX_PATH_LENGTH];
	str_format(aFileLink, sizeof(aFileLink), "file://%s%s", aWorkingDir, pFilename);
	return ViewLink(aFileLink);
#endif
}

#if defined(CONF_FAMILY_WINDOWS)
void CClient::ShellRegister()
{
	char aFullPath[IO_MAX_PATH_LENGTH];
	Storage()->GetBinaryPathAbsolute(PLAT_CLIENT_EXEC, aFullPath, sizeof(aFullPath));
	if(!aFullPath[0])
	{
		log_error("client", "Failed to register protocol and file extensions: could not determine absolute path");
		return;
	}

	bool Updated = false;
	if(!shell_register_protocol("ddnet", aFullPath, &Updated))
		log_error("client", "Failed to register ddnet protocol");
	if(!shell_register_extension(".map", "Map File", GAME_NAME, aFullPath, &Updated))
		log_error("client", "Failed to register .map file extension");
	if(!shell_register_extension(".demo", "Demo File", GAME_NAME, aFullPath, &Updated))
		log_error("client", "Failed to register .demo file extension");
	if(!shell_register_application(GAME_NAME, aFullPath, &Updated))
		log_error("client", "Failed to register application");
	if(Updated)
		shell_update();
}

void CClient::ShellUnregister()
{
	char aFullPath[IO_MAX_PATH_LENGTH];
	Storage()->GetBinaryPathAbsolute(PLAT_CLIENT_EXEC, aFullPath, sizeof(aFullPath));
	if(!aFullPath[0])
	{
		log_error("client", "Failed to unregister protocol and file extensions: could not determine absolute path");
		return;
	}

	bool Updated = false;
	if(!shell_unregister_class("ddnet", &Updated))
		log_error("client", "Failed to unregister ddnet protocol");
	if(!shell_unregister_class(GAME_NAME ".map", &Updated))
		log_error("client", "Failed to unregister .map file extension");
	if(!shell_unregister_class(GAME_NAME ".demo", &Updated))
		log_error("client", "Failed to unregister .demo file extension");
	if(!shell_unregister_application(aFullPath, &Updated))
		log_error("client", "Failed to unregister application");
	if(Updated)
		shell_update();
}
#endif

void CClient::ShowMessageBox(const char *pTitle, const char *pMessage, EMessageBoxType Type)
{
	if(m_pGraphics == nullptr || !m_pGraphics->ShowMessageBox(GetSdlMessageBoxFlags(Type), pTitle, pMessage))
		::ShowMessageBox(pTitle, pMessage, Type);
}

void CClient::GetGpuInfoString(char (&aGpuInfo)[256])
{
	if(m_pGraphics != nullptr && m_pGraphics->IsBackendInitialized())
	{
		str_format(aGpuInfo, std::size(aGpuInfo), "GPU: %s - %s - %s", m_pGraphics->GetVendorString(), m_pGraphics->GetRendererString(), m_pGraphics->GetVersionString());
	}
	else
	{
		str_copy(aGpuInfo, "Graphics backend was not yet initialized.");
	}
}

void CClient::SetLoggers(std::shared_ptr<ILogger> &&pFileLogger, std::shared_ptr<ILogger> &&pStdoutLogger)
{
	m_pFileLogger = pFileLogger;
	m_pStdoutLogger = pStdoutLogger;
}<|MERGE_RESOLUTION|>--- conflicted
+++ resolved
@@ -5163,12 +5163,7 @@
 {
 	int64_t GameTime = m_aGameTime[g_Config.m_ClDummy].Get(time_get());
 	int64_t PredTime = m_PredictedTime.Get(time_get());
-<<<<<<< HEAD
-	GameTime = std::min(GameTime, PredTime);
-	int64_t SmoothTime = clamp(GameTime + (int64_t)(MixAmount * (PredTime - GameTime)), GameTime, PredTime);
-=======
 	int64_t SmoothTime = std::clamp(GameTime + (int64_t)(MixAmount * (PredTime - GameTime)), GameTime, PredTime);
->>>>>>> 2d89a5d8
 
 	*pSmoothTick = (int)(SmoothTime * GameTickSpeed() / time_freq()) + 1;
 	*pSmoothIntraTick = (SmoothTime - (*pSmoothTick - 1) * time_freq() / GameTickSpeed()) / (float)(time_freq() / GameTickSpeed());
@@ -5179,9 +5174,9 @@
 	int64_t PredTime = m_PredictedTime.Get(time_get());
 	GameTime = std::min(GameTime, PredTime);
 
-	int64_t UpperPredTime = clamp(PredTime - (time_freq() / 50) * g_Config.m_ClUnfreezeLagTicks, GameTime, PredTime);
-	int64_t LowestPredTime = clamp(PredTime, GameTime, UpperPredTime);
-	int64_t SmoothTime = clamp(LowestPredTime + (int64_t)(MixAmount * (PredTime - LowestPredTime)), LowestPredTime, PredTime);
+	int64_t UpperPredTime = std::clamp(PredTime - (time_freq() / 50) * g_Config.m_ClUnfreezeLagTicks, GameTime, PredTime);
+	int64_t LowestPredTime = std::clamp(PredTime, GameTime, UpperPredTime);
+	int64_t SmoothTime = std::clamp(LowestPredTime + (int64_t)(MixAmount * (PredTime - LowestPredTime)), LowestPredTime, PredTime);
 
 	*pSmoothTick = (int)(SmoothTime * 50 / time_freq()) + 1;
 	*pSmoothIntraTick = (SmoothTime - (*pSmoothTick - 1) * time_freq() / 50) / (float)(time_freq() / 50);
