/* (c) Magnus Auvinen. See licence.txt in the root of the distribution for more information. */
/* If you are missing that file, acquire a complete release at teeworlds.com.                */
#include <base/math.h>

#include <engine/client.h>
#include <engine/shared/config.h>

#include <game/client/components/camera.h>
#include <game/client/components/chat.h>
#include <game/client/components/menus.h>
#include <game/client/components/scoreboard.h>
#include <game/client/gameclient.h>
#include <game/collision.h>

#include <base/vmath.h>

#include "controls.h"

CControls::CControls()
{
	mem_zero(&m_aLastData, sizeof(m_aLastData));
	mem_zero(m_aMousePos, sizeof(m_aMousePos));
	mem_zero(m_aMousePosOnAction, sizeof(m_aMousePosOnAction));
	mem_zero(m_aTargetPos, sizeof(m_aTargetPos));
}

void CControls::OnReset()
{
	ResetInput(0);
	ResetInput(1);

	for(int &AmmoCount : m_aAmmoCount)
		AmmoCount = 0;

	m_LastSendTime = 0;
}

void CControls::ResetInput(int Dummy)
{
	m_aLastData[Dummy].m_Direction = 0;
	// simulate releasing the fire button
	if((m_aLastData[Dummy].m_Fire & 1) != 0)
		m_aLastData[Dummy].m_Fire++;
	m_aLastData[Dummy].m_Fire &= INPUT_STATE_MASK;
	m_aLastData[Dummy].m_Jump = 0;
	m_aInputData[Dummy] = m_aLastData[Dummy];

	m_aInputDirectionLeft[Dummy] = 0;
	m_aInputDirectionRight[Dummy] = 0;
}

void CControls::OnPlayerDeath()
{
	for(int &AmmoCount : m_aAmmoCount)
		AmmoCount = 0;
}

struct CInputState
{
	CControls *m_pControls;
	int *m_apVariables[NUM_DUMMIES];
};

static void ConKeyInputState(IConsole::IResult *pResult, void *pUserData)
{
	CInputState *pState = (CInputState *)pUserData;

	if(pState->m_pControls->GameClient()->m_GameInfo.m_BugDDRaceInput && pState->m_pControls->GameClient()->m_Snap.m_SpecInfo.m_Active)
		return;

	*pState->m_apVariables[g_Config.m_ClDummy] = pResult->GetInteger(0);
}

static void ConKeyInputCounter(IConsole::IResult *pResult, void *pUserData)
{
	CInputState *pState = (CInputState *)pUserData;

	if(pState->m_pControls->GameClient()->m_GameInfo.m_BugDDRaceInput && pState->m_pControls->GameClient()->m_Snap.m_SpecInfo.m_Active)
		return;

	int *pVariable = pState->m_apVariables[g_Config.m_ClDummy];
	if(((*pVariable) & 1) != pResult->GetInteger(0))
		(*pVariable)++;
	*pVariable &= INPUT_STATE_MASK;
}

struct CInputSet
{
	CControls *m_pControls;
	int *m_apVariables[NUM_DUMMIES];
	int m_Value;
};

static void ConKeyInputSet(IConsole::IResult *pResult, void *pUserData)
{
	CInputSet *pSet = (CInputSet *)pUserData;
	if(pResult->GetInteger(0))
	{
		*pSet->m_apVariables[g_Config.m_ClDummy] = pSet->m_Value;
	}
}

static void ConKeyInputNextPrevWeapon(IConsole::IResult *pResult, void *pUserData)
{
	CInputSet *pSet = (CInputSet *)pUserData;
	ConKeyInputCounter(pResult, pSet);
	pSet->m_pControls->m_aInputData[g_Config.m_ClDummy].m_WantedWeapon = 0;
}

void CControls::OnConsoleInit()
{
	// game commands
	{
		static CInputState s_State = {this, {&m_aInputDirectionLeft[0], &m_aInputDirectionLeft[1]}};
		Console()->Register("+left", "", CFGFLAG_CLIENT, ConKeyInputState, &s_State, "Move left");
	}
	{
		static CInputState s_State = {this, {&m_aInputDirectionRight[0], &m_aInputDirectionRight[1]}};
		Console()->Register("+right", "", CFGFLAG_CLIENT, ConKeyInputState, &s_State, "Move right");
	}
	{
		static CInputState s_State = {this, {&m_aInputData[0].m_Jump, &m_aInputData[1].m_Jump}};
		Console()->Register("+jump", "", CFGFLAG_CLIENT, ConKeyInputState, &s_State, "Jump");
	}
	{
		static CInputState s_State = {this, {&m_aInputData[0].m_Hook, &m_aInputData[1].m_Hook}};
		Console()->Register("+hook", "", CFGFLAG_CLIENT, ConKeyInputState, &s_State, "Hook");
	}
	{
		static CInputState s_State = {this, {&m_aInputData[0].m_Fire, &m_aInputData[1].m_Fire}};
		Console()->Register("+fire", "", CFGFLAG_CLIENT, ConKeyInputCounter, &s_State, "Fire");
	}
	{
		static CInputState s_State = {this, {&m_aShowHookColl[0], &m_aShowHookColl[1]}};
		Console()->Register("+showhookcoll", "", CFGFLAG_CLIENT, ConKeyInputState, &s_State, "Show Hook Collision");
	}

	{
		static CInputSet s_Set = {this, {&m_aInputData[0].m_WantedWeapon, &m_aInputData[1].m_WantedWeapon}, 1};
		Console()->Register("+weapon1", "", CFGFLAG_CLIENT, ConKeyInputSet, &s_Set, "Switch to hammer");
	}
	{
		static CInputSet s_Set = {this, {&m_aInputData[0].m_WantedWeapon, &m_aInputData[1].m_WantedWeapon}, 2};
		Console()->Register("+weapon2", "", CFGFLAG_CLIENT, ConKeyInputSet, &s_Set, "Switch to gun");
	}
	{
		static CInputSet s_Set = {this, {&m_aInputData[0].m_WantedWeapon, &m_aInputData[1].m_WantedWeapon}, 3};
		Console()->Register("+weapon3", "", CFGFLAG_CLIENT, ConKeyInputSet, &s_Set, "Switch to shotgun");
	}
	{
		static CInputSet s_Set = {this, {&m_aInputData[0].m_WantedWeapon, &m_aInputData[1].m_WantedWeapon}, 4};
		Console()->Register("+weapon4", "", CFGFLAG_CLIENT, ConKeyInputSet, &s_Set, "Switch to grenade");
	}
	{
		static CInputSet s_Set = {this, {&m_aInputData[0].m_WantedWeapon, &m_aInputData[1].m_WantedWeapon}, 5};
		Console()->Register("+weapon5", "", CFGFLAG_CLIENT, ConKeyInputSet, &s_Set, "Switch to laser");
	}

	{
		static CInputSet s_Set = {this, {&m_aInputData[0].m_NextWeapon, &m_aInputData[1].m_NextWeapon}, 0};
		Console()->Register("+nextweapon", "", CFGFLAG_CLIENT, ConKeyInputNextPrevWeapon, &s_Set, "Switch to next weapon");
	}
	{
		static CInputSet s_Set = {this, {&m_aInputData[0].m_PrevWeapon, &m_aInputData[1].m_PrevWeapon}, 0};
		Console()->Register("+prevweapon", "", CFGFLAG_CLIENT, ConKeyInputNextPrevWeapon, &s_Set, "Switch to previous weapon");
	}
}

void CControls::OnMessage(int Msg, void *pRawMsg)
{
	if(Msg == NETMSGTYPE_SV_WEAPONPICKUP)
	{
		CNetMsg_Sv_WeaponPickup *pMsg = (CNetMsg_Sv_WeaponPickup *)pRawMsg;
		if(g_Config.m_ClAutoswitchWeapons)
			m_aInputData[g_Config.m_ClDummy].m_WantedWeapon = pMsg->m_Weapon + 1;
		// We don't really know ammo count, until we'll switch to that weapon, but any non-zero count will suffice here
		m_aAmmoCount[maximum(0, pMsg->m_Weapon % NUM_WEAPONS)] = 10;
	}
}

int CControls::SnapInput(int *pData)
{
	// update player state
	if(m_pClient->m_Chat.IsActive())
		m_aInputData[g_Config.m_ClDummy].m_PlayerFlags = PLAYERFLAG_CHATTING;
	else if(m_pClient->m_Menus.IsActive())
		m_aInputData[g_Config.m_ClDummy].m_PlayerFlags = PLAYERFLAG_IN_MENU;
	else
		m_aInputData[g_Config.m_ClDummy].m_PlayerFlags = PLAYERFLAG_PLAYING;

	if(m_pClient->m_Scoreboard.Active() || g_Config.m_ClPingNameCircle)
		m_aInputData[g_Config.m_ClDummy].m_PlayerFlags |= PLAYERFLAG_SCOREBOARD;

	if(Client()->ServerCapAnyPlayerFlag() && m_pClient->m_Controls.m_aShowHookColl[g_Config.m_ClDummy])
		m_aInputData[g_Config.m_ClDummy].m_PlayerFlags |= PLAYERFLAG_AIM;

	if(Client()->ServerCapAnyPlayerFlag() && m_pClient->m_Camera.CamType() == CCamera::CAMTYPE_SPEC)
		m_aInputData[g_Config.m_ClDummy].m_PlayerFlags |= PLAYERFLAG_SPEC_CAM;

	bool Send = m_aLastData[g_Config.m_ClDummy].m_PlayerFlags != m_aInputData[g_Config.m_ClDummy].m_PlayerFlags;

	m_aLastData[g_Config.m_ClDummy].m_PlayerFlags = m_aInputData[g_Config.m_ClDummy].m_PlayerFlags;

	// we freeze the input if chat or menu is activated
	if(!(m_aInputData[g_Config.m_ClDummy].m_PlayerFlags & PLAYERFLAG_PLAYING))
	{
		if(!GameClient()->m_GameInfo.m_BugDDRaceInput)
			ResetInput(g_Config.m_ClDummy);

		mem_copy(pData, &m_aInputData[g_Config.m_ClDummy], sizeof(m_aInputData[0]));

		// set the target anyway though so that we can keep seeing our surroundings,
		// even if chat or menu are activated
<<<<<<< HEAD
		vec2 Pos = m_pClient->m_Controls.m_aMousePos[g_Config.m_ClDummy];
		const int MaxDistance = g_Config.m_ClDyncam ? g_Config.m_ClDyncamMaxDistance : g_Config.m_ClMouseMaxDistance;
		if(!m_pClient->m_Snap.m_SpecInfo.m_Active && MaxDistance > 5) // Only multiply mouse coords if not angle bind
		{
			if(g_Config.m_ClImproveMousePrecision && MaxDistance < 1000) // Don't scale if it would reduce precision
				Pos *= length(Pos) * 1000.0f / (float)MaxDistance;
			if(!g_Config.m_ClOldMouseZoom)
				Pos *= m_pClient->m_Camera.m_Zoom;
		}
		m_aInputData[g_Config.m_ClDummy].m_TargetX = (int)Pos.x;
		m_aInputData[g_Config.m_ClDummy].m_TargetY = (int)Pos.y;

		if(!m_aInputData[g_Config.m_ClDummy].m_TargetX && !m_aInputData[g_Config.m_ClDummy].m_TargetY)
			m_aInputData[g_Config.m_ClDummy].m_TargetX = 1;
=======
		m_aInputData[g_Config.m_ClDummy].m_TargetX = (int)m_aMousePos[g_Config.m_ClDummy].x;
		m_aInputData[g_Config.m_ClDummy].m_TargetY = (int)m_aMousePos[g_Config.m_ClDummy].y;
>>>>>>> d270af95

		// send once a second just to be sure
		Send = Send || time_get() > m_LastSendTime + time_freq();
	}
	else
	{
		vec2 Pos;
		if(g_Config.m_ClSubTickAiming && m_aMousePosOnAction[g_Config.m_ClDummy] != vec2(0.0f, 0.0f))
		{
			Pos = m_pClient->m_Controls.m_aMousePos[g_Config.m_ClDummy];
			m_aMousePosOnAction[g_Config.m_ClDummy] = vec2(0.0f, 0.0f);
		}
		else

		Pos = m_pClient->m_Controls.m_aMousePos[g_Config.m_ClDummy];
		const int MaxDistance = g_Config.m_ClDyncam ? g_Config.m_ClDyncamMaxDistance : g_Config.m_ClMouseMaxDistance;
		if(!m_pClient->m_Snap.m_SpecInfo.m_Active && MaxDistance > 5) // Only multiply mouse coords if not angle bind
		{
			if(g_Config.m_ClImproveMousePrecision && MaxDistance < 1000) // Don't scale if it would reduce precision
				Pos *= length(Pos) * 1000.0f / (float)(g_Config.m_ClDyncam ? g_Config.m_ClDyncamMaxDistance : g_Config.m_ClMouseMaxDistance);
			if(!g_Config.m_ClOldMouseZoom)
				Pos *= m_pClient->m_Camera.m_Zoom;
		}
		m_aInputData[g_Config.m_ClDummy].m_TargetX = (int)Pos.x;
		m_aInputData[g_Config.m_ClDummy].m_TargetY = (int)Pos.y;

		if(!m_aInputData[g_Config.m_ClDummy].m_TargetX && !m_aInputData[g_Config.m_ClDummy].m_TargetY)
			m_aInputData[g_Config.m_ClDummy].m_TargetX = 1;

		// set direction
		m_aInputData[g_Config.m_ClDummy].m_Direction = 0;
		if(m_aInputDirectionLeft[g_Config.m_ClDummy] && !m_aInputDirectionRight[g_Config.m_ClDummy])
			m_aInputData[g_Config.m_ClDummy].m_Direction = -1;
		if(!m_aInputDirectionLeft[g_Config.m_ClDummy] && m_aInputDirectionRight[g_Config.m_ClDummy])
			m_aInputData[g_Config.m_ClDummy].m_Direction = 1;

		// dummy copy moves
		if(g_Config.m_ClDummyCopyMoves)
		{
			CNetObj_PlayerInput *pDummyInput = &m_pClient->m_DummyInput;
			pDummyInput->m_Direction = m_aInputData[g_Config.m_ClDummy].m_Direction;
			pDummyInput->m_Hook = m_aInputData[g_Config.m_ClDummy].m_Hook;
			pDummyInput->m_Jump = m_aInputData[g_Config.m_ClDummy].m_Jump;
			pDummyInput->m_PlayerFlags = m_aInputData[g_Config.m_ClDummy].m_PlayerFlags;
			pDummyInput->m_TargetX = m_aInputData[g_Config.m_ClDummy].m_TargetX;
			pDummyInput->m_TargetY = m_aInputData[g_Config.m_ClDummy].m_TargetY;
			pDummyInput->m_WantedWeapon = m_aInputData[g_Config.m_ClDummy].m_WantedWeapon;

			if(!g_Config.m_ClDummyControl)
				pDummyInput->m_Fire += m_aInputData[g_Config.m_ClDummy].m_Fire - m_aLastData[g_Config.m_ClDummy].m_Fire;

			pDummyInput->m_NextWeapon += m_aInputData[g_Config.m_ClDummy].m_NextWeapon - m_aLastData[g_Config.m_ClDummy].m_NextWeapon;
			pDummyInput->m_PrevWeapon += m_aInputData[g_Config.m_ClDummy].m_PrevWeapon - m_aLastData[g_Config.m_ClDummy].m_PrevWeapon;

			m_aInputData[!g_Config.m_ClDummy] = *pDummyInput;
		}

		if(g_Config.m_ClDummyControl)
		{
			CNetObj_PlayerInput *pDummyInput = &m_pClient->m_DummyInput;
			pDummyInput->m_Jump = g_Config.m_ClDummyJump;

			if(g_Config.m_ClDummyFire)
				pDummyInput->m_Fire = g_Config.m_ClDummyFire;
			else if((pDummyInput->m_Fire & 1) != 0)
				pDummyInput->m_Fire++;

			pDummyInput->m_Hook = g_Config.m_ClDummyHook;
		}

		// stress testing
#ifdef CONF_DEBUG
		if(g_Config.m_DbgStress)
		{
			float t = Client()->LocalTime();
			mem_zero(&m_aInputData[g_Config.m_ClDummy], sizeof(m_aInputData[0]));

			m_aInputData[g_Config.m_ClDummy].m_Direction = ((int)t / 2) & 1;
			m_aInputData[g_Config.m_ClDummy].m_Jump = ((int)t);
			m_aInputData[g_Config.m_ClDummy].m_Fire = ((int)(t * 10));
			m_aInputData[g_Config.m_ClDummy].m_Hook = ((int)(t * 2)) & 1;
			m_aInputData[g_Config.m_ClDummy].m_WantedWeapon = ((int)t) % NUM_WEAPONS;
			m_aInputData[g_Config.m_ClDummy].m_TargetX = (int)(std::sin(t * 3) * 100.0f);
			m_aInputData[g_Config.m_ClDummy].m_TargetY = (int)(std::cos(t * 3) * 100.0f);
		}
#endif
		// check if we need to send input
		Send = Send || m_aInputData[g_Config.m_ClDummy].m_Direction != m_aLastData[g_Config.m_ClDummy].m_Direction;
		Send = Send || m_aInputData[g_Config.m_ClDummy].m_Jump != m_aLastData[g_Config.m_ClDummy].m_Jump;
		Send = Send || m_aInputData[g_Config.m_ClDummy].m_Fire != m_aLastData[g_Config.m_ClDummy].m_Fire;
		Send = Send || m_aInputData[g_Config.m_ClDummy].m_Hook != m_aLastData[g_Config.m_ClDummy].m_Hook;
		Send = Send || m_aInputData[g_Config.m_ClDummy].m_WantedWeapon != m_aLastData[g_Config.m_ClDummy].m_WantedWeapon;
		Send = Send || m_aInputData[g_Config.m_ClDummy].m_NextWeapon != m_aLastData[g_Config.m_ClDummy].m_NextWeapon;
		Send = Send || m_aInputData[g_Config.m_ClDummy].m_PrevWeapon != m_aLastData[g_Config.m_ClDummy].m_PrevWeapon;
		Send = Send || time_get() > m_LastSendTime + time_freq() / 25; // send at least 25 Hz
		Send = Send || (m_pClient->m_Snap.m_pLocalCharacter && m_pClient->m_Snap.m_pLocalCharacter->m_Weapon == WEAPON_NINJA && (m_aInputData[g_Config.m_ClDummy].m_Direction || m_aInputData[g_Config.m_ClDummy].m_Jump || m_aInputData[g_Config.m_ClDummy].m_Hook));
	}

	// copy and return size
	m_aLastData[g_Config.m_ClDummy] = m_aInputData[g_Config.m_ClDummy];

	if(!Send)
		return 0;

	m_LastSendTime = time_get();
	mem_copy(pData, &m_aInputData[g_Config.m_ClDummy], sizeof(m_aInputData[0]));
	return sizeof(m_aInputData[0]);
}

void CControls::OnRender()
{
	if(Client()->State() != IClient::STATE_ONLINE && Client()->State() != IClient::STATE_DEMOPLAYBACK)
		return;

	if(g_Config.m_ClAutoswitchWeaponsOutOfAmmo && !GameClient()->m_GameInfo.m_UnlimitedAmmo && m_pClient->m_Snap.m_pLocalCharacter)
	{
		// Keep track of ammo count, we know weapon ammo only when we switch to that weapon, this is tracked on server and protocol does not track that
		m_aAmmoCount[maximum(0, m_pClient->m_Snap.m_pLocalCharacter->m_Weapon % NUM_WEAPONS)] = m_pClient->m_Snap.m_pLocalCharacter->m_AmmoCount;
		// Autoswitch weapon if we're out of ammo
		if(m_aInputData[g_Config.m_ClDummy].m_Fire % 2 != 0 &&
			m_pClient->m_Snap.m_pLocalCharacter->m_AmmoCount == 0 &&
			m_pClient->m_Snap.m_pLocalCharacter->m_Weapon != WEAPON_HAMMER &&
			m_pClient->m_Snap.m_pLocalCharacter->m_Weapon != WEAPON_NINJA)
		{
			int Weapon;
			for(Weapon = WEAPON_LASER; Weapon > WEAPON_GUN; Weapon--)
			{
				if(Weapon == m_pClient->m_Snap.m_pLocalCharacter->m_Weapon)
					continue;
				if(m_aAmmoCount[Weapon] > 0)
					break;
			}
			if(Weapon != m_pClient->m_Snap.m_pLocalCharacter->m_Weapon)
				m_aInputData[g_Config.m_ClDummy].m_WantedWeapon = Weapon + 1;
		}
	}

	// update target pos
	if(m_pClient->m_Snap.m_pGameInfoObj && !m_pClient->m_Snap.m_SpecInfo.m_Active)
	{
		// make sure to compensate for smooth dyncam to ensure the cursor stays still in world space if zoomed
		vec2 DyncamOffsetDelta = m_pClient->m_Camera.m_DyncamTargetCameraOffset - m_pClient->m_Camera.m_aDyncamCurrentCameraOffset[g_Config.m_ClDummy];
		float Zoom = m_pClient->m_Camera.m_Zoom;
		m_aTargetPos[g_Config.m_ClDummy] = m_pClient->m_LocalCharacterPos + m_aMousePos[g_Config.m_ClDummy] - DyncamOffsetDelta + DyncamOffsetDelta / Zoom;
	}
	else if(m_pClient->m_Snap.m_SpecInfo.m_Active && m_pClient->m_Snap.m_SpecInfo.m_UsePosition)
	{
		m_aTargetPos[g_Config.m_ClDummy] = m_pClient->m_Snap.m_SpecInfo.m_Position + m_aMousePos[g_Config.m_ClDummy];
	}
	else
	{
		m_aTargetPos[g_Config.m_ClDummy] = m_aMousePos[g_Config.m_ClDummy];
	}
}

bool CControls::OnCursorMove(float x, float y, IInput::ECursorType CursorType)
{
	if(m_pClient->m_Snap.m_pGameInfoObj && (m_pClient->m_Snap.m_pGameInfoObj->m_GameStateFlags & GAMESTATEFLAG_PAUSED))
		return false;

	if(CursorType == IInput::CURSOR_JOYSTICK && g_Config.m_InpControllerAbsolute && m_pClient->m_Snap.m_pGameInfoObj && !m_pClient->m_Snap.m_SpecInfo.m_Active)
	{
		vec2 AbsoluteDirection;
		if(Input()->GetActiveJoystick()->Absolute(&AbsoluteDirection.x, &AbsoluteDirection.y))
			m_aMousePos[g_Config.m_ClDummy] = AbsoluteDirection * GetMaxMouseDistance();
		return true;
	}

	float Factor = 1.0f;
	if(g_Config.m_ClDyncam && g_Config.m_ClDyncamMousesens)
	{
		Factor = g_Config.m_ClDyncamMousesens / 100.0f;
	}
	else
	{
		switch(CursorType)
		{
		case IInput::CURSOR_MOUSE:
			Factor = g_Config.m_InpMousesens / 100.0f;
			break;
		case IInput::CURSOR_JOYSTICK:
			Factor = g_Config.m_InpControllerSens / 100.0f;
			break;
		default:
			dbg_msg("assert", "CControls::OnCursorMove CursorType %d", (int)CursorType);
			dbg_break();
			break;
		}
	}

	if(m_pClient->m_Snap.m_SpecInfo.m_Active && m_pClient->m_Snap.m_SpecInfo.m_SpectatorId < 0)
		Factor *= m_pClient->m_Camera.m_Zoom;

	m_aMousePos[g_Config.m_ClDummy] += vec2(x, y) * Factor;
	ClampMousePos();
	return true;
}

void CControls::ClampMousePos()
{
	if(m_pClient->m_Snap.m_SpecInfo.m_Active && m_pClient->m_Snap.m_SpecInfo.m_SpectatorId < 0)
	{
		m_aMousePos[g_Config.m_ClDummy].x = clamp(m_aMousePos[g_Config.m_ClDummy].x, -201.0f * 32, (Collision()->GetWidth() + 201.0f) * 32.0f);
		m_aMousePos[g_Config.m_ClDummy].y = clamp(m_aMousePos[g_Config.m_ClDummy].y, -201.0f * 32, (Collision()->GetHeight() + 201.0f) * 32.0f);
	}
	else
	{
		const float MouseMin = GetMinMouseDistance();
		const float MouseMax = GetMaxMouseDistance();

		float MouseDistance = length(m_aMousePos[g_Config.m_ClDummy]);
		if(MouseDistance < 0.001f)
		{
			m_aMousePos[g_Config.m_ClDummy].x = 0.001f;
			m_aMousePos[g_Config.m_ClDummy].y = 0;
			MouseDistance = 0.001f;
		}
		if(MouseDistance < MouseMin)
			m_aMousePos[g_Config.m_ClDummy] = normalize_pre_length(m_aMousePos[g_Config.m_ClDummy], MouseDistance) * MouseMin;
		MouseDistance = length(m_aMousePos[g_Config.m_ClDummy]);
		if(MouseDistance > MouseMax)
			m_aMousePos[g_Config.m_ClDummy] = normalize_pre_length(m_aMousePos[g_Config.m_ClDummy], MouseDistance) * MouseMax;

		if(g_Config.m_ClLimitMouseToScreen)
		{
			float Width, Height;
			RenderTools()->CalcScreenParams(Graphics()->ScreenAspect(), 1.0f, &Width, &Height);
			Height /= 2.0f;
			Width /= 2.0f;
			if(g_Config.m_ClLimitMouseToScreen == 2)
				Width = Height;
			m_aMousePos[g_Config.m_ClDummy].y = clamp(m_aMousePos[g_Config.m_ClDummy].y, -Height, Height);
			m_aMousePos[g_Config.m_ClDummy].x = clamp(m_aMousePos[g_Config.m_ClDummy].x, -Width, Width);
		}
	}
}

float CControls::GetMinMouseDistance() const
{
	return g_Config.m_ClDyncam ? g_Config.m_ClDyncamMinDistance : g_Config.m_ClMouseMinDistance;
}

float CControls::GetMaxMouseDistance() const
{
	float CameraMaxDistance = 200.0f;
	float FollowFactor = (g_Config.m_ClDyncam ? g_Config.m_ClDyncamFollowFactor : g_Config.m_ClMouseFollowfactor) / 100.0f;
	float DeadZone = g_Config.m_ClDyncam ? g_Config.m_ClDyncamDeadzone : g_Config.m_ClMouseDeadzone;
	float MaxDistance = g_Config.m_ClDyncam ? g_Config.m_ClDyncamMaxDistance : g_Config.m_ClMouseMaxDistance;
	return minimum((FollowFactor != 0 ? CameraMaxDistance / FollowFactor + DeadZone : MaxDistance), MaxDistance);
}

bool CControls::CheckNewInput()
{
	CNetObj_PlayerInput TestInput = m_aInputData[g_Config.m_ClDummy];
	TestInput.m_Direction = 0;
	if(m_aInputDirectionLeft[g_Config.m_ClDummy] && !m_aInputDirectionRight[g_Config.m_ClDummy])
		TestInput.m_Direction = -1;
	if(!m_aInputDirectionLeft[g_Config.m_ClDummy] && m_aInputDirectionRight[g_Config.m_ClDummy])
		TestInput.m_Direction = 1;

	bool NewInput = false;
	if(m_FastInput.m_Direction != TestInput.m_Direction)
		NewInput = true;
	if(m_FastInput.m_Hook != TestInput.m_Hook)
		NewInput = true;
	if(m_FastInput.m_Fire != TestInput.m_Fire)
		NewInput = true;
	if(m_FastInput.m_Jump != TestInput.m_Jump)
		NewInput = true;
	if(m_FastInput.m_NextWeapon != TestInput.m_NextWeapon)
		NewInput = true;
	if(m_FastInput.m_PrevWeapon != TestInput.m_PrevWeapon)
		NewInput = true;
	if(m_FastInput.m_WantedWeapon != TestInput.m_WantedWeapon)
		NewInput = true;

	if(g_Config.m_ClSubTickAiming)
	{
		TestInput.m_TargetX = (int)m_aMousePos[g_Config.m_ClDummy].x;
		TestInput.m_TargetY = (int)m_aMousePos[g_Config.m_ClDummy].y;
		if(!g_Config.m_ClOldMouseZoom)
		{
			TestInput.m_TargetX *= m_pClient->m_Camera.m_Zoom;
			TestInput.m_TargetY *= m_pClient->m_Camera.m_Zoom;
		}
	}

	m_FastInput = TestInput;

	return NewInput;
}<|MERGE_RESOLUTION|>--- conflicted
+++ resolved
@@ -211,25 +211,18 @@
 
 		// set the target anyway though so that we can keep seeing our surroundings,
 		// even if chat or menu are activated
-<<<<<<< HEAD
 		vec2 Pos = m_pClient->m_Controls.m_aMousePos[g_Config.m_ClDummy];
 		const int MaxDistance = g_Config.m_ClDyncam ? g_Config.m_ClDyncamMaxDistance : g_Config.m_ClMouseMaxDistance;
 		if(!m_pClient->m_Snap.m_SpecInfo.m_Active && MaxDistance > 5) // Only multiply mouse coords if not angle bind
 		{
 			if(g_Config.m_ClImproveMousePrecision && MaxDistance < 1000) // Don't scale if it would reduce precision
 				Pos *= length(Pos) * 1000.0f / (float)MaxDistance;
-			if(!g_Config.m_ClOldMouseZoom)
-				Pos *= m_pClient->m_Camera.m_Zoom;
 		}
 		m_aInputData[g_Config.m_ClDummy].m_TargetX = (int)Pos.x;
 		m_aInputData[g_Config.m_ClDummy].m_TargetY = (int)Pos.y;
 
 		if(!m_aInputData[g_Config.m_ClDummy].m_TargetX && !m_aInputData[g_Config.m_ClDummy].m_TargetY)
 			m_aInputData[g_Config.m_ClDummy].m_TargetX = 1;
-=======
-		m_aInputData[g_Config.m_ClDummy].m_TargetX = (int)m_aMousePos[g_Config.m_ClDummy].x;
-		m_aInputData[g_Config.m_ClDummy].m_TargetY = (int)m_aMousePos[g_Config.m_ClDummy].y;
->>>>>>> d270af95
 
 		// send once a second just to be sure
 		Send = Send || time_get() > m_LastSendTime + time_freq();
