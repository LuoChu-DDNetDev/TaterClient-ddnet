
/* If you are missing that file, acquire a complete release at teeworlds.com.                */
#ifndef GAME_VARIABLES_H
#define GAME_VARIABLES_H
#undef GAME_VARIABLES_H // this file will be included several times

#ifndef MACRO_CONFIG_INT
#error "The config macros must be defined"
#define MACRO_CONFIG_INT(Name, ScriptName, Def, Min, Max, Save, Desc) ;
#define MACRO_CONFIG_COL(Name, ScriptName, Def, Save, Desc) ;
#define MACRO_CONFIG_STR(Name, ScriptName, Len, Def, Save, Desc) ;
#endif

// client
MACRO_CONFIG_INT(ClPredict, cl_predict, 1, 0, 1, CFGFLAG_CLIENT | CFGFLAG_SAVE, "Predict client movements")
MACRO_CONFIG_INT(ClPredictDummy, cl_predict_dummy, 1, 0, 1, CFGFLAG_CLIENT | CFGFLAG_SAVE, "Predict dummy movements")
MACRO_CONFIG_INT(ClAntiPingLimit, cl_antiping_limit, 0, 0, 200, CFGFLAG_CLIENT | CFGFLAG_SAVE, "Antiping limit (0 to disable)")
MACRO_CONFIG_INT(ClAntiPing, cl_antiping, 0, 0, 1, CFGFLAG_CLIENT | CFGFLAG_SAVE, "Enable antiping, i. e. more aggressive prediction.")
MACRO_CONFIG_INT(ClAntiPingPlayers, cl_antiping_players, 1, 0, 1, CFGFLAG_CLIENT | CFGFLAG_SAVE, "Predict other player's movement more aggressively (only enabled if cl_antiping is set to 1)")
MACRO_CONFIG_INT(ClAntiPingGrenade, cl_antiping_grenade, 1, 0, 1, CFGFLAG_CLIENT | CFGFLAG_SAVE, "Predict grenades (only enabled if cl_antiping is set to 1)")
MACRO_CONFIG_INT(ClAntiPingWeapons, cl_antiping_weapons, 1, 0, 1, CFGFLAG_CLIENT | CFGFLAG_SAVE, "Predict weapon projectiles (only enabled if cl_antiping is set to 1)")
MACRO_CONFIG_INT(ClAntiPingSmooth, cl_antiping_smooth, 0, 0, 1, CFGFLAG_CLIENT | CFGFLAG_SAVE, "Make the prediction of other player's movement smoother")
MACRO_CONFIG_INT(ClAntiPingGunfire, cl_antiping_gunfire, 1, 0, 1, CFGFLAG_CLIENT | CFGFLAG_SAVE, "Predict gunfire and show predicted weapon physics (with cl_antiping_grenade 1 and cl_antiping_weapons 1)")
<<<<<<< HEAD
MACRO_CONFIG_INT(ClPredictionMargin, cl_prediction_margin, 10, 1, 100000, CFGFLAG_CLIENT | CFGFLAG_SAVE, "Prediction margin in ms (adds latency, can reduce lag from ping jumps)")
=======
MACRO_CONFIG_INT(ClPredictionMargin, cl_prediction_margin, 10, 1, 2000, CFGFLAG_CLIENT | CFGFLAG_SAVE, "Prediction margin in ms (adds latency, can reduce lag from ping jumps)")
>>>>>>> 7fff0494

MACRO_CONFIG_INT(ClNameplates, cl_nameplates, 1, 0, 1, CFGFLAG_CLIENT | CFGFLAG_SAVE, "Show name plates")
MACRO_CONFIG_INT(ClAfkEmote, cl_afk_emote, 1, 0, 1, CFGFLAG_CLIENT | CFGFLAG_SAVE, "Show zzz emote next to afk players")
MACRO_CONFIG_INT(ClNameplatesAlways, cl_nameplates_always, 1, 0, 1, CFGFLAG_CLIENT | CFGFLAG_SAVE, "Always show name plates disregarding of distance")
MACRO_CONFIG_INT(ClNameplatesTeamcolors, cl_nameplates_teamcolors, 1, 0, 1, CFGFLAG_CLIENT | CFGFLAG_SAVE, "Use team colors for name plates")
MACRO_CONFIG_INT(ClNameplatesSize, cl_nameplates_size, 50, 0, 100, CFGFLAG_CLIENT | CFGFLAG_SAVE, "Size of the name plates from 0 to 100%")
MACRO_CONFIG_INT(ClNameplatesClan, cl_nameplates_clan, 0, 0, 1, CFGFLAG_CLIENT | CFGFLAG_SAVE, "Show clan in name plates")
MACRO_CONFIG_INT(ClNameplatesClanSize, cl_nameplates_clan_size, 30, 0, 100, CFGFLAG_CLIENT | CFGFLAG_SAVE, "Size of the clan plates from 0 to 100%")
MACRO_CONFIG_INT(ClNameplatesIDs, cl_nameplates_ids, 0, 0, 1, CFGFLAG_CLIENT | CFGFLAG_SAVE, "Show IDs in name plates")
MACRO_CONFIG_INT(ClNameplatesOwn, cl_nameplates_own, 0, 0, 1, CFGFLAG_CLIENT | CFGFLAG_SAVE, "Show own name plate (useful for demo recording)")
MACRO_CONFIG_INT(ClNameplatesFriendMark, cl_nameplates_friendmark, 0, 0, 1, CFGFLAG_CLIENT | CFGFLAG_SAVE, "Show friend mark (♥) in name plates")
MACRO_CONFIG_INT(ClNameplatesStrong, cl_nameplates_strong, 0, 0, 2, CFGFLAG_CLIENT | CFGFLAG_SAVE, "Show strong/weak in name plates (0 - off, 1 - icons, 2 - icons + numbers)")
MACRO_CONFIG_INT(ClTextEntities, cl_text_entities, 1, 0, 1, CFGFLAG_CLIENT | CFGFLAG_SAVE, "Render textual entity data")
MACRO_CONFIG_INT(ClTextEntitiesSize, cl_text_entities_size, 100, 1, 100, CFGFLAG_CLIENT | CFGFLAG_SAVE, "Size of textual entity data from 1 to 100%")

MACRO_CONFIG_COL(ClAuthedPlayerColor, cl_authed_player_color, 5898211, CFGFLAG_CLIENT | CFGFLAG_SAVE, "Color of name of authenticated player in scoreboard")
MACRO_CONFIG_COL(ClSameClanColor, cl_same_clan_color, 5898211, CFGFLAG_CLIENT | CFGFLAG_SAVE, "Clan color of players with the same clan as you in scoreboard.")

MACRO_CONFIG_INT(ClEnablePingColor, cl_enable_ping_color, 1, 0, 1, CFGFLAG_CLIENT | CFGFLAG_SAVE, "Whether ping is colored in scoreboard.")
MACRO_CONFIG_INT(ClAutoswitchWeapons, cl_autoswitch_weapons, 1, 0, 1, CFGFLAG_CLIENT | CFGFLAG_SAVE, "Auto switch weapon on pickup")
MACRO_CONFIG_INT(ClAutoswitchWeaponsOutOfAmmo, cl_autoswitch_weapons_out_of_ammo, 0, 0, 1, CFGFLAG_CLIENT | CFGFLAG_SAVE, "Auto switch weapon when out of ammo")


MACRO_CONFIG_INT(ClShowhud, cl_showhud, 1, 0, 1, CFGFLAG_CLIENT | CFGFLAG_SAVE, "Show ingame HUD")
MACRO_CONFIG_INT(ClShowhudHealthAmmo, cl_showhud_healthammo, 1, 0, 1, CFGFLAG_CLIENT | CFGFLAG_SAVE, "Show ingame HUD (Health + Ammo)")
MACRO_CONFIG_INT(ClShowhudScore, cl_showhud_score, 1, 0, 1, CFGFLAG_CLIENT | CFGFLAG_SAVE, "Show ingame HUD (Score)")
MACRO_CONFIG_INT(ClShowhudTimer, cl_showhud_timer, 1, 0, 1, CFGFLAG_CLIENT | CFGFLAG_SAVE, "Show ingame HUD (Timer)")
MACRO_CONFIG_INT(ClShowhudDummyActions, cl_showhud_dummy_actions, 1, 0, 1, CFGFLAG_CLIENT | CFGFLAG_SAVE, "Show ingame HUD (Dummy Actions)")
MACRO_CONFIG_INT(ClShowhudPlayerPosition, cl_showhud_player_position, 0, 0, 1, CFGFLAG_CLIENT | CFGFLAG_SAVE, "Show ingame HUD (Player Position)")
MACRO_CONFIG_INT(ClShowhudPlayerSpeed, cl_showhud_player_speed, 0, 0, 1, CFGFLAG_CLIENT | CFGFLAG_SAVE, "Show ingame HUD (Player Speed)")
MACRO_CONFIG_INT(ClShowhudPlayerAngle, cl_showhud_player_angle, 0, 0, 1, CFGFLAG_CLIENT | CFGFLAG_SAVE, "Show ingame HUD (Player Aim Angle)")
MACRO_CONFIG_INT(ClShowhudDDRace, cl_showhud_ddrace, 1, 0, 1, CFGFLAG_SAVE | CFGFLAG_CLIENT, "Show ingame HUD (DDRace HUD)")
MACRO_CONFIG_INT(ClShowhudJumpsIndicator, cl_showhud_jumps_indicator, 1, 0, 1, CFGFLAG_SAVE | CFGFLAG_CLIENT, "Show ingame HUD (Jumps you have and have used)")
MACRO_CONFIG_INT(ClShowFreezeBars, cl_show_freeze_bars, 1, 0, 1, CFGFLAG_SAVE | CFGFLAG_CLIENT, "Whether to show a freeze bar under frozen players to indicate the thaw time")
MACRO_CONFIG_INT(ClFreezeBarsAlphaInsideFreeze, cl_freezebars_alpha_inside_freeze, 0, 0, 100, CFGFLAG_CLIENT | CFGFLAG_SAVE, "Opacity of freeze bars inside freeze (0 invisible, 100 fully visible)")
MACRO_CONFIG_INT(ClShowRecord, cl_showrecord, 0, 0, 1, CFGFLAG_CLIENT | CFGFLAG_SAVE, "Show old style DDRace client records")
MACRO_CONFIG_INT(ClShowNotifications, cl_shownotifications, 1, 0, 1, CFGFLAG_CLIENT | CFGFLAG_SAVE, "Make the client notify when someone highlights you")
MACRO_CONFIG_INT(ClShowEmotes, cl_showemotes, 1, 0, 1, CFGFLAG_CLIENT | CFGFLAG_SAVE, "Show tee emotes")
MACRO_CONFIG_INT(ClShowChat, cl_showchat, 1, 0, 2, CFGFLAG_CLIENT | CFGFLAG_SAVE, "Show chat (2 to always show large chat area)")
MACRO_CONFIG_INT(ClShowChatFriends, cl_show_chat_friends, 0, 0, 1, CFGFLAG_CLIENT | CFGFLAG_SAVE, "Show only chat messages from friends")
MACRO_CONFIG_INT(ClShowChatSystem, cl_show_chat_system, 1, 0, 1, CFGFLAG_CLIENT | CFGFLAG_SAVE, "Show chat messages from the server")
MACRO_CONFIG_INT(ClShowKillMessages, cl_showkillmessages, 1, 0, 1, CFGFLAG_CLIENT | CFGFLAG_SAVE, "Show kill messages")
MACRO_CONFIG_INT(ClShowVotesAfterVoting, cl_show_votes_after_voting, 0, 0, 1, CFGFLAG_CLIENT | CFGFLAG_SAVE, "Show votes window after voting")
MACRO_CONFIG_INT(ClShowLocalTimeAlways, cl_show_local_time_always, 0, 0, 1, CFGFLAG_CLIENT | CFGFLAG_SAVE, "Always show local time")
MACRO_CONFIG_INT(ClShowfps, cl_showfps, 0, 0, 1, CFGFLAG_CLIENT | CFGFLAG_SAVE, "Show ingame FPS counter")
MACRO_CONFIG_INT(ClShowpred, cl_showpred, 0, 0, 1, CFGFLAG_CLIENT | CFGFLAG_SAVE, "Show ingame prediction time in milliseconds")
MACRO_CONFIG_INT(ClEyeWheel, cl_eye_wheel, 1, 0, 1, CFGFLAG_CLIENT | CFGFLAG_SAVE, "Show eye wheel along together with emotes")
MACRO_CONFIG_INT(ClEyeDuration, cl_eye_duration, 999999, 1, 999999, CFGFLAG_CLIENT | CFGFLAG_SAVE, "How long the eyes emotes last")

MACRO_CONFIG_INT(ClAirjumpindicator, cl_airjumpindicator, 1, 0, 1, CFGFLAG_CLIENT | CFGFLAG_SAVE, "")
MACRO_CONFIG_INT(ClThreadsoundloading, cl_threadsoundloading, 0, 0, 1, CFGFLAG_CLIENT | CFGFLAG_SAVE, "Load sound files threaded")

MACRO_CONFIG_INT(ClWarningTeambalance, cl_warning_teambalance, 1, 0, 1, CFGFLAG_CLIENT | CFGFLAG_SAVE, "Warn about team balance")

MACRO_CONFIG_INT(ClMouseDeadzone, cl_mouse_deadzone, 0, 0, 3000, CFGFLAG_CLIENT | CFGFLAG_SAVE | CFGFLAG_INSENSITIVE, "Deadzone for the camera to follow the cursor")
MACRO_CONFIG_INT(ClMouseFollowfactor, cl_mouse_followfactor, 0, 0, 200, CFGFLAG_CLIENT | CFGFLAG_SAVE | CFGFLAG_INSENSITIVE, "Factor for the camera to follow the cursor")
MACRO_CONFIG_INT(ClMouseMaxDistance, cl_mouse_max_distance, 400, 0, 5000, CFGFLAG_CLIENT | CFGFLAG_SAVE | CFGFLAG_INSENSITIVE, "Maximum cursor distance")
MACRO_CONFIG_INT(ClMouseMinDistance, cl_mouse_min_distance, 0, 0, 5000, CFGFLAG_CLIENT | CFGFLAG_SAVE | CFGFLAG_INSENSITIVE, "Minimum cursor distance")

MACRO_CONFIG_INT(ClDyncam, cl_dyncam, 0, 0, 1, CFGFLAG_CLIENT | CFGFLAG_SAVE | CFGFLAG_INSENSITIVE, "Enable dyncam")
MACRO_CONFIG_INT(ClDyncamMaxDistance, cl_dyncam_max_distance, 1000, 0, 2000, CFGFLAG_CLIENT | CFGFLAG_SAVE | CFGFLAG_INSENSITIVE, "Maximum dynamic camera cursor distance")
MACRO_CONFIG_INT(ClDyncamMinDistance, cl_dyncam_min_distance, 0, 0, 2000, CFGFLAG_CLIENT | CFGFLAG_SAVE | CFGFLAG_INSENSITIVE, "Minimum dynamic camera cursor distance")
MACRO_CONFIG_INT(ClDyncamMousesens, cl_dyncam_mousesens, 0, 0, 100000, CFGFLAG_CLIENT | CFGFLAG_SAVE | CFGFLAG_INSENSITIVE, "Mouse sens used when dyncam is toggled on")
MACRO_CONFIG_INT(ClDyncamDeadzone, cl_dyncam_deadzone, 300, 1, 1300, CFGFLAG_CLIENT | CFGFLAG_SAVE | CFGFLAG_INSENSITIVE, "Deadzone for the dynamic camera to follow the cursor")
MACRO_CONFIG_INT(ClDyncamFollowFactor, cl_dyncam_follow_factor, 60, 0, 200, CFGFLAG_CLIENT | CFGFLAG_SAVE | CFGFLAG_INSENSITIVE, "Factor for the dynamic camera to follow the cursor")

MACRO_CONFIG_INT(ClDyncamSmoothness, cl_dyncam_smoothness, 0, 0, 100, CFGFLAG_CLIENT | CFGFLAG_SAVE | CFGFLAG_INSENSITIVE, "Transition amount of the camera movement, 0=instant, 100=slow and smooth")
MACRO_CONFIG_INT(ClDyncamStabilizing, cl_dyncam_stabilizing, 0, 0, 100, CFGFLAG_CLIENT | CFGFLAG_SAVE | CFGFLAG_INSENSITIVE, "Amount of camera slowdown during fast cursor movement. High value can cause delay in camera movement")

MACRO_CONFIG_INT(EdSmoothZoomTime, ed_smooth_zoom_time, 250, 0, 5000, CFGFLAG_CLIENT | CFGFLAG_SAVE, "Time of smooth zoom animation in the editor in ms (0 for off)")
MACRO_CONFIG_INT(EdLimitMaxZoomLevel, ed_limit_max_zoom_level, 1, 0, 1, CFGFLAG_CLIENT | CFGFLAG_SAVE, "Specifies, if zooming in the editor should be limited or not (0 = no limit)")
MACRO_CONFIG_INT(EdZoomTarget, ed_zoom_target, 0, 0, 1, CFGFLAG_CLIENT | CFGFLAG_SAVE, "Zoom to the current mouse target")
MACRO_CONFIG_INT(EdShowkeys, ed_showkeys, 0, 0, 1, CFGFLAG_CLIENT | CFGFLAG_SAVE, "")

MACRO_CONFIG_INT(ClShowWelcome, cl_show_welcome, 1, 0, 1, CFGFLAG_CLIENT | CFGFLAG_SAVE, "")
MACRO_CONFIG_INT(ClMotdTime, cl_motd_time, 10, 0, 100, CFGFLAG_CLIENT | CFGFLAG_SAVE, "How long to show the server message of the day")

// http map download
MACRO_CONFIG_STR(ClMapDownloadUrl, cl_map_download_url, 100, "https://maps.ddnet.org", CFGFLAG_CLIENT | CFGFLAG_SAVE, "URL used to download maps (can start with http:// or https://)")
MACRO_CONFIG_INT(ClMapDownloadConnectTimeoutMs, cl_map_download_connect_timeout_ms, 2000, 0, 100000, CFGFLAG_CLIENT | CFGFLAG_SAVE, "HTTP map downloads: timeout for the connect phase in milliseconds (0 to disable)")
MACRO_CONFIG_INT(ClMapDownloadLowSpeedLimit, cl_map_download_low_speed_limit, 4000, 0, 100000, CFGFLAG_CLIENT | CFGFLAG_SAVE, "HTTP map downloads: Set low speed limit in bytes per second (0 to disable)")
MACRO_CONFIG_INT(ClMapDownloadLowSpeedTime, cl_map_download_low_speed_time, 3, 0, 100000, CFGFLAG_CLIENT | CFGFLAG_SAVE, "HTTP map downloads: Set low speed limit time period (0 to disable)")

MACRO_CONFIG_STR(ClLanguagefile, cl_languagefile, 255, "", CFGFLAG_CLIENT | CFGFLAG_SAVE, "What language file to use")
MACRO_CONFIG_STR(ClSkinDownloadUrl, cl_skin_download_url, 100, "https://skins.ddnet.org/skin/", CFGFLAG_CLIENT | CFGFLAG_SAVE, "URL used to download skins")
MACRO_CONFIG_STR(ClSkinCommunityDownloadUrl, cl_skin_community_download_url, 100, "https://skins.ddnet.org/skin/community/", CFGFLAG_CLIENT | CFGFLAG_SAVE, "URL used to download community skins")
MACRO_CONFIG_INT(ClVanillaSkinsOnly, cl_vanilla_skins_only, 0, 0, 1, CFGFLAG_CLIENT | CFGFLAG_SAVE, "Only show skins available in Vanilla Teeworlds")
MACRO_CONFIG_INT(ClDownloadSkins, cl_download_skins, 1, 0, 1, CFGFLAG_CLIENT | CFGFLAG_SAVE, "Download skins from cl_skin_download_url on-the-fly")
MACRO_CONFIG_INT(ClDownloadCommunitySkins, cl_download_community_skins, 0, 0, 1, CFGFLAG_CLIENT | CFGFLAG_SAVE, "Allow to download skins created by the community. Uses cl_skin_community_download_url instead of cl_skin_download_url for the download")
MACRO_CONFIG_INT(ClAutoStatboardScreenshot, cl_auto_statboard_screenshot, 0, 0, 1, CFGFLAG_CLIENT | CFGFLAG_SAVE, "Automatically take game over statboard screenshot")
MACRO_CONFIG_INT(ClAutoStatboardScreenshotMax, cl_auto_statboard_screenshot_max, 10, 0, 1000, CFGFLAG_SAVE | CFGFLAG_CLIENT, "Maximum number of automatically created statboard screenshots (0 = no limit)")

MACRO_CONFIG_INT(ClDefaultZoom, cl_default_zoom, 10, 0, 20, CFGFLAG_CLIENT | CFGFLAG_SAVE, "Default zoom level")
MACRO_CONFIG_INT(ClSmoothZoomTime, cl_smooth_zoom_time, 250, 0, 5000, CFGFLAG_CLIENT | CFGFLAG_SAVE, "Time of smooth zoom animation ingame in ms (0 for off)")
MACRO_CONFIG_INT(ClLimitMaxZoomLevel, cl_limit_max_zoom_level, 1, 0, 1, CFGFLAG_CLIENT | CFGFLAG_SAVE, "Specifies, if zooming ingame should be limited or not (0 = no limit)")

MACRO_CONFIG_INT(ClPlayerUseCustomColor, player_use_custom_color, 0, 0, 1, CFGFLAG_CLIENT | CFGFLAG_SAVE | CFGFLAG_INSENSITIVE, "Toggles usage of custom colors")
MACRO_CONFIG_COL(ClPlayerColorBody, player_color_body, 65408, CFGFLAG_CLIENT | CFGFLAG_SAVE | CFGFLAG_COLLIGHT | CFGFLAG_INSENSITIVE, "Player body color")
MACRO_CONFIG_COL(ClPlayerColorFeet, player_color_feet, 65408, CFGFLAG_CLIENT | CFGFLAG_SAVE | CFGFLAG_COLLIGHT | CFGFLAG_INSENSITIVE, "Player feet color")
MACRO_CONFIG_STR(ClPlayerSkin, player_skin, 24, "default", CFGFLAG_CLIENT | CFGFLAG_SAVE | CFGFLAG_INSENSITIVE, "Player skin")
MACRO_CONFIG_INT(ClPlayerDefaultEyes, player_default_eyes, 0, 0, 5, CFGFLAG_CLIENT | CFGFLAG_SAVE, "Player eyes when joining server. 0 = normal, 1 = pain, 2 = happy, 3 = surprise, 4 = angry, 5 = blink")
MACRO_CONFIG_STR(ClSkinPrefix, cl_skin_prefix, 12, "", CFGFLAG_CLIENT | CFGFLAG_SAVE, "Replace the skins by skins with this prefix (e.g. kitty, santa)")
MACRO_CONFIG_INT(ClFatSkins, cl_fat_skins, 0, 0, 1, CFGFLAG_CLIENT | CFGFLAG_SAVE, "Enable fat skins")

MACRO_CONFIG_INT(UiPage, ui_page, 9, 6, 10, CFGFLAG_CLIENT | CFGFLAG_SAVE, "Interface page")
MACRO_CONFIG_INT(UiSettingsPage, ui_settings_page, 0, 0, 11, CFGFLAG_CLIENT | CFGFLAG_SAVE, "Interface settings page")
MACRO_CONFIG_INT(UiToolboxPage, ui_toolbox_page, 0, 0, 2, CFGFLAG_CLIENT | CFGFLAG_SAVE, "Toolbox page")
MACRO_CONFIG_STR(UiServerAddress, ui_server_address, 1024, "localhost:8303", CFGFLAG_CLIENT | CFGFLAG_SAVE | CFGFLAG_INSENSITIVE, "Interface server address")
MACRO_CONFIG_INT(UiMousesens, ui_mousesens, 200, 1, 100000, CFGFLAG_SAVE | CFGFLAG_CLIENT, "Mouse sensitivity for menus/editor")
MACRO_CONFIG_INT(UiControllerSens, ui_controller_sens, 100, 1, 100000, CFGFLAG_SAVE | CFGFLAG_CLIENT, "Controller sensitivity for menus/editor")
MACRO_CONFIG_INT(UiSmoothScrollTime, ui_smooth_scroll_time, 500, 0, 5000, CFGFLAG_CLIENT | CFGFLAG_SAVE, "Time of smooth scrolling animation in menus/editor in ms (0 for off)")

MACRO_CONFIG_COL(UiColor, ui_color, 0xE4A046AF, CFGFLAG_CLIENT | CFGFLAG_SAVE | CFGFLAG_COLALPHA, "Interface color") // 160 70 175 228 hasalpha

MACRO_CONFIG_INT(UiColorizePing, ui_colorize_ping, 1, 0, 1, CFGFLAG_CLIENT | CFGFLAG_SAVE, "Highlight ping")
MACRO_CONFIG_INT(UiColorizeGametype, ui_colorize_gametype, 1, 0, 1, CFGFLAG_CLIENT | CFGFLAG_SAVE, "Highlight gametype")

MACRO_CONFIG_STR(UiDemoSelected, ui_demo_selected, 256, "", CFGFLAG_CLIENT | CFGFLAG_SAVE, "Selected demo file")
MACRO_CONFIG_INT(UiCloseWindowAfterChangingSetting, ui_close_window_after_changing_setting, 1, 0, 1, CFGFLAG_CLIENT | CFGFLAG_SAVE, "Close window after changing setting")
MACRO_CONFIG_INT(UiUnreadNews, ui_unread_news, 0, 0, 1, CFGFLAG_CLIENT | CFGFLAG_SAVE, "Whether there is unread news")

MACRO_CONFIG_INT(GfxNoclip, gfx_noclip, 0, 0, 1, CFGFLAG_CLIENT | CFGFLAG_SAVE, "Disable clipping")

// dummy
MACRO_CONFIG_STR(ClDummyName, dummy_name, 16, "", CFGFLAG_SAVE | CFGFLAG_CLIENT | CFGFLAG_INSENSITIVE, "Name of the dummy")
MACRO_CONFIG_STR(ClDummyClan, dummy_clan, 12, "", CFGFLAG_SAVE | CFGFLAG_CLIENT | CFGFLAG_INSENSITIVE, "Clan of the dummy")
MACRO_CONFIG_INT(ClDummyCountry, dummy_country, -1, -1, 1000, CFGFLAG_SAVE | CFGFLAG_CLIENT | CFGFLAG_INSENSITIVE, "Country of the Dummy")
MACRO_CONFIG_INT(ClDummyUseCustomColor, dummy_use_custom_color, 0, 0, 1, CFGFLAG_CLIENT | CFGFLAG_SAVE | CFGFLAG_INSENSITIVE, "Toggles usage of custom colors")
MACRO_CONFIG_COL(ClDummyColorBody, dummy_color_body, 65408, CFGFLAG_CLIENT | CFGFLAG_SAVE | CFGFLAG_COLLIGHT | CFGFLAG_INSENSITIVE, "Dummy body color")
MACRO_CONFIG_COL(ClDummyColorFeet, dummy_color_feet, 65408, CFGFLAG_CLIENT | CFGFLAG_SAVE | CFGFLAG_COLLIGHT | CFGFLAG_INSENSITIVE, "Dummy feet color")
MACRO_CONFIG_STR(ClDummySkin, dummy_skin, 24, "default", CFGFLAG_CLIENT | CFGFLAG_SAVE | CFGFLAG_INSENSITIVE, "Dummy skin")
MACRO_CONFIG_INT(ClDummyDefaultEyes, dummy_default_eyes, 0, 0, 5, CFGFLAG_CLIENT | CFGFLAG_SAVE, "Dummy eyes when joining server. 0 = normal, 1 = pain, 2 = happy, 3 = surprise, 4 = angry, 5 = blink")
MACRO_CONFIG_INT(ClDummy, cl_dummy, 0, 0, 1, CFGFLAG_CLIENT | CFGFLAG_INSENSITIVE, "0 - player / 1 - dummy")
MACRO_CONFIG_INT(ClDummyHammer, cl_dummy_hammer, 0, 0, 1, CFGFLAG_CLIENT | CFGFLAG_INSENSITIVE, "Whether dummy is hammering for a hammerfly")
MACRO_CONFIG_INT(ClDummyResetOnSwitch, cl_dummy_resetonswitch, 0, 0, 2, CFGFLAG_CLIENT | CFGFLAG_SAVE | CFGFLAG_INSENSITIVE, "Whether dummy or player should stop pressing keys when you switch. 0 = off, 1 = dummy, 2 = player")
MACRO_CONFIG_INT(ClDummyRestoreWeapon, cl_dummy_restore_weapon, 1, 0, 1, CFGFLAG_CLIENT | CFGFLAG_SAVE | CFGFLAG_INSENSITIVE, "Whether dummy should switch to last weapon after hammerfly")
MACRO_CONFIG_INT(ClDummyCopyMoves, cl_dummy_copy_moves, 0, 0, 1, CFGFLAG_CLIENT | CFGFLAG_INSENSITIVE, "Whether dummy should copy your moves")

// more controllable dummy command
MACRO_CONFIG_INT(ClDummyControl, cl_dummy_control, 0, 0, 1, CFGFLAG_CLIENT | CFGFLAG_INSENSITIVE, "Whether can you control dummy at the same time (cl_dummy_jump, cl_dummy_fire, cl_dummy_hook)")
MACRO_CONFIG_INT(ClDummyJump, cl_dummy_jump, 0, 0, 1, CFGFLAG_CLIENT | CFGFLAG_INSENSITIVE, "Whether dummy is jumping (requires cl_dummy_control 1)")
MACRO_CONFIG_INT(ClDummyFire, cl_dummy_fire, 0, 0, 1, CFGFLAG_CLIENT | CFGFLAG_INSENSITIVE, "Whether dummy is firing (requires cl_dummy_control 1)")
MACRO_CONFIG_INT(ClDummyHook, cl_dummy_hook, 0, 0, 1, CFGFLAG_CLIENT | CFGFLAG_INSENSITIVE, "Whether dummy is hooking (requires cl_dummy_control 1)")

// start menu
MACRO_CONFIG_INT(ClShowStartMenuImages, cl_show_start_menu_images, 1, 0, 1, CFGFLAG_CLIENT | CFGFLAG_SAVE, "Show start menu images")
MACRO_CONFIG_INT(ClSkipStartMenu, cl_skip_start_menu, 0, 0, 1, CFGFLAG_CLIENT | CFGFLAG_SAVE, "Skip the start menu")

// server
MACRO_CONFIG_INT(SvWarmup, sv_warmup, 0, 0, 0, CFGFLAG_SERVER, "Number of seconds to do warmup before round starts")
MACRO_CONFIG_STR(SvMotd, sv_motd, 900, "", CFGFLAG_SERVER, "Message of the day to display for the clients")
MACRO_CONFIG_INT(SvTournamentMode, sv_tournament_mode, 0, 0, 1, CFGFLAG_SERVER, "Tournament mode. When enabled, players joins the server as spectator")
MACRO_CONFIG_INT(SvSpamprotection, sv_spamprotection, 1, 0, 1, CFGFLAG_SERVER, "Spam protection")

MACRO_CONFIG_INT(SvSpectatorSlots, sv_spectator_slots, 0, 0, MAX_CLIENTS, CFGFLAG_SERVER, "Number of slots to reserve for spectators")
MACRO_CONFIG_INT(SvInactiveKickTime, sv_inactivekick_time, 0, 0, 1000, CFGFLAG_SERVER, "How many minutes to wait before taking care of inactive players")
MACRO_CONFIG_INT(SvInactiveKick, sv_inactivekick, 0, 0, 2, CFGFLAG_SERVER, "How to deal with inactive players (0=move to spectator, 1=move to free spectator slot/kick, 2=kick)")

MACRO_CONFIG_INT(SvStrictSpectateMode, sv_strict_spectate_mode, 0, 0, 1, CFGFLAG_SERVER, "Restricts information in spectator mode")
MACRO_CONFIG_INT(SvVoteSpectate, sv_vote_spectate, 1, 0, 1, CFGFLAG_SERVER, "Allow voting to move players to spectators")
MACRO_CONFIG_INT(SvVoteSpectateRejoindelay, sv_vote_spectate_rejoindelay, 3, 0, 1000, CFGFLAG_SERVER, "How many minutes to wait before a player can rejoin after being moved to spectators by vote")
MACRO_CONFIG_INT(SvVoteKick, sv_vote_kick, 1, 0, 1, CFGFLAG_SERVER, "Allow voting to kick players")
MACRO_CONFIG_INT(SvVoteKickMin, sv_vote_kick_min, 0, 0, MAX_CLIENTS, CFGFLAG_SERVER, "Minimum number of players required to start a kick vote")
MACRO_CONFIG_INT(SvVoteKickBantime, sv_vote_kick_bantime, 5, 0, 1440, CFGFLAG_SERVER, "The time in seconds to ban a player if kicked by vote. 0 makes it just use kick")
MACRO_CONFIG_INT(SvJoinVoteDelay, sv_join_vote_delay, 300, 0, 1000, CFGFLAG_SERVER, "Add a delay before recently joined players can call any vote or participate in a kick/spec vote (in seconds)")
MACRO_CONFIG_INT(SvOldTeleportWeapons, sv_old_teleport_weapons, 0, 0, 1, CFGFLAG_SERVER | CFGFLAG_GAME, "Teleporting of all weapons (deprecated, use special entities instead)")
MACRO_CONFIG_INT(SvOldTeleportHook, sv_old_teleport_hook, 0, 0, 1, CFGFLAG_SERVER | CFGFLAG_GAME, "Hook through teleporter (deprecated, use special entities instead)")
MACRO_CONFIG_INT(SvTeleportHoldHook, sv_teleport_hold_hook, 0, 0, 1, CFGFLAG_SERVER | CFGFLAG_GAME, "Hold hook when teleported")
MACRO_CONFIG_INT(SvTeleportLoseWeapons, sv_teleport_lose_weapons, 0, 0, 1, CFGFLAG_SERVER | CFGFLAG_GAME, "Lose weapons when teleported (useful for some race maps)")
MACRO_CONFIG_INT(SvDeepfly, sv_deepfly, 1, 0, 1, CFGFLAG_SERVER | CFGFLAG_GAME, "Allow fire non auto weapons when deep")
MACRO_CONFIG_INT(SvDestroyBulletsOnDeath, sv_destroy_bullets_on_death, 1, 0, 1, CFGFLAG_SERVER | CFGFLAG_GAME, "Destroy bullets when their owner dies")
MACRO_CONFIG_INT(SvDestroyLasersOnDeath, sv_destroy_lasers_on_death, 0, 0, 1, CFGFLAG_SERVER | CFGFLAG_GAME, "Destroy lasers when their owner dies")

MACRO_CONFIG_INT(SvMapUpdateRate, sv_mapupdaterate, 5, 1, 100, CFGFLAG_SERVER, "64 player id <-> vanilla id players map update rate")

MACRO_CONFIG_STR(SvServerType, sv_server_type, 64, "none", CFGFLAG_SERVER, "Type of the server (novice, moderate, ...)")

MACRO_CONFIG_INT(SvSendVotesPerTick, sv_send_votes_per_tick, 5, 1, 15, CFGFLAG_SERVER, "Number of vote options being send per tick")

MACRO_CONFIG_INT(SvRescue, sv_rescue, 0, 0, 1, CFGFLAG_SERVER, "Allow /rescue command so players can teleport themselves out of freeze (setting only works in initial config)")
MACRO_CONFIG_INT(SvRescueDelay, sv_rescue_delay, 1, 0, 1000, CFGFLAG_SERVER, "Number of seconds between two rescues")
MACRO_CONFIG_INT(SvPractice, sv_practice, 1, 0, 1, CFGFLAG_SERVER, "Enable practice mode for teams. Means you can use /rescue, but in turn your rank doesn't count.")

MACRO_CONFIG_INT(ClVideoPauseWithDemo, cl_video_pausewithdemo, 1, 0, 1, CFGFLAG_CLIENT | CFGFLAG_SAVE, "Pause video rendering when demo playing pause")
MACRO_CONFIG_INT(ClVideoShowhud, cl_video_showhud, 0, 0, 1, CFGFLAG_CLIENT | CFGFLAG_SAVE, "Show ingame HUD when rendering video")
MACRO_CONFIG_INT(ClVideoShowChat, cl_video_showchat, 1, 0, 1, CFGFLAG_CLIENT | CFGFLAG_SAVE, "Show chat when rendering video")
MACRO_CONFIG_INT(ClVideoSndEnable, cl_video_sound_enable, 1, 0, 1, CFGFLAG_CLIENT | CFGFLAG_SAVE, "Use sound when rendering video")
MACRO_CONFIG_INT(ClVideoShowHookCollOther, cl_video_show_hook_coll_other, 0, 0, 1, CFGFLAG_CLIENT | CFGFLAG_SAVE, "Show other players' hook collision lines when rendering video")
MACRO_CONFIG_INT(ClVideoShowDirection, cl_video_show_direction, 0, 0, 2, CFGFLAG_CLIENT | CFGFLAG_SAVE, "Show players' key presses when rendering video (1 = other players', 2 = also your own)")
MACRO_CONFIG_INT(ClVideoX264Crf, cl_video_crf, 18, 0, 51, CFGFLAG_CLIENT | CFGFLAG_SAVE, "Set crf when encode video with libx264 (0 for highest quality, 51 for lowest)")
MACRO_CONFIG_INT(ClVideoX264Preset, cl_video_preset, 5, 0, 9, CFGFLAG_CLIENT | CFGFLAG_SAVE, "Set preset when encode video with libx264, default is 5 (medium), 0 is ultrafast, 9 is placebo (the slowest, not recommend)")

// debug
#ifdef CONF_DEBUG // this one can crash the server if not used correctly
MACRO_CONFIG_INT(DbgDummies, dbg_dummies, 0, 0, 15, CFGFLAG_SERVER, "(Debug build only)")
#endif

MACRO_CONFIG_INT(DbgFocus, dbg_focus, 0, 0, 1, CFGFLAG_CLIENT, "")
MACRO_CONFIG_INT(DbgTuning, dbg_tuning, 0, 0, 1, CFGFLAG_CLIENT, "Display information about the tuning parameters that affect the own player")

#endif<|MERGE_RESOLUTION|>--- conflicted
+++ resolved
@@ -21,11 +21,7 @@
 MACRO_CONFIG_INT(ClAntiPingWeapons, cl_antiping_weapons, 1, 0, 1, CFGFLAG_CLIENT | CFGFLAG_SAVE, "Predict weapon projectiles (only enabled if cl_antiping is set to 1)")
 MACRO_CONFIG_INT(ClAntiPingSmooth, cl_antiping_smooth, 0, 0, 1, CFGFLAG_CLIENT | CFGFLAG_SAVE, "Make the prediction of other player's movement smoother")
 MACRO_CONFIG_INT(ClAntiPingGunfire, cl_antiping_gunfire, 1, 0, 1, CFGFLAG_CLIENT | CFGFLAG_SAVE, "Predict gunfire and show predicted weapon physics (with cl_antiping_grenade 1 and cl_antiping_weapons 1)")
-<<<<<<< HEAD
-MACRO_CONFIG_INT(ClPredictionMargin, cl_prediction_margin, 10, 1, 100000, CFGFLAG_CLIENT | CFGFLAG_SAVE, "Prediction margin in ms (adds latency, can reduce lag from ping jumps)")
-=======
 MACRO_CONFIG_INT(ClPredictionMargin, cl_prediction_margin, 10, 1, 2000, CFGFLAG_CLIENT | CFGFLAG_SAVE, "Prediction margin in ms (adds latency, can reduce lag from ping jumps)")
->>>>>>> 7fff0494
 
 MACRO_CONFIG_INT(ClNameplates, cl_nameplates, 1, 0, 1, CFGFLAG_CLIENT | CFGFLAG_SAVE, "Show name plates")
 MACRO_CONFIG_INT(ClAfkEmote, cl_afk_emote, 1, 0, 1, CFGFLAG_CLIENT | CFGFLAG_SAVE, "Show zzz emote next to afk players")
