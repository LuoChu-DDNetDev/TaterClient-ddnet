--- conflicted
+++ resolved
@@ -618,14 +618,6 @@
 
 			if(Player.m_Weapon == WEAPON_GUN || Player.m_Weapon == WEAPON_SHOTGUN)
 			{
-<<<<<<< HEAD
-				float Alpha = 0.0f;
-				if(AttackTicksPassed < g_pData->m_Weapons.m_aId[iw].m_Muzzleduration + 3)
-				{
-					float t = AttackTicksPassed / g_pData->m_Weapons.m_aId[iw].m_Muzzleduration;
-					Alpha = mix(2.0f, 0.0f, minimum(1.0f, maximum(0.0f, t)));
-				}
-=======
 				// check if we're firing stuff
 				if(g_pData->m_Weapons.m_aId[CurrentWeapon].m_NumSpriteMuzzles) //prev.attackticks)
 				{
@@ -635,7 +627,6 @@
 						float t = AttackTicksPassed / g_pData->m_Weapons.m_aId[CurrentWeapon].m_Muzzleduration;
 						AlphaMuzzle = mix(2.0f, 0.0f, minimum(1.0f, maximum(0.0f, t)));
 					}
->>>>>>> cf266587
 
 					int IteX = rand() % g_pData->m_Weapons.m_aId[CurrentWeapon].m_NumSpriteMuzzles;
 					static int s_LastIteX = IteX;
@@ -648,21 +639,6 @@
 							s_LastIteX = IteX;
 					}
 					else
-<<<<<<< HEAD
-						s_LastIteX = IteX;
-				}
-				if(Alpha > 0.0f && g_pData->m_Weapons.m_aId[iw].m_aSpriteMuzzles[IteX])
-				{
-					float OffsetY = -g_pData->m_Weapons.m_aId[iw].m_Muzzleoffsety;
-					QuadOffset = IteX * 2 + (Direction.x < 0 ? 1 : 0);
-					if(Direction.x < 0)
-						OffsetY = -OffsetY;
-
-					vec2 DirY(-Dir.y, Dir.x);
-					vec2 MuzzlePos = p + Dir * g_pData->m_Weapons.m_aId[iw].m_Muzzleoffsetx + DirY * OffsetY;
-					Graphics()->TextureSet(GameClient()->m_GameSkin.m_SpriteWeaponsMuzzles[iw][IteX]);
-					Graphics()->RenderQuadContainerAsSprite(m_WeaponSpriteMuzzleQuadContainerIndex[iw], QuadOffset, MuzzlePos.x, MuzzlePos.y);
-=======
 					{
 						if(m_pClient->m_Snap.m_pGameInfoObj && m_pClient->m_Snap.m_pGameInfoObj->m_GameStateFlags & GAMESTATEFLAG_PAUSED)
 							IteX = s_LastIteX;
@@ -681,7 +657,6 @@
 						Graphics()->TextureSet(GameClient()->m_GameSkin.m_SpriteWeaponsMuzzles[CurrentWeapon][IteX]);
 						Graphics()->RenderQuadContainerAsSprite(m_WeaponSpriteMuzzleQuadContainerIndex[CurrentWeapon], QuadOffset, MuzzlePos.x, MuzzlePos.y);
 					}
->>>>>>> cf266587
 				}
 			}
 			Graphics()->SetColor(1.0f, 1.0f, 1.0f, 1.0f);
@@ -799,10 +774,6 @@
 	for(int i = 0; i < MAX_CLIENTS; ++i)
 	{
 		m_aRenderInfo[i] = m_pClient->m_aClients[i].m_RenderInfo;
-<<<<<<< HEAD
-		m_aRenderInfo[i].m_ShineDecoration = m_pClient->m_aClients[i].m_LiveFrozen;
-		if(m_pClient->m_Snap.m_aCharacters[i].m_Cur.m_Weapon == WEAPON_NINJA && g_Config.m_ClShowNinja || (g_Config.m_ClAmIFrozen && g_Config.m_ClFreezeUpdateFix && m_pClient->m_Snap.m_LocalClientID == i && g_Config.m_ClShowNinja))
-=======
 		m_aRenderInfo[i].m_TeeRenderFlags = 0;
 		if(m_pClient->m_aClients[i].m_FreezeEnd != 0)
 			m_aRenderInfo[i].m_TeeRenderFlags |= TEE_EFFECT_FROZEN | TEE_NO_WEAPON;
@@ -810,8 +781,8 @@
 			m_aRenderInfo[i].m_TeeRenderFlags |= TEE_EFFECT_FROZEN;
 
 		CGameClient::CSnapState::CCharacterInfo &CharacterInfo = m_pClient->m_Snap.m_aCharacters[i];
-		if((CharacterInfo.m_Cur.m_Weapon == WEAPON_NINJA || (CharacterInfo.m_HasExtendedData && CharacterInfo.m_ExtendedData.m_FreezeEnd != 0)) && g_Config.m_ClShowNinja)
->>>>>>> cf266587
+		if((CharacterInfo.m_Cur.m_Weapon == WEAPON_NINJA || (CharacterInfo.m_HasExtendedData && CharacterInfo.m_ExtendedData.m_FreezeEnd != 0)) && g_Config.m_ClShowNinja 
+		|| (g_Config.m_ClAmIFrozen && g_Config.m_ClFreezeUpdateFix && m_pClient->m_Snap.m_LocalClientID == i && g_Config.m_ClShowNinja))
 		{
 			// change the skin for the player to the ninja
 			int Skin = m_pClient->m_Skins.Find("x_ninja");
