/* (c) Magnus Auvinen. See licence.txt in the root of the distribution for more information. */
/* If you are missing that file, acquire a complete release at teeworlds.com.                */
#include <engine/graphics.h>
#include <engine/shared/config.h>
#include <engine/textrender.h>

#include <game/client/animstate.h>
#include <game/client/components/scoreboard.h>
#include <game/client/gameclient.h>
#include <game/client/render.h>
#include <game/generated/client_data.h>
#include <game/generated/protocol.h>

#include <game/layers.h>
#include <game/localization.h>

#include <cmath>

#include "binds.h"
#include "camera.h"
#include "controls.h"
#include "hud.h"
#include "voting.h"

CHud::CHud()
{
	// won't work if zero
	m_FrameTimeAvg = 0.0f;
	m_FPSTextContainerIndex.Reset();
	m_DDRaceEffectsTextContainerIndex.Reset();
}

void CHud::ResetHudContainers()
{
	for(auto &ScoreInfo : m_aScoreInfo)
	{
		TextRender()->DeleteTextContainer(ScoreInfo.m_OptionalNameTextContainerIndex);
		TextRender()->DeleteTextContainer(ScoreInfo.m_TextRankContainerIndex);
		TextRender()->DeleteTextContainer(ScoreInfo.m_TextScoreContainerIndex);
		Graphics()->DeleteQuadContainer(ScoreInfo.m_RoundRectQuadContainerIndex);

		ScoreInfo.Reset();
	}

	TextRender()->DeleteTextContainer(m_FPSTextContainerIndex);
	TextRender()->DeleteTextContainer(m_DDRaceEffectsTextContainerIndex);
}

void CHud::OnWindowResize()
{
	ResetHudContainers();
}

void CHud::OnReset()
{
	m_TimeCpDiff = 0.0f;
	m_DDRaceTime = 0;
	m_FinishTimeLastReceivedTick = 0;
	m_TimeCpLastReceivedTick = 0;
	m_ShowFinishTime = false;
	m_ServerRecord = -1.0f;
	m_aPlayerRecord[0] = -1.0f;
	m_aPlayerRecord[1] = -1.0f;

	ResetHudContainers();
}

void CHud::OnInit()
{
	OnReset();

	m_HudQuadContainerIndex = Graphics()->CreateQuadContainer(false);
	Graphics()->QuadsSetSubset(0, 0, 1, 1);
	PrepareAmmoHealthAndArmorQuads();

	// all cursors for the different weapons
	for(int i = 0; i < NUM_WEAPONS; ++i)
	{
		float ScaleX, ScaleY;
		RenderTools()->GetSpriteScale(g_pData->m_Weapons.m_aId[i].m_pSpriteCursor, ScaleX, ScaleY);
		m_aCursorOffset[i] = RenderTools()->QuadContainerAddSprite(m_HudQuadContainerIndex, 64.f * ScaleX, 64.f * ScaleY);
	}

	// the flags
	m_FlagOffset = RenderTools()->QuadContainerAddSprite(m_HudQuadContainerIndex, 0.f, 0.f, 8.f, 16.f);

	PreparePlayerStateQuads();

	Graphics()->QuadContainerUpload(m_HudQuadContainerIndex);
}

void CHud::RenderGameTimer()
{
	float Half = m_Width / 2.0f;

	if(!(m_pClient->m_Snap.m_pGameInfoObj->m_GameStateFlags & GAMESTATEFLAG_SUDDENDEATH))
	{
		char aBuf[32];
		int Time = 0;
		if(m_pClient->m_Snap.m_pGameInfoObj->m_TimeLimit && (m_pClient->m_Snap.m_pGameInfoObj->m_WarmupTimer <= 0))
		{
			Time = m_pClient->m_Snap.m_pGameInfoObj->m_TimeLimit * 60 - ((Client()->GameTick(g_Config.m_ClDummy) - m_pClient->m_Snap.m_pGameInfoObj->m_RoundStartTick) / Client()->GameTickSpeed());

			if(m_pClient->m_Snap.m_pGameInfoObj->m_GameStateFlags & GAMESTATEFLAG_GAMEOVER)
				Time = 0;
		}
		else if(m_pClient->m_Snap.m_pGameInfoObj->m_GameStateFlags & GAMESTATEFLAG_RACETIME)
		{
			// The Warmup timer is negative in this case to make sure that incompatible clients will not see a warmup timer
			Time = (Client()->GameTick(g_Config.m_ClDummy) + m_pClient->m_Snap.m_pGameInfoObj->m_WarmupTimer) / Client()->GameTickSpeed();
		}
		else
			Time = (Client()->GameTick(g_Config.m_ClDummy) - m_pClient->m_Snap.m_pGameInfoObj->m_RoundStartTick) / Client()->GameTickSpeed();

		str_time((int64_t)Time * 100, TIME_DAYS, aBuf, sizeof(aBuf));
		float FontSize = 10.0f;
		static float s_TextWidthM = TextRender()->TextWidth(FontSize, "00:00", -1, -1.0f);
		static float s_TextWidthH = TextRender()->TextWidth(FontSize, "00:00:00", -1, -1.0f);
		static float s_TextWidth0D = TextRender()->TextWidth(FontSize, "0d 00:00:00", -1, -1.0f);
		static float s_TextWidth00D = TextRender()->TextWidth(FontSize, "00d 00:00:00", -1, -1.0f);
		static float s_TextWidth000D = TextRender()->TextWidth(FontSize, "000d 00:00:00", -1, -1.0f);
		float w = Time >= 3600 * 24 * 100 ? s_TextWidth000D : Time >= 3600 * 24 * 10 ? s_TextWidth00D : Time >= 3600 * 24 ? s_TextWidth0D : Time >= 3600 ? s_TextWidthH : s_TextWidthM;
		// last 60 sec red, last 10 sec blink
		if(m_pClient->m_Snap.m_pGameInfoObj->m_TimeLimit && Time <= 60 && (m_pClient->m_Snap.m_pGameInfoObj->m_WarmupTimer <= 0))
		{
			float Alpha = Time <= 10 && (2 * time() / time_freq()) % 2 ? 0.5f : 1.0f;
			TextRender()->TextColor(1.0f, 0.25f, 0.25f, Alpha);
		}
		TextRender()->Text(Half - w / 2, 2, FontSize, aBuf, -1.0f);
		TextRender()->TextColor(1.0f, 1.0f, 1.0f, 1.0f);
	}
}

void CHud::RenderPauseNotification()
{
	if(m_pClient->m_Snap.m_pGameInfoObj->m_GameStateFlags & GAMESTATEFLAG_PAUSED &&
		!(m_pClient->m_Snap.m_pGameInfoObj->m_GameStateFlags & GAMESTATEFLAG_GAMEOVER))
	{
		const char *pText = Localize("Game paused");
		float FontSize = 20.0f;
		float w = TextRender()->TextWidth(FontSize, pText, -1, -1.0f);
		TextRender()->Text(150.0f * Graphics()->ScreenAspect() + -w / 2.0f, 50.0f, FontSize, pText, -1.0f);
	}
}

void CHud::RenderSuddenDeath()
{
	if(m_pClient->m_Snap.m_pGameInfoObj->m_GameStateFlags & GAMESTATEFLAG_SUDDENDEATH)
	{
		float Half = m_Width / 2.0f;
		const char *pText = Localize("Sudden Death");
		float FontSize = 12.0f;
		float w = TextRender()->TextWidth(FontSize, pText, -1, -1.0f);
		TextRender()->Text(Half - w / 2, 2, FontSize, pText, -1.0f);
	}
}

void CHud::RenderCenterLines()
{
	if(m_pClient->m_Scoreboard.Active())
		return;

	Graphics()->TextureClear();
	Graphics()->LinesBegin();
	Graphics()->SetColor(1.0f, 0.0f, 0.0f, 1.0f);

	IGraphics::CLineItem Array[2] = {
		IGraphics::CLineItem(m_Width / 2.0, 0.0f, m_Width / 2.0, m_Height),
		IGraphics::CLineItem(0.0f, m_Height / 2.0, m_Width, m_Height / 2.0f)};

	Graphics()->LinesDraw(Array, 2);

	Graphics()->LinesEnd();
}

void CHud::RenderScoreHud()
{
	// render small score hud
	if(!(m_pClient->m_Snap.m_pGameInfoObj->m_GameStateFlags & GAMESTATEFLAG_GAMEOVER))
	{
		int GameFlags = m_pClient->m_Snap.m_pGameInfoObj->m_GameFlags;
		float StartY = 229.0f; // the height of this display is 56, so EndY is 285

		const float ScoreSingleBoxHeight = 18.0f;

		bool ForceScoreInfoInit = !m_aScoreInfo[0].m_Initialized || !m_aScoreInfo[1].m_Initialized;
		m_aScoreInfo[0].m_Initialized = m_aScoreInfo[1].m_Initialized = true;

		if(GameFlags & GAMEFLAG_TEAMS && m_pClient->m_Snap.m_pGameDataObj)
		{
			char aScoreTeam[2][16];
			str_from_int(m_pClient->m_Snap.m_pGameDataObj->m_TeamscoreRed, aScoreTeam[TEAM_RED]);
			str_from_int(m_pClient->m_Snap.m_pGameDataObj->m_TeamscoreBlue, aScoreTeam[TEAM_BLUE]);

			bool aRecreateTeamScore[2] = {str_comp(aScoreTeam[0], m_aScoreInfo[0].m_aScoreText) != 0, str_comp(aScoreTeam[1], m_aScoreInfo[1].m_aScoreText) != 0};

			const int aFlagCarrier[2] = {
				m_pClient->m_Snap.m_pGameDataObj->m_FlagCarrierRed,
				m_pClient->m_Snap.m_pGameDataObj->m_FlagCarrierBlue};

			bool RecreateRect = ForceScoreInfoInit;
			for(int t = 0; t < 2; t++)
			{
				if(aRecreateTeamScore[t])
				{
					m_aScoreInfo[t].m_ScoreTextWidth = TextRender()->TextWidth(14.0f, aScoreTeam[t == 0 ? TEAM_RED : TEAM_BLUE], -1, -1.0f);
					mem_copy(m_aScoreInfo[t].m_aScoreText, aScoreTeam[t == 0 ? TEAM_RED : TEAM_BLUE], sizeof(m_aScoreInfo[t].m_aScoreText));
					RecreateRect = true;
				}
			}

			static float s_TextWidth100 = TextRender()->TextWidth(14.0f, "100", -1, -1.0f);
			float ScoreWidthMax = maximum(maximum(m_aScoreInfo[0].m_ScoreTextWidth, m_aScoreInfo[1].m_ScoreTextWidth), s_TextWidth100);
			float Split = 3.0f;
			float ImageSize = (GameFlags & GAMEFLAG_FLAGS) ? 16.0f : Split;
			for(int t = 0; t < 2; t++)
			{
				// draw box
				if(RecreateRect)
				{
					Graphics()->DeleteQuadContainer(m_aScoreInfo[t].m_RoundRectQuadContainerIndex);

					if(t == 0)
						Graphics()->SetColor(1.0f, 0.0f, 0.0f, 0.25f);
					else
						Graphics()->SetColor(0.0f, 0.0f, 1.0f, 0.25f);
					m_aScoreInfo[t].m_RoundRectQuadContainerIndex = Graphics()->CreateRectQuadContainer(m_Width - ScoreWidthMax - ImageSize - 2 * Split, StartY + t * 20, ScoreWidthMax + ImageSize + 2 * Split, ScoreSingleBoxHeight, 5.0f, IGraphics::CORNER_L);
				}
				Graphics()->TextureClear();
				Graphics()->SetColor(1.0f, 1.0f, 1.0f, 1.0f);
				if(m_aScoreInfo[t].m_RoundRectQuadContainerIndex != -1)
					Graphics()->RenderQuadContainer(m_aScoreInfo[t].m_RoundRectQuadContainerIndex, -1);

				// draw score
				if(aRecreateTeamScore[t])
				{
					CTextCursor Cursor;
					TextRender()->SetCursor(&Cursor, m_Width - ScoreWidthMax + (ScoreWidthMax - m_aScoreInfo[t].m_ScoreTextWidth) / 2 - Split, StartY + t * 20 + (18.f - 14.f) / 2.f, 14.0f, TEXTFLAG_RENDER);
					Cursor.m_LineWidth = -1;
					TextRender()->RecreateTextContainer(m_aScoreInfo[t].m_TextScoreContainerIndex, &Cursor, aScoreTeam[t]);
				}
				if(m_aScoreInfo[t].m_TextScoreContainerIndex.Valid())
				{
					ColorRGBA TColor(1.f, 1.f, 1.f, 1.f);
					ColorRGBA TOutlineColor(0.f, 0.f, 0.f, 0.3f);
					TextRender()->RenderTextContainer(m_aScoreInfo[t].m_TextScoreContainerIndex, TColor, TOutlineColor);
				}

				if(GameFlags & GAMEFLAG_FLAGS)
				{
					int BlinkTimer = (m_pClient->m_aFlagDropTick[t] != 0 &&
								 (Client()->GameTick(g_Config.m_ClDummy) - m_pClient->m_aFlagDropTick[t]) / Client()->GameTickSpeed() >= 25) ?
                                                                 10 :
                                                                 20;
					if(aFlagCarrier[t] == FLAG_ATSTAND || (aFlagCarrier[t] == FLAG_TAKEN && ((Client()->GameTick(g_Config.m_ClDummy) / BlinkTimer) & 1)))
					{
						// draw flag
						Graphics()->TextureSet(t == 0 ? m_pClient->m_GameSkin.m_SpriteFlagRed : m_pClient->m_GameSkin.m_SpriteFlagBlue);
						Graphics()->SetColor(1.f, 1.f, 1.f, 1.f);
						Graphics()->RenderQuadContainerAsSprite(m_HudQuadContainerIndex, m_FlagOffset, m_Width - ScoreWidthMax - ImageSize, StartY + 1.0f + t * 20);
					}
					else if(aFlagCarrier[t] >= 0)
					{
						// draw name of the flag holder
						int Id = aFlagCarrier[t] % MAX_CLIENTS;
						const char *pName = m_pClient->m_aClients[Id].m_aName;
						if(str_comp(pName, m_aScoreInfo[t].m_aPlayerNameText) != 0 || RecreateRect)
						{
							mem_copy(m_aScoreInfo[t].m_aPlayerNameText, pName, sizeof(m_aScoreInfo[t].m_aPlayerNameText));

							float w = TextRender()->TextWidth(8.0f, pName, -1, -1.0f);

							CTextCursor Cursor;
							TextRender()->SetCursor(&Cursor, minimum(m_Width - w - 1.0f, m_Width - ScoreWidthMax - ImageSize - 2 * Split), StartY + (t + 1) * 20.0f - 2.0f, 8.0f, TEXTFLAG_RENDER);
							Cursor.m_LineWidth = -1;
							TextRender()->RecreateTextContainer(m_aScoreInfo[t].m_OptionalNameTextContainerIndex, &Cursor, pName);
						}

						if(m_aScoreInfo[t].m_OptionalNameTextContainerIndex.Valid())
						{
							ColorRGBA TColor(1.f, 1.f, 1.f, 1.f);
							ColorRGBA TOutlineColor(0.f, 0.f, 0.f, 0.3f);
							TextRender()->RenderTextContainer(m_aScoreInfo[t].m_OptionalNameTextContainerIndex, TColor, TOutlineColor);
						}

						// draw tee of the flag holder
						CTeeRenderInfo TeeInfo = m_pClient->m_aClients[Id].m_RenderInfo;
						TeeInfo.m_Size = ScoreSingleBoxHeight;

						
						const CAnimState *pIdleState = CAnimState::GetIdle();
						vec2 OffsetToMid;
						CRenderTools::GetRenderTeeOffsetToRenderedTee(pIdleState, &TeeInfo, OffsetToMid);
						vec2 TeeRenderPos(m_Width - ScoreWidthMax - TeeInfo.m_Size / 2 - Split, StartY + (t * 20) + ScoreSingleBoxHeight / 2.0f + OffsetToMid.y);

						RenderTools()->RenderTee(pIdleState, &TeeInfo, EMOTE_NORMAL, vec2(1.0f, 0.0f), TeeRenderPos);
					}
				}
				StartY += 8.0f;
			}
		}
		else
		{
			int Local = -1;
			int aPos[2] = {1, 2};
			const CNetObj_PlayerInfo *apPlayerInfo[2] = {0, 0};
			int i = 0;
			for(int t = 0; t < 2 && i < MAX_CLIENTS && m_pClient->m_Snap.m_apInfoByScore[i]; ++i)
			{
				if(m_pClient->m_Snap.m_apInfoByScore[i]->m_Team != TEAM_SPECTATORS)
				{
					apPlayerInfo[t] = m_pClient->m_Snap.m_apInfoByScore[i];
					if(apPlayerInfo[t]->m_ClientId == m_pClient->m_Snap.m_LocalClientId)
						Local = t;
					++t;
				}
			}
			// search local player info if not a spectator, nor within top2 scores
			if(Local == -1 && m_pClient->m_Snap.m_pLocalInfo && m_pClient->m_Snap.m_pLocalInfo->m_Team != TEAM_SPECTATORS)
			{
				for(; i < MAX_CLIENTS && m_pClient->m_Snap.m_apInfoByScore[i]; ++i)
				{
					if(m_pClient->m_Snap.m_apInfoByScore[i]->m_Team != TEAM_SPECTATORS)
						++aPos[1];
					if(m_pClient->m_Snap.m_apInfoByScore[i]->m_ClientId == m_pClient->m_Snap.m_LocalClientId)
					{
						apPlayerInfo[1] = m_pClient->m_Snap.m_apInfoByScore[i];
						Local = 1;
						break;
					}
				}
			}
			char aScore[2][16];
			for(int t = 0; t < 2; ++t)
			{
				if(apPlayerInfo[t])
				{
					if(m_pClient->m_GameInfo.m_TimeScore && g_Config.m_ClDDRaceScoreBoard)
					{
						if(apPlayerInfo[t]->m_Score != -9999)
							str_time((int64_t)absolute(apPlayerInfo[t]->m_Score) * 100, TIME_HOURS, aScore[t], sizeof(aScore[t]));
						else
							aScore[t][0] = 0;
					}
					else
						str_from_int(apPlayerInfo[t]->m_Score, aScore[t]);
				}
				else
					aScore[t][0] = 0;
			}

			static int LocalClientId = -1;
			bool RecreateScores = str_comp(aScore[0], m_aScoreInfo[0].m_aScoreText) != 0 || str_comp(aScore[1], m_aScoreInfo[1].m_aScoreText) != 0 || LocalClientId != m_pClient->m_Snap.m_LocalClientId;
			LocalClientId = m_pClient->m_Snap.m_LocalClientId;

			bool RecreateRect = ForceScoreInfoInit;
			for(int t = 0; t < 2; t++)
			{
				if(RecreateScores)
				{
					m_aScoreInfo[t].m_ScoreTextWidth = TextRender()->TextWidth(14.0f, aScore[t], -1, -1.0f);
					mem_copy(m_aScoreInfo[t].m_aScoreText, aScore[t], sizeof(m_aScoreInfo[t].m_aScoreText));
					RecreateRect = true;
				}

				if(apPlayerInfo[t])
				{
					int Id = apPlayerInfo[t]->m_ClientId;
					if(Id >= 0 && Id < MAX_CLIENTS)
					{
						const char *pName = m_pClient->m_aClients[Id].m_aName;
						if(str_comp(pName, m_aScoreInfo[t].m_aPlayerNameText) != 0)
							RecreateRect = true;
					}
				}
				else
				{
					if(m_aScoreInfo[t].m_aPlayerNameText[0] != 0)
						RecreateRect = true;
				}

				char aBuf[16];
				str_format(aBuf, sizeof(aBuf), "%d.", aPos[t]);
				if(str_comp(aBuf, m_aScoreInfo[t].m_aRankText) != 0)
					RecreateRect = true;
			}

			static float s_TextWidth10 = TextRender()->TextWidth(14.0f, "10", -1, -1.0f);
			float ScoreWidthMax = maximum(maximum(m_aScoreInfo[0].m_ScoreTextWidth, m_aScoreInfo[1].m_ScoreTextWidth), s_TextWidth10);
			float Split = 3.0f, ImageSize = 16.0f, PosSize = 16.0f;

			for(int t = 0; t < 2; t++)
			{
				// draw box
				if(RecreateRect)
				{
					Graphics()->DeleteQuadContainer(m_aScoreInfo[t].m_RoundRectQuadContainerIndex);

					if(t == Local)
						Graphics()->SetColor(1.0f, 1.0f, 1.0f, 0.25f);
					else
						Graphics()->SetColor(0.0f, 0.0f, 0.0f, 0.25f);
					m_aScoreInfo[t].m_RoundRectQuadContainerIndex = Graphics()->CreateRectQuadContainer(m_Width - ScoreWidthMax - ImageSize - 2 * Split - PosSize, StartY + t * 20, ScoreWidthMax + ImageSize + 2 * Split + PosSize, ScoreSingleBoxHeight, 5.0f, IGraphics::CORNER_L);
				}
				Graphics()->TextureClear();
				Graphics()->SetColor(1.0f, 1.0f, 1.0f, 1.0f);
				if(m_aScoreInfo[t].m_RoundRectQuadContainerIndex != -1)
					Graphics()->RenderQuadContainer(m_aScoreInfo[t].m_RoundRectQuadContainerIndex, -1);

				if(RecreateScores)
				{
					CTextCursor Cursor;
					TextRender()->SetCursor(&Cursor, m_Width - ScoreWidthMax + (ScoreWidthMax - m_aScoreInfo[t].m_ScoreTextWidth) - Split, StartY + t * 20 + (18.f - 14.f) / 2.f, 14.0f, TEXTFLAG_RENDER);
					Cursor.m_LineWidth = -1;
					TextRender()->RecreateTextContainer(m_aScoreInfo[t].m_TextScoreContainerIndex, &Cursor, aScore[t]);
				}
				// draw score
				if(m_aScoreInfo[t].m_TextScoreContainerIndex.Valid())
				{
					ColorRGBA TColor(1.f, 1.f, 1.f, 1.f);
					ColorRGBA TOutlineColor(0.f, 0.f, 0.f, 0.3f);
					TextRender()->RenderTextContainer(m_aScoreInfo[t].m_TextScoreContainerIndex, TColor, TOutlineColor);
				}

				if(apPlayerInfo[t])
				{
					// draw name
					int Id = apPlayerInfo[t]->m_ClientId;
					if(Id >= 0 && Id < MAX_CLIENTS)
					{
						const char *pName = m_pClient->m_aClients[Id].m_aName;
						if(RecreateRect)
						{
							mem_copy(m_aScoreInfo[t].m_aPlayerNameText, pName, sizeof(m_aScoreInfo[t].m_aPlayerNameText));

							CTextCursor Cursor;
							float w = TextRender()->TextWidth(8.0f, pName, -1, -1.0f);
							TextRender()->SetCursor(&Cursor, minimum(m_Width - w - 1.0f, m_Width - ScoreWidthMax - ImageSize - 2 * Split - PosSize), StartY + (t + 1) * 20.0f - 2.0f, 8.0f, TEXTFLAG_RENDER);
							Cursor.m_LineWidth = -1;
							TextRender()->RecreateTextContainer(m_aScoreInfo[t].m_OptionalNameTextContainerIndex, &Cursor, pName);
						}

						if(m_aScoreInfo[t].m_OptionalNameTextContainerIndex.Valid())
						{
							ColorRGBA TColor(1.f, 1.f, 1.f, 1.f);
							ColorRGBA TOutlineColor(0.f, 0.f, 0.f, 0.3f);
							TextRender()->RenderTextContainer(m_aScoreInfo[t].m_OptionalNameTextContainerIndex, TColor, TOutlineColor);
						}

						// draw tee
						CTeeRenderInfo TeeInfo = m_pClient->m_aClients[Id].m_RenderInfo;
						TeeInfo.m_Size = ScoreSingleBoxHeight;

						const CAnimState *pIdleState = CAnimState::GetIdle();
						vec2 OffsetToMid;
						CRenderTools::GetRenderTeeOffsetToRenderedTee(pIdleState, &TeeInfo, OffsetToMid);
						vec2 TeeRenderPos(m_Width - ScoreWidthMax - TeeInfo.m_Size / 2 - Split, StartY + (t * 20) + ScoreSingleBoxHeight / 2.0f + OffsetToMid.y);

						RenderTools()->RenderTee(pIdleState, &TeeInfo, EMOTE_NORMAL, vec2(1.0f, 0.0f), TeeRenderPos);
					}
				}
				else
				{
					m_aScoreInfo[t].m_aPlayerNameText[0] = 0;
				}

				// draw position
				char aBuf[16];
				str_format(aBuf, sizeof(aBuf), "%d.", aPos[t]);
				if(RecreateRect)
				{
					mem_copy(m_aScoreInfo[t].m_aRankText, aBuf, sizeof(m_aScoreInfo[t].m_aRankText));

					CTextCursor Cursor;
					TextRender()->SetCursor(&Cursor, m_Width - ScoreWidthMax - ImageSize - Split - PosSize, StartY + t * 20 + (18.f - 10.f) / 2.f, 10.0f, TEXTFLAG_RENDER);
					Cursor.m_LineWidth = -1;
					TextRender()->RecreateTextContainer(m_aScoreInfo[t].m_TextRankContainerIndex, &Cursor, aBuf);
				}
				if(m_aScoreInfo[t].m_TextRankContainerIndex.Valid())
				{
					ColorRGBA TColor(1.f, 1.f, 1.f, 1.f);
					ColorRGBA TOutlineColor(0.f, 0.f, 0.f, 0.3f);
					TextRender()->RenderTextContainer(m_aScoreInfo[t].m_TextRankContainerIndex, TColor, TOutlineColor);
				}

				StartY += 8.0f;
			}
		}
	}
}

void CHud::RenderWarmupTimer()
{
	// render warmup timer
	if(m_pClient->m_Snap.m_pGameInfoObj->m_WarmupTimer > 0 && !(m_pClient->m_Snap.m_pGameInfoObj->m_GameStateFlags & GAMESTATEFLAG_RACETIME))
	{
		char aBuf[256];
		float FontSize = 20.0f;
		float w = TextRender()->TextWidth(FontSize, Localize("Warmup"), -1, -1.0f);
		TextRender()->Text(150 * Graphics()->ScreenAspect() + -w / 2, 50, FontSize, Localize("Warmup"), -1.0f);

		int Seconds = m_pClient->m_Snap.m_pGameInfoObj->m_WarmupTimer / Client()->GameTickSpeed();
		if(Seconds < 5)
			str_format(aBuf, sizeof(aBuf), "%d.%d", Seconds, (m_pClient->m_Snap.m_pGameInfoObj->m_WarmupTimer * 10 / Client()->GameTickSpeed()) % 10);
		else
			str_from_int(Seconds, aBuf);
		w = TextRender()->TextWidth(FontSize, aBuf, -1, -1.0f);
		TextRender()->Text(150 * Graphics()->ScreenAspect() + -w / 2, 75, FontSize, aBuf, -1.0f);
	}
}

void CHud::RenderTextInfo()
{
	int Showfps = g_Config.m_ClShowfps;
#if defined(CONF_VIDEORECORDER)
	if(IVideo::Current())
		Showfps = 0;
#endif
	if(Showfps)
	{
		// calculate avg. fps
		m_FrameTimeAvg = m_FrameTimeAvg * 0.9f + Client()->RenderFrameTime() * 0.1f;
		char aBuf[64];
		int FrameTime = (int)(1.0f / m_FrameTimeAvg + 0.5f);
		str_from_int(FrameTime, aBuf);

		static float s_TextWidth0 = TextRender()->TextWidth(12.f, "0", -1, -1.0f);
		static float s_TextWidth00 = TextRender()->TextWidth(12.f, "00", -1, -1.0f);
		static float s_TextWidth000 = TextRender()->TextWidth(12.f, "000", -1, -1.0f);
		static float s_TextWidth0000 = TextRender()->TextWidth(12.f, "0000", -1, -1.0f);
		static float s_TextWidth00000 = TextRender()->TextWidth(12.f, "00000", -1, -1.0f);
		static const float s_aTextWidth[5] = {s_TextWidth0, s_TextWidth00, s_TextWidth000, s_TextWidth0000, s_TextWidth00000};

		int DigitIndex = GetDigitsIndex(FrameTime, 4);

		CTextCursor Cursor;
		TextRender()->SetCursor(&Cursor, m_Width - 10 - s_aTextWidth[DigitIndex], 5, 12, TEXTFLAG_RENDER);
		Cursor.m_LineWidth = -1;
		auto OldFlags = TextRender()->GetRenderFlags();
		TextRender()->SetRenderFlags(OldFlags | TEXT_RENDER_FLAG_ONE_TIME_USE);
		if(m_FPSTextContainerIndex.Valid())
			TextRender()->RecreateTextContainerSoft(m_FPSTextContainerIndex, &Cursor, aBuf);
		else
			TextRender()->CreateTextContainer(m_FPSTextContainerIndex, &Cursor, "0");
		TextRender()->SetRenderFlags(OldFlags);
		if(m_FPSTextContainerIndex.Valid())
		{
			TextRender()->RenderTextContainer(m_FPSTextContainerIndex, TextRender()->DefaultTextColor(), TextRender()->DefaultTextOutlineColor());
		}
	}
	if(g_Config.m_ClShowpred && Client()->State() != IClient::STATE_DEMOPLAYBACK)
	{
		char aBuf[64];
		str_from_int(Client()->GetPredictionTime(), aBuf);
		TextRender()->Text(m_Width - 10 - TextRender()->TextWidth(12, aBuf, -1, -1.0f), Showfps ? 20 : 5, 12, aBuf, -1.0f);
	}

	if(g_Config.m_ClMiniDebug)
	{
		float FontSize = 8;
		float TextHeight = 11;
		char aBuf[64];
		float yOff = 3;

		int PlayerId = m_pClient->m_Snap.m_LocalClientID;
		if(m_pClient->m_Snap.m_SpecInfo.m_Active)
			PlayerId = m_pClient->m_Snap.m_SpecInfo.m_SpectatorID;

		if(g_Config.m_ClShowhudDDRace && m_pClient->m_Snap.m_aCharacters[PlayerId].m_HasExtendedData && m_pClient->m_Snap.m_SpecInfo.m_SpectatorID != SPEC_FREEVIEW)
			yOff += 50;
		else if(g_Config.m_ClShowhudHealthAmmo && m_pClient->m_Snap.m_SpecInfo.m_SpectatorID != SPEC_FREEVIEW)
			yOff += 27;

		vec2 Pos;
		if(m_pClient->m_Snap.m_SpecInfo.m_SpectatorID == SPEC_FREEVIEW)
			Pos = vec2(GameClient()->m_Controls.m_aMousePos[g_Config.m_ClDummy].x, GameClient()->m_Controls.m_aMousePos[g_Config.m_ClDummy].y);
		else
			Pos = m_pClient->m_aClients[PlayerId].m_RenderPos;

		str_format(aBuf, sizeof(aBuf), "X: %.2f", Pos.x / 32.0f);
		TextRender()->Text(4, yOff, FontSize, aBuf, -1.0f);

		yOff += TextHeight;
		str_format(aBuf, sizeof(aBuf), "Y: %.2f", Pos.y / 32.0f);
		TextRender()->Text(4, yOff, FontSize, aBuf, -1.0f);
		if(m_pClient->m_Snap.m_SpecInfo.m_SpectatorID != SPEC_FREEVIEW)
		{
			yOff += TextHeight;
			str_format(aBuf, sizeof(aBuf), "Angle: %d", m_pClient->m_aClients[PlayerId].m_RenderCur.m_Angle);
			TextRender()->Text(4, yOff, FontSize, aBuf, -1.0f);

			yOff += TextHeight;
			str_format(aBuf, sizeof(aBuf), "VelY: %.2f", m_pClient->m_Snap.m_aCharacters[PlayerId].m_Cur.m_VelY / 256.0f * 50.0 / 32.0f);
			TextRender()->Text(4, yOff, FontSize, aBuf, -1.0f);

			yOff += TextHeight;

			str_format(aBuf, sizeof(aBuf), "VelX: %.2f", m_pClient->m_Snap.m_aCharacters[PlayerId].m_Cur.m_VelX / 256.0f * 50.0 / 32.0f);
			TextRender()->Text(4, yOff, FontSize, aBuf, -1.0f);
		}
	}

	//render team in freeze text and last notify
	if((g_Config.m_ClShowFrozenText > 0 || g_Config.m_ClShowFrozenHud > 0 || g_Config.m_ClNotifyWhenLast) && GameClient()->m_GameInfo.m_EntitiesDDRace)
	{
		int NumInTeam = 0;
		int NumFrozen = 0;
		int LocalTeamID = m_pClient->m_Snap.m_SpecInfo.m_Active == 1 && m_pClient->m_Snap.m_SpecInfo.m_SpectatorID != -1 ?
					  m_pClient->m_Teams.Team(m_pClient->m_Snap.m_SpecInfo.m_SpectatorID) :
					  m_pClient->m_Teams.Team(m_pClient->m_Snap.m_LocalClientID);

		for(int i = 0; i < MAX_CLIENTS; i++)
		{
			if(!m_pClient->m_Snap.m_apPlayerInfos[i])
				continue;

			if(m_pClient->m_Teams.Team(i) == LocalTeamID)
			{
				NumInTeam++;
				if(m_pClient->m_aClients[i].m_FreezeEnd > 0 || m_pClient->m_aClients[i].m_DeepFrozen)
					NumFrozen++;
			}
		}

		//Notify when last
		if(g_Config.m_ClNotifyWhenLast)
		{
			if(NumInTeam > 1 && NumInTeam - NumFrozen == 1)
			{
				char aBuf[64];
				str_format(aBuf, sizeof(aBuf), "%s", g_Config.m_ClNotifyWhenLastText);
                TextRender()->TextColor(color_cast<ColorRGBA>(ColorHSLA(g_Config.m_ClNotifyWhenLastColor)));
				TextRender()->Text(170, 4, 14, aBuf, -1.0f);
                TextRender()->TextColor(1.0f, 1.0f, 1.0f, 1.0f);
			}
		}
		//Show freeze text
		char aBuf[64];
		if(g_Config.m_ClShowFrozenText == 1)
			str_format(aBuf, sizeof(aBuf), "%d / %d", NumInTeam - NumFrozen, NumInTeam);
		else if(g_Config.m_ClShowFrozenText == 2)
			str_format(aBuf, sizeof(aBuf), "%d / %d", NumFrozen, NumInTeam);
		if(g_Config.m_ClShowFrozenText > 0)
			TextRender()->Text(m_Width / 2 - TextRender()->TextWidth(10, aBuf, -1, -1.0f) / 2, 12, 10, aBuf, -1.0f);

		//str_format(aBuf, sizeof(aBuf), "%d", m_pClient->m_aClients[m_pClient->m_Snap.m_LocalClientID].m_PrevPredicted.m_FreezeEnd);
		//str_format(aBuf, sizeof(aBuf), "%d", g_Config.m_ClWhatsMyPing);
		//TextRender()->Text(0, m_Width / 2 - TextRender()->TextWidth(0, 10, aBuf, -1, -1.0f) / 2, 20, 10, aBuf, -1.0f);

		if(g_Config.m_ClShowFrozenHud > 0 && !m_pClient->m_Scoreboard.Active() && !(LocalTeamID == 0 && g_Config.m_ClFrozenHudTeamOnly))
		{
			CTeeRenderInfo FreezeInfo;
			const CSkin *pSkin = m_pClient->m_Skins.Find("x_ninja");
			FreezeInfo.m_OriginalRenderSkin = pSkin->m_OriginalSkin;
			FreezeInfo.m_ColorableRenderSkin = pSkin->m_ColorableSkin;
			FreezeInfo.m_BloodColor = pSkin->m_BloodColor;
			FreezeInfo.m_SkinMetrics = pSkin->m_Metrics;
			FreezeInfo.m_ColorBody = ColorRGBA(1, 1, 1);
			FreezeInfo.m_ColorFeet = ColorRGBA(1, 1, 1);
			FreezeInfo.m_CustomColoredSkin = false;
			

			float progressiveOffset = 0.0f;
			float TeeSize = g_Config.m_ClFrozenHudTeeSize;
			int MaxTees = (int)(8.3 * (m_Width / m_Height) * 13.0f / TeeSize);
			if(!g_Config.m_ClShowfps && !g_Config.m_ClShowpred)
				MaxTees = (int)(9.5 * (m_Width / m_Height) * 13.0f / TeeSize);
			int MaxRows = g_Config.m_ClFrozenMaxRows;
			float StartPos = m_Width / 2 + 38.0f * (m_Width / m_Height) / 1.78;

			int TotalRows = std::min(MaxRows, (NumInTeam + MaxTees - 1) / MaxTees);
			Graphics()->TextureClear();
			Graphics()->QuadsBegin();
			Graphics()->SetColor(0.0f, 0.0f, 0.0f, 0.4f);
			Graphics()->DrawRectExt(StartPos - TeeSize / 2, 0.0f, TeeSize * std::min(NumInTeam, MaxTees), TeeSize + 3.0f + (TotalRows - 1) * TeeSize, 5.0f, IGraphics::CORNER_B);
			Graphics()->QuadsEnd();

			bool Overflow = NumInTeam > MaxTees * MaxRows;

			int NumDisplayed = 0;
			int NumInRow = 0;
			int CurrentRow = 0;

			for(int OverflowIndex = 0; OverflowIndex < 1 + Overflow; OverflowIndex++)
			{
				for(int i = 0; i < MAX_CLIENTS && NumDisplayed < MaxTees * MaxRows; i++)
				{
					if(!m_pClient->m_Snap.m_apPlayerInfos[i])
						continue;
					if(m_pClient->m_Teams.Team(i) == LocalTeamID)
					{
						bool Frozen = false;
						CTeeRenderInfo TeeInfo = m_pClient->m_aClients[i].m_RenderInfo;
						if(m_pClient->m_aClients[i].m_FreezeEnd > 0 || m_pClient->m_aClients[i].m_DeepFrozen)
						{
							if(!g_Config.m_ClShowFrozenHudSkins)
								TeeInfo = FreezeInfo;
							Frozen = true;
						}

						if(Overflow && Frozen && OverflowIndex == 0)
							continue;
						if(Overflow && !Frozen && OverflowIndex == 1)
							continue;

						NumDisplayed++;
						NumInRow++;
						if(NumInRow > MaxTees)
						{
							NumInRow = 1;
							progressiveOffset = 0.0f;
							CurrentRow++;
						}

						TeeInfo.m_Size = TeeSize;
						const CAnimState *pIdleState = CAnimState::GetIdle();
						vec2 OffsetToMid;
						RenderTools()->GetRenderTeeOffsetToRenderedTee(pIdleState, &TeeInfo, OffsetToMid);
						vec2 TeeRenderPos(StartPos + progressiveOffset, TeeSize * (0.7f) + CurrentRow * TeeSize);
						float Alpha = 1.0f;
						CNetObj_Character CurChar = m_pClient->m_aClients[i].m_RenderCur;
						if(g_Config.m_ClShowFrozenHudSkins && Frozen)
						{
							Alpha = 0.6f;
							TeeInfo.m_ColorBody.r *= 0.4;
							TeeInfo.m_ColorBody.g *= 0.4;
							TeeInfo.m_ColorBody.b *= 0.4;
							TeeInfo.m_ColorFeet.r *= 0.4;
							TeeInfo.m_ColorFeet.g *= 0.4;
							TeeInfo.m_ColorFeet.b *= 0.4;
						}
						if(Frozen)
							RenderTools()->RenderTee(pIdleState, &TeeInfo, EMOTE_PAIN, vec2(1.0f, 0.0f), TeeRenderPos, Alpha);
						else
							RenderTools()->RenderTee(pIdleState, &TeeInfo, CurChar.m_Emote, vec2(1.0f, 0.0f), TeeRenderPos);
						progressiveOffset += TeeSize;
					}
				}
			}
		}
	}
}

void CHud::RenderConnectionWarning()
{
	if(Client()->ConnectionProblems())
	{
		const char *pText = Localize("Connection Problems...");
		float w = TextRender()->TextWidth(24, pText, -1, -1.0f);
		TextRender()->Text(150 * Graphics()->ScreenAspect() - w / 2, 50, 24, pText, -1.0f);
	}
}

void CHud::RenderTeambalanceWarning()
{
	// render prompt about team-balance
	bool Flash = time() / (time_freq() / 2) % 2 == 0;
	if(m_pClient->m_Snap.m_pGameInfoObj->m_GameFlags & GAMEFLAG_TEAMS)
	{
		int TeamDiff = m_pClient->m_Snap.m_aTeamSize[TEAM_RED] - m_pClient->m_Snap.m_aTeamSize[TEAM_BLUE];
		if(g_Config.m_ClWarningTeambalance && (TeamDiff >= 2 || TeamDiff <= -2))
		{
			const char *pText = Localize("Please balance teams!");
			if(Flash)
				TextRender()->TextColor(1, 1, 0.5f, 1);
			else
				TextRender()->TextColor(0.7f, 0.7f, 0.2f, 1.0f);
			TextRender()->Text(5, 50, 6, pText, -1.0f);
			TextRender()->TextColor(TextRender()->DefaultTextColor());
		}
	}
}

<<<<<<< HEAD
void CHud::RenderVoting()
{
	bool kickvote = str_startswith(m_pClient->m_Voting.VoteDescription(), "Kick ") != 0 ? true : false;
	bool specvote = str_startswith(m_pClient->m_Voting.VoteDescription(), "Pause ") != 0 ? true : false;

	if(g_Config.m_ClVoteDontShow && (kickvote || specvote))
	{ // only show votes
		// check if the is a playervote and if he is in your team.
	}

	if((!g_Config.m_ClShowVotesAfterVoting && !m_pClient->m_Scoreboard.Active() && m_pClient->m_Voting.TakenChoice()) || !m_pClient->m_Voting.IsVoting() || Client()->State() == IClient::STATE_DEMOPLAYBACK)
		return;

	Graphics()->DrawRect(-10, 60 - 2, 100 + 10 + 4 + 5, 46, ColorRGBA(0.0f, 0.0f, 0.0f, 0.4f), IGraphics::CORNER_ALL, 5.0f);

	TextRender()->TextColor(TextRender()->DefaultTextColor());

	CTextCursor Cursor;
	char aBuf[512];
	str_format(aBuf, sizeof(aBuf), Localize("%ds left"), m_pClient->m_Voting.SecondsLeft());
	float tw = TextRender()->TextWidth(6, aBuf, -1, -1.0f);
	TextRender()->SetCursor(&Cursor, 5.0f + 100.0f - tw, 60.0f, 6.0f, TEXTFLAG_RENDER);
	TextRender()->TextEx(&Cursor, aBuf, -1);

	TextRender()->SetCursor(&Cursor, 5.0f, 60.0f, 6.0f, TEXTFLAG_RENDER);
	Cursor.m_LineWidth = 100.0f - tw;
	Cursor.m_MaxLines = 3;
	TextRender()->TextEx(&Cursor, m_pClient->m_Voting.VoteDescription(), -1);

	// reason
	str_format(aBuf, sizeof(aBuf), "%s %s", Localize("Reason:"), m_pClient->m_Voting.VoteReason());
	TextRender()->SetCursor(&Cursor, 5.0f, 79.0f, 6.0f, TEXTFLAG_RENDER | TEXTFLAG_STOP_AT_END);
	Cursor.m_LineWidth = 100.0f;
	TextRender()->TextEx(&Cursor, aBuf, -1);

	CUIRect Base = {5, 88, 100, 4};
	m_pClient->m_Voting.RenderBars(Base, false);

	char aKey[64];
	m_pClient->m_Binds.GetKey("vote yes", aKey, sizeof(aKey));

	str_format(aBuf, sizeof(aBuf), "%s - %s", aKey, Localize("Vote yes"));
	Base.y += Base.h;
	Base.h = 12.0f;
	if(m_pClient->m_Voting.TakenChoice() == 1)
		TextRender()->TextColor(ColorRGBA(0.2f, 0.9f, 0.2f, 0.85f));
	UI()->DoLabel(&Base, aBuf, 6.0f, TEXTALIGN_ML);

	TextRender()->TextColor(TextRender()->DefaultTextColor());

	m_pClient->m_Binds.GetKey("vote no", aKey, sizeof(aKey));
	str_format(aBuf, sizeof(aBuf), "%s - %s", Localize("Vote no"), aKey);
	if(m_pClient->m_Voting.TakenChoice() == -1)
		TextRender()->TextColor(ColorRGBA(0.9f, 0.2f, 0.2f, 0.85f));
	UI()->DoLabel(&Base, aBuf, 6.0f, TEXTALIGN_MR);

	TextRender()->TextColor(TextRender()->DefaultTextColor());
}

=======
>>>>>>> 57d4715a
void CHud::RenderCursor()
{
	if((!m_pClient->m_Snap.m_pLocalCharacter && !(g_Config.m_ClRenderCursorSpec && m_pClient->m_Snap.m_SpecInfo.m_SpectatorID == SPEC_FREEVIEW)) || Client()->State() == IClient::STATE_DEMOPLAYBACK)
		return;

	int CurWeapon = 1;
	RenderTools()->MapScreenToInterface(m_pClient->m_Camera.m_Center.x, m_pClient->m_Camera.m_Center.y);

	// render cursor
	if(m_pClient->m_Snap.m_SpecInfo.m_SpectatorID != SPEC_FREEVIEW)
		CurWeapon = m_pClient->m_Snap.m_pLocalCharacter->m_Weapon % NUM_WEAPONS;
	Graphics()->SetColor(1.f, 1.f, 1.f, 1.f);
	Graphics()->TextureSet(m_pClient->m_GameSkin.m_aSpriteWeaponCursors[CurWeapon]);
	Graphics()->RenderQuadContainerAsSprite(m_HudQuadContainerIndex, m_aCursorOffset[CurWeapon], m_pClient->m_Controls.m_aTargetPos[g_Config.m_ClDummy].x, m_pClient->m_Controls.m_aTargetPos[g_Config.m_ClDummy].y);
}

void CHud::PrepareAmmoHealthAndArmorQuads()
{
	float x = 5;
	float y = 5;
	IGraphics::CQuadItem Array[10];

	// ammo of the different weapons
	for(int i = 0; i < NUM_WEAPONS; ++i)
	{
		// 0.6
		for(int n = 0; n < 10; n++)
			Array[n] = IGraphics::CQuadItem(x + n * 12, y, 10, 10);

		m_aAmmoOffset[i] = Graphics()->QuadContainerAddQuads(m_HudQuadContainerIndex, Array, 10);

		// 0.7
		if(i == WEAPON_GRENADE)
		{
			// special case for 0.7 grenade
			for(int n = 0; n < 10; n++)
				Array[n] = IGraphics::CQuadItem(1 + x + n * 12, y, 10, 10);
		}
		else
		{
			for(int n = 0; n < 10; n++)
				Array[n] = IGraphics::CQuadItem(x + n * 12, y, 12, 12);
		}

		Graphics()->QuadContainerAddQuads(m_HudQuadContainerIndex, Array, 10);
	}

	// health
	for(int i = 0; i < 10; ++i)
		Array[i] = IGraphics::CQuadItem(x + i * 12, y, 10, 10);
	m_HealthOffset = Graphics()->QuadContainerAddQuads(m_HudQuadContainerIndex, Array, 10);

	// 0.7
	for(int i = 0; i < 10; ++i)
		Array[i] = IGraphics::CQuadItem(x + i * 12, y, 12, 12);
	Graphics()->QuadContainerAddQuads(m_HudQuadContainerIndex, Array, 10);

	// empty health
	for(int i = 0; i < 10; ++i)
		Array[i] = IGraphics::CQuadItem(x + i * 12, y, 10, 10);
	m_EmptyHealthOffset = Graphics()->QuadContainerAddQuads(m_HudQuadContainerIndex, Array, 10);

	// 0.7
	for(int i = 0; i < 10; ++i)
		Array[i] = IGraphics::CQuadItem(x + i * 12, y, 12, 12);
	Graphics()->QuadContainerAddQuads(m_HudQuadContainerIndex, Array, 10);

	// armor meter
	for(int i = 0; i < 10; ++i)
		Array[i] = IGraphics::CQuadItem(x + i * 12, y + 12, 10, 10);
	m_ArmorOffset = Graphics()->QuadContainerAddQuads(m_HudQuadContainerIndex, Array, 10);

	// 0.7
	for(int i = 0; i < 10; ++i)
		Array[i] = IGraphics::CQuadItem(x + i * 12, y + 12, 12, 12);
	Graphics()->QuadContainerAddQuads(m_HudQuadContainerIndex, Array, 10);

	// empty armor meter
	for(int i = 0; i < 10; ++i)
		Array[i] = IGraphics::CQuadItem(x + i * 12, y + 12, 10, 10);
	m_EmptyArmorOffset = Graphics()->QuadContainerAddQuads(m_HudQuadContainerIndex, Array, 10);

	// 0.7
	for(int i = 0; i < 10; ++i)
		Array[i] = IGraphics::CQuadItem(x + i * 12, y + 12, 12, 12);
	Graphics()->QuadContainerAddQuads(m_HudQuadContainerIndex, Array, 10);
}

void CHud::RenderAmmoHealthAndArmor(const CNetObj_Character *pCharacter)
{
	if(!pCharacter)
		return;

	bool IsSixupGameSkin = m_pClient->m_GameSkin.IsSixup();
	int QuadOffsetSixup = (IsSixupGameSkin ? 10 : 0);

	if(GameClient()->m_GameInfo.m_HudAmmo)
	{
		// ammo display
		float AmmoOffsetY = GameClient()->m_GameInfo.m_HudHealthArmor ? 24 : 0;
		int CurWeapon = pCharacter->m_Weapon % NUM_WEAPONS;
		if(m_pClient->m_GameSkin.m_aSpriteWeaponProjectiles[CurWeapon].IsValid())
		{
			Graphics()->TextureSet(m_pClient->m_GameSkin.m_aSpriteWeaponProjectiles[CurWeapon]);
			if(AmmoOffsetY > 0)
			{
				Graphics()->RenderQuadContainerEx(m_HudQuadContainerIndex, m_aAmmoOffset[CurWeapon] + QuadOffsetSixup, minimum(pCharacter->m_AmmoCount, 10), 0, AmmoOffsetY);
			}
			else
			{
				Graphics()->RenderQuadContainer(m_HudQuadContainerIndex, m_aAmmoOffset[CurWeapon] + QuadOffsetSixup, minimum(pCharacter->m_AmmoCount, 10));
			}
		}
	}

	if(GameClient()->m_GameInfo.m_HudHealthArmor)
	{
		// health display
		Graphics()->TextureSet(m_pClient->m_GameSkin.m_SpriteHealthFull);
		Graphics()->RenderQuadContainer(m_HudQuadContainerIndex, m_HealthOffset + QuadOffsetSixup, minimum(pCharacter->m_Health, 10));
		Graphics()->TextureSet(m_pClient->m_GameSkin.m_SpriteHealthEmpty);
		Graphics()->RenderQuadContainer(m_HudQuadContainerIndex, m_EmptyHealthOffset + QuadOffsetSixup + minimum(pCharacter->m_Health, 10), 10 - minimum(pCharacter->m_Health, 10));

		// armor display
		Graphics()->TextureSet(m_pClient->m_GameSkin.m_SpriteArmorFull);
		Graphics()->RenderQuadContainer(m_HudQuadContainerIndex, m_ArmorOffset + QuadOffsetSixup, minimum(pCharacter->m_Armor, 10));
		Graphics()->TextureSet(m_pClient->m_GameSkin.m_SpriteArmorEmpty);
		Graphics()->RenderQuadContainer(m_HudQuadContainerIndex, m_ArmorOffset + QuadOffsetSixup + minimum(pCharacter->m_Armor, 10), 10 - minimum(pCharacter->m_Armor, 10));
	}
}

void CHud::PreparePlayerStateQuads()
{
	float x = 5;
	float y = 5 + 24;
	IGraphics::CQuadItem Array[10];

	// Quads for displaying the available and used jumps
	for(int i = 0; i < 10; ++i)
		Array[i] = IGraphics::CQuadItem(x + i * 12, y, 12, 12);
	m_AirjumpOffset = Graphics()->QuadContainerAddQuads(m_HudQuadContainerIndex, Array, 10);

	for(int i = 0; i < 10; ++i)
		Array[i] = IGraphics::CQuadItem(x + i * 12, y, 12, 12);
	m_AirjumpEmptyOffset = Graphics()->QuadContainerAddQuads(m_HudQuadContainerIndex, Array, 10);

	// Quads for displaying weapons
	for(int Weapon = 0; Weapon < NUM_WEAPONS; ++Weapon)
	{
		const CDataWeaponspec &WeaponSpec = g_pData->m_Weapons.m_aId[Weapon];
		float ScaleX, ScaleY;
		RenderTools()->GetSpriteScale(WeaponSpec.m_pSpriteBody, ScaleX, ScaleY);
		constexpr float HudWeaponScale = 0.25f;
		float Width = WeaponSpec.m_VisualSize * ScaleX * HudWeaponScale;
		float Height = WeaponSpec.m_VisualSize * ScaleY * HudWeaponScale;
		m_aWeaponOffset[Weapon] = RenderTools()->QuadContainerAddSprite(m_HudQuadContainerIndex, Width, Height);
	}

	// Quads for displaying capabilities
	m_EndlessJumpOffset = RenderTools()->QuadContainerAddSprite(m_HudQuadContainerIndex, 0.f, 0.f, 12.f, 12.f);
	m_EndlessHookOffset = RenderTools()->QuadContainerAddSprite(m_HudQuadContainerIndex, 0.f, 0.f, 12.f, 12.f);
	m_JetpackOffset = RenderTools()->QuadContainerAddSprite(m_HudQuadContainerIndex, 0.f, 0.f, 12.f, 12.f);
	m_TeleportGrenadeOffset = RenderTools()->QuadContainerAddSprite(m_HudQuadContainerIndex, 0.f, 0.f, 12.f, 12.f);
	m_TeleportGunOffset = RenderTools()->QuadContainerAddSprite(m_HudQuadContainerIndex, 0.f, 0.f, 12.f, 12.f);
	m_TeleportLaserOffset = RenderTools()->QuadContainerAddSprite(m_HudQuadContainerIndex, 0.f, 0.f, 12.f, 12.f);

	// Quads for displaying prohibited capabilities
	m_SoloOffset = RenderTools()->QuadContainerAddSprite(m_HudQuadContainerIndex, 0.f, 0.f, 12.f, 12.f);
	m_CollisionDisabledOffset = RenderTools()->QuadContainerAddSprite(m_HudQuadContainerIndex, 0.f, 0.f, 12.f, 12.f);
	m_HookHitDisabledOffset = RenderTools()->QuadContainerAddSprite(m_HudQuadContainerIndex, 0.f, 0.f, 12.f, 12.f);
	m_HammerHitDisabledOffset = RenderTools()->QuadContainerAddSprite(m_HudQuadContainerIndex, 0.f, 0.f, 12.f, 12.f);
	m_GunHitDisabledOffset = RenderTools()->QuadContainerAddSprite(m_HudQuadContainerIndex, 0.f, 0.f, 12.f, 12.f);
	m_ShotgunHitDisabledOffset = RenderTools()->QuadContainerAddSprite(m_HudQuadContainerIndex, 0.f, 0.f, 12.f, 12.f);
	m_GrenadeHitDisabledOffset = RenderTools()->QuadContainerAddSprite(m_HudQuadContainerIndex, 0.f, 0.f, 12.f, 12.f);
	m_LaserHitDisabledOffset = RenderTools()->QuadContainerAddSprite(m_HudQuadContainerIndex, 0.f, 0.f, 12.f, 12.f);

	// Quads for displaying freeze status
	m_DeepFrozenOffset = RenderTools()->QuadContainerAddSprite(m_HudQuadContainerIndex, 0.f, 0.f, 12.f, 12.f);
	m_LiveFrozenOffset = RenderTools()->QuadContainerAddSprite(m_HudQuadContainerIndex, 0.f, 0.f, 12.f, 12.f);

	// Quads for displaying dummy actions
	m_DummyHammerOffset = RenderTools()->QuadContainerAddSprite(m_HudQuadContainerIndex, 0.f, 0.f, 12.f, 12.f);
	m_DummyCopyOffset = RenderTools()->QuadContainerAddSprite(m_HudQuadContainerIndex, 0.f, 0.f, 12.f, 12.f);

	// Quads for displaying team modes
	m_PracticeModeOffset = RenderTools()->QuadContainerAddSprite(m_HudQuadContainerIndex, 0.f, 0.f, 12.f, 12.f);
	m_LockModeOffset = RenderTools()->QuadContainerAddSprite(m_HudQuadContainerIndex, 0.f, 0.f, 12.f, 12.f);
}

void CHud::RenderPlayerState(const int ClientId)
{
	Graphics()->SetColor(1.f, 1.f, 1.f, 1.f);

	// pCharacter contains the predicted character for local players or the last snap for players who are spectated
	CCharacterCore *pCharacter = &m_pClient->m_aClients[ClientId].m_Predicted;
	CNetObj_Character *pPlayer = &m_pClient->m_aClients[ClientId].m_RenderCur;
	int TotalJumpsToDisplay = 0;
	if(g_Config.m_ClShowhudJumpsIndicator)
	{
		int AvailableJumpsToDisplay;
		if(m_pClient->m_Snap.m_aCharacters[ClientId].m_HasExtendedDisplayInfo)
		{
			bool Grounded = false;
			if(Collision()->CheckPoint(pPlayer->m_X + CCharacterCore::PhysicalSize() / 2,
				   pPlayer->m_Y + CCharacterCore::PhysicalSize() / 2 + 5))
			{
				Grounded = true;
			}
			if(Collision()->CheckPoint(pPlayer->m_X - CCharacterCore::PhysicalSize() / 2,
				   pPlayer->m_Y + CCharacterCore::PhysicalSize() / 2 + 5))
			{
				Grounded = true;
			}

			int UsedJumps = pCharacter->m_JumpedTotal;
			if(pCharacter->m_Jumps > 1)
			{
				UsedJumps += !Grounded;
			}
			else if(pCharacter->m_Jumps == 1)
			{
				// If the player has only one jump, each jump is the last one
				UsedJumps = pPlayer->m_Jumped & 2;
			}
			else if(pCharacter->m_Jumps == -1)
			{
				// The player has only one ground jump
				UsedJumps = !Grounded;
			}

			if(pCharacter->m_EndlessJump && UsedJumps >= absolute(pCharacter->m_Jumps))
			{
				UsedJumps = absolute(pCharacter->m_Jumps) - 1;
			}

			int UnusedJumps = absolute(pCharacter->m_Jumps) - UsedJumps;
			if(!(pPlayer->m_Jumped & 2) && UnusedJumps <= 0)
			{
				// In some edge cases when the player just got another number of jumps, UnusedJumps is not correct
				UnusedJumps = 1;
			}
			TotalJumpsToDisplay = maximum(minimum(absolute(pCharacter->m_Jumps), 10), 0);
			AvailableJumpsToDisplay = maximum(minimum(UnusedJumps, TotalJumpsToDisplay), 0);
		}
		else
		{
			TotalJumpsToDisplay = AvailableJumpsToDisplay = absolute(m_pClient->m_Snap.m_aCharacters[ClientId].m_ExtendedData.m_Jumps);
		}

		// render available and used jumps
		int JumpsOffsetY = ((GameClient()->m_GameInfo.m_HudHealthArmor && g_Config.m_ClShowhudHealthAmmo ? 24 : 0) +
				    (GameClient()->m_GameInfo.m_HudAmmo && g_Config.m_ClShowhudHealthAmmo ? 12 : 0));
		if(JumpsOffsetY > 0)
		{
			Graphics()->TextureSet(m_pClient->m_HudSkin.m_SpriteHudAirjump);
			Graphics()->RenderQuadContainerEx(m_HudQuadContainerIndex, m_AirjumpOffset, AvailableJumpsToDisplay, 0, JumpsOffsetY);
			Graphics()->TextureSet(m_pClient->m_HudSkin.m_SpriteHudAirjumpEmpty);
			Graphics()->RenderQuadContainerEx(m_HudQuadContainerIndex, m_AirjumpEmptyOffset + AvailableJumpsToDisplay, TotalJumpsToDisplay - AvailableJumpsToDisplay, 0, JumpsOffsetY);
		}
		else
		{
			Graphics()->TextureSet(m_pClient->m_HudSkin.m_SpriteHudAirjump);
			Graphics()->RenderQuadContainer(m_HudQuadContainerIndex, m_AirjumpOffset, AvailableJumpsToDisplay);
			Graphics()->TextureSet(m_pClient->m_HudSkin.m_SpriteHudAirjumpEmpty);
			Graphics()->RenderQuadContainer(m_HudQuadContainerIndex, m_AirjumpEmptyOffset + AvailableJumpsToDisplay, TotalJumpsToDisplay - AvailableJumpsToDisplay);
		}
	}

	float x = 5 + 12;
	float y = (5 + 12 + (GameClient()->m_GameInfo.m_HudHealthArmor && g_Config.m_ClShowhudHealthAmmo ? 24 : 0) +
		   (GameClient()->m_GameInfo.m_HudAmmo && g_Config.m_ClShowhudHealthAmmo ? 12 : 0));

	// render weapons
	{
		constexpr float aWeaponWidth[NUM_WEAPONS] = {16, 12, 12, 12, 12, 12};
		constexpr float aWeaponInitialOffset[NUM_WEAPONS] = {-3, -4, -1, -1, -2, -4};
		bool InitialOffsetAdded = false;
		for(int Weapon = 0; Weapon < NUM_WEAPONS; ++Weapon)
		{
			if(!pCharacter->m_aWeapons[Weapon].m_Got)
				continue;
			if(!InitialOffsetAdded)
			{
				x += aWeaponInitialOffset[Weapon];
				InitialOffsetAdded = true;
			}
			if(pPlayer->m_Weapon != Weapon)
				Graphics()->SetColor(1.0f, 1.0f, 1.0f, 0.4f);
			Graphics()->QuadsSetRotation(pi * 7 / 4);
			Graphics()->TextureSet(m_pClient->m_GameSkin.m_aSpritePickupWeapons[Weapon]);
			Graphics()->RenderQuadContainerAsSprite(m_HudQuadContainerIndex, m_aWeaponOffset[Weapon], x, y);
			Graphics()->QuadsSetRotation(0);
			Graphics()->SetColor(1.0f, 1.0f, 1.0f, 1.0f);
			x += aWeaponWidth[Weapon];
		}
		if(pCharacter->m_aWeapons[WEAPON_NINJA].m_Got)
		{
			const int Max = g_pData->m_Weapons.m_Ninja.m_Duration * Client()->GameTickSpeed() / 1000;
			float NinjaProgress = clamp(pCharacter->m_Ninja.m_ActivationTick + g_pData->m_Weapons.m_Ninja.m_Duration * Client()->GameTickSpeed() / 1000 - Client()->GameTick(g_Config.m_ClDummy), 0, Max) / (float)Max;
			if(NinjaProgress > 0.0f && m_pClient->m_Snap.m_aCharacters[ClientId].m_HasExtendedDisplayInfo)
			{
				RenderNinjaBarPos(x, y - 12, 6.f, 24.f, NinjaProgress);
			}
		}
	}

	// render capabilities
	x = 5;
	y += 12;
	if(TotalJumpsToDisplay > 0)
	{
		y += 12;
	}
	bool HasCapabilities = false;
	if(pCharacter->m_EndlessJump)
	{
		HasCapabilities = true;
		Graphics()->TextureSet(m_pClient->m_HudSkin.m_SpriteHudEndlessJump);
		Graphics()->RenderQuadContainerAsSprite(m_HudQuadContainerIndex, m_EndlessJumpOffset, x, y);
		x += 12;
	}
	if(pCharacter->m_EndlessHook)
	{
		HasCapabilities = true;
		Graphics()->TextureSet(m_pClient->m_HudSkin.m_SpriteHudEndlessHook);
		Graphics()->RenderQuadContainerAsSprite(m_HudQuadContainerIndex, m_EndlessHookOffset, x, y);
		x += 12;
	}
	if(pCharacter->m_Jetpack)
	{
		HasCapabilities = true;
		Graphics()->TextureSet(m_pClient->m_HudSkin.m_SpriteHudJetpack);
		Graphics()->RenderQuadContainerAsSprite(m_HudQuadContainerIndex, m_JetpackOffset, x, y);
		x += 12;
	}
	if(pCharacter->m_HasTelegunGun && pCharacter->m_aWeapons[WEAPON_GUN].m_Got)
	{
		HasCapabilities = true;
		Graphics()->TextureSet(m_pClient->m_HudSkin.m_SpriteHudTeleportGun);
		Graphics()->RenderQuadContainerAsSprite(m_HudQuadContainerIndex, m_TeleportGunOffset, x, y);
		x += 12;
	}
	if(pCharacter->m_HasTelegunGrenade && pCharacter->m_aWeapons[WEAPON_GRENADE].m_Got)
	{
		HasCapabilities = true;
		Graphics()->TextureSet(m_pClient->m_HudSkin.m_SpriteHudTeleportGrenade);
		Graphics()->RenderQuadContainerAsSprite(m_HudQuadContainerIndex, m_TeleportGrenadeOffset, x, y);
		x += 12;
	}
	if(pCharacter->m_HasTelegunLaser && pCharacter->m_aWeapons[WEAPON_LASER].m_Got)
	{
		HasCapabilities = true;
		Graphics()->TextureSet(m_pClient->m_HudSkin.m_SpriteHudTeleportLaser);
		Graphics()->RenderQuadContainerAsSprite(m_HudQuadContainerIndex, m_TeleportLaserOffset, x, y);
	}

	// render prohibited capabilities
	x = 5;
	if(HasCapabilities)
	{
		y += 12;
	}
	bool HasProhibitedCapabilities = false;
	if(pCharacter->m_Solo)
	{
		HasProhibitedCapabilities = true;
		Graphics()->TextureSet(m_pClient->m_HudSkin.m_SpriteHudSolo);
		Graphics()->RenderQuadContainerAsSprite(m_HudQuadContainerIndex, m_SoloOffset, x, y);
		x += 12;
	}
	if(pCharacter->m_CollisionDisabled)
	{
		HasProhibitedCapabilities = true;
		Graphics()->TextureSet(m_pClient->m_HudSkin.m_SpriteHudCollisionDisabled);
		Graphics()->RenderQuadContainerAsSprite(m_HudQuadContainerIndex, m_CollisionDisabledOffset, x, y);
		x += 12;
	}
	if(pCharacter->m_HookHitDisabled)
	{
		HasProhibitedCapabilities = true;
		Graphics()->TextureSet(m_pClient->m_HudSkin.m_SpriteHudHookHitDisabled);
		Graphics()->RenderQuadContainerAsSprite(m_HudQuadContainerIndex, m_HookHitDisabledOffset, x, y);
		x += 12;
	}
	if(pCharacter->m_HammerHitDisabled)
	{
		HasProhibitedCapabilities = true;
		Graphics()->TextureSet(m_pClient->m_HudSkin.m_SpriteHudHammerHitDisabled);
		Graphics()->RenderQuadContainerAsSprite(m_HudQuadContainerIndex, m_HammerHitDisabledOffset, x, y);
		x += 12;
	}
	if((pCharacter->m_GrenadeHitDisabled && pCharacter->m_HasTelegunGun && pCharacter->m_aWeapons[WEAPON_GUN].m_Got))
	{
		HasProhibitedCapabilities = true;
		Graphics()->TextureSet(m_pClient->m_HudSkin.m_SpriteHudGunHitDisabled);
		Graphics()->RenderQuadContainerAsSprite(m_HudQuadContainerIndex, m_LaserHitDisabledOffset, x, y);
		x += 12;
	}
	if((pCharacter->m_ShotgunHitDisabled && pCharacter->m_aWeapons[WEAPON_SHOTGUN].m_Got))
	{
		HasProhibitedCapabilities = true;
		Graphics()->TextureSet(m_pClient->m_HudSkin.m_SpriteHudShotgunHitDisabled);
		Graphics()->RenderQuadContainerAsSprite(m_HudQuadContainerIndex, m_ShotgunHitDisabledOffset, x, y);
		x += 12;
	}
	if((pCharacter->m_GrenadeHitDisabled && pCharacter->m_aWeapons[WEAPON_GRENADE].m_Got))
	{
		HasProhibitedCapabilities = true;
		Graphics()->TextureSet(m_pClient->m_HudSkin.m_SpriteHudGrenadeHitDisabled);
		Graphics()->RenderQuadContainerAsSprite(m_HudQuadContainerIndex, m_GrenadeHitDisabledOffset, x, y);
		x += 12;
	}
	if((pCharacter->m_LaserHitDisabled && pCharacter->m_aWeapons[WEAPON_LASER].m_Got))
	{
		HasProhibitedCapabilities = true;
		Graphics()->TextureSet(m_pClient->m_HudSkin.m_SpriteHudLaserHitDisabled);
		Graphics()->RenderQuadContainerAsSprite(m_HudQuadContainerIndex, m_LaserHitDisabledOffset, x, y);
	}

	// render dummy actions and freeze state
	x = 5;
	if(HasProhibitedCapabilities)
	{
		y += 12;
	}
	if(m_pClient->m_Snap.m_aCharacters[ClientId].m_HasExtendedDisplayInfo && m_pClient->m_Snap.m_aCharacters[ClientId].m_ExtendedData.m_Flags & CHARACTERFLAG_LOCK_MODE)
	{
		Graphics()->TextureSet(m_pClient->m_HudSkin.m_SpriteHudLockMode);
		Graphics()->RenderQuadContainerAsSprite(m_HudQuadContainerIndex, m_LockModeOffset, x, y);
		x += 12;
	}
	if(m_pClient->m_Snap.m_aCharacters[ClientId].m_HasExtendedDisplayInfo && m_pClient->m_Snap.m_aCharacters[ClientId].m_ExtendedData.m_Flags & CHARACTERFLAG_PRACTICE_MODE)
	{
		Graphics()->TextureSet(m_pClient->m_HudSkin.m_SpriteHudPracticeMode);
		Graphics()->RenderQuadContainerAsSprite(m_HudQuadContainerIndex, m_PracticeModeOffset, x, y);
		x += 12;
	}
	if(pCharacter->m_DeepFrozen)
	{
		Graphics()->TextureSet(m_pClient->m_HudSkin.m_SpriteHudDeepFrozen);
		Graphics()->RenderQuadContainerAsSprite(m_HudQuadContainerIndex, m_DeepFrozenOffset, x, y);
		x += 12;
	}
	if(pCharacter->m_LiveFrozen)
	{
		Graphics()->TextureSet(m_pClient->m_HudSkin.m_SpriteHudLiveFrozen);
		Graphics()->RenderQuadContainerAsSprite(m_HudQuadContainerIndex, m_LiveFrozenOffset, x, y);
	}
}

void CHud::RenderNinjaBarPos(const float x, float y, const float width, const float height, float Progress, const float Alpha)
{
	Progress = clamp(Progress, 0.0f, 1.0f);

	// what percentage of the end pieces is used for the progress indicator and how much is the rest
	// half of the ends are used for the progress display
	const float RestPct = 0.5f;
	const float ProgPct = 0.5f;

	const float EndHeight = width; // to keep the correct scale - the width of the sprite is as long as the height
	const float BarWidth = width;
	const float WholeBarHeight = height;
	const float MiddleBarHeight = WholeBarHeight - (EndHeight * 2.0f);
	const float EndProgressHeight = EndHeight * ProgPct;
	const float EndRestHeight = EndHeight * RestPct;
	const float ProgressBarHeight = WholeBarHeight - (EndProgressHeight * 2.0f);
	const float EndProgressProportion = EndProgressHeight / ProgressBarHeight;
	const float MiddleProgressProportion = MiddleBarHeight / ProgressBarHeight;

	// beginning piece
	float BeginningPieceProgress = 1;
	if(Progress <= 1)
	{
		if(Progress <= (EndProgressProportion + MiddleProgressProportion))
		{
			BeginningPieceProgress = 0;
		}
		else
		{
			BeginningPieceProgress = (Progress - EndProgressProportion - MiddleProgressProportion) / EndProgressProportion;
		}
	}
	// empty
	Graphics()->WrapClamp();
	Graphics()->TextureSet(m_pClient->m_HudSkin.m_SpriteHudNinjaBarEmptyRight);
	Graphics()->QuadsBegin();
	Graphics()->SetColor(1.f, 1.f, 1.f, Alpha);
	// Subset: btm_r, top_r, top_m, btm_m | it is mirrored on the horizontal axe and rotated 90 degrees counterclockwise
	Graphics()->QuadsSetSubsetFree(1, 1, 1, 0, ProgPct - ProgPct * (1.0f - BeginningPieceProgress), 0, ProgPct - ProgPct * (1.0f - BeginningPieceProgress), 1);
	IGraphics::CQuadItem QuadEmptyBeginning(x, y, BarWidth, EndRestHeight + EndProgressHeight * (1.0f - BeginningPieceProgress));
	Graphics()->QuadsDrawTL(&QuadEmptyBeginning, 1);
	Graphics()->QuadsEnd();
	// full
	if(BeginningPieceProgress > 0.0f)
	{
		Graphics()->TextureSet(m_pClient->m_HudSkin.m_SpriteHudNinjaBarFullLeft);
		Graphics()->QuadsBegin();
		Graphics()->SetColor(1.f, 1.f, 1.f, Alpha);
		// Subset: btm_m, top_m, top_r, btm_r | it is rotated 90 degrees clockwise
		Graphics()->QuadsSetSubsetFree(RestPct + ProgPct * (1.0f - BeginningPieceProgress), 1, RestPct + ProgPct * (1.0f - BeginningPieceProgress), 0, 1, 0, 1, 1);
		IGraphics::CQuadItem QuadFullBeginning(x, y + (EndRestHeight + EndProgressHeight * (1.0f - BeginningPieceProgress)), BarWidth, EndProgressHeight * BeginningPieceProgress);
		Graphics()->QuadsDrawTL(&QuadFullBeginning, 1);
		Graphics()->QuadsEnd();
	}

	// middle piece
	y += EndHeight;

	float MiddlePieceProgress = 1;
	if(Progress <= EndProgressProportion + MiddleProgressProportion)
	{
		if(Progress <= EndProgressProportion)
		{
			MiddlePieceProgress = 0;
		}
		else
		{
			MiddlePieceProgress = (Progress - EndProgressProportion) / MiddleProgressProportion;
		}
	}

	const float FullMiddleBarHeight = MiddleBarHeight * MiddlePieceProgress;
	const float EmptyMiddleBarHeight = MiddleBarHeight - FullMiddleBarHeight;

	// empty ninja bar
	if(EmptyMiddleBarHeight > 0.0f)
	{
		Graphics()->TextureSet(m_pClient->m_HudSkin.m_SpriteHudNinjaBarEmpty);
		Graphics()->QuadsBegin();
		Graphics()->SetColor(1.f, 1.f, 1.f, Alpha);
		// select the middle portion of the sprite so we don't get edge bleeding
		if(EmptyMiddleBarHeight <= EndHeight)
		{
			// prevent pixel puree, select only a small slice
			// Subset: btm_r, top_r, top_m, btm_m | it is mirrored on the horizontal axe and rotated 90 degrees counterclockwise
			Graphics()->QuadsSetSubsetFree(1, 1, 1, 0, 1.0f - (EmptyMiddleBarHeight / EndHeight), 0, 1.0f - (EmptyMiddleBarHeight / EndHeight), 1);
		}
		else
		{
			// Subset: btm_r, top_r, top_l, btm_l | it is mirrored on the horizontal axe and rotated 90 degrees counterclockwise
			Graphics()->QuadsSetSubsetFree(1, 1, 1, 0, 0, 0, 0, 1);
		}
		IGraphics::CQuadItem QuadEmpty(x, y, BarWidth, EmptyMiddleBarHeight);
		Graphics()->QuadsDrawTL(&QuadEmpty, 1);
		Graphics()->QuadsEnd();
	}

	// full ninja bar
	Graphics()->TextureSet(m_pClient->m_HudSkin.m_SpriteHudNinjaBarFull);
	Graphics()->QuadsBegin();
	Graphics()->SetColor(1.f, 1.f, 1.f, Alpha);
	// select the middle portion of the sprite so we don't get edge bleeding
	if(FullMiddleBarHeight <= EndHeight)
	{
		// prevent pixel puree, select only a small slice
		// Subset: btm_m, top_m, top_r, btm_r | it is rotated 90 degrees clockwise
		Graphics()->QuadsSetSubsetFree(1.0f - (FullMiddleBarHeight / EndHeight), 1, 1.0f - (FullMiddleBarHeight / EndHeight), 0, 1, 0, 1, 1);
	}
	else
	{
		// Subset: btm_l, top_l, top_r, btm_r | it is rotated 90 degrees clockwise
		Graphics()->QuadsSetSubsetFree(0, 1, 0, 0, 1, 0, 1, 1);
	}
	IGraphics::CQuadItem QuadFull(x, y + EmptyMiddleBarHeight, BarWidth, FullMiddleBarHeight);
	Graphics()->QuadsDrawTL(&QuadFull, 1);
	Graphics()->QuadsEnd();

	// ending piece
	y += MiddleBarHeight;
	float EndingPieceProgress = 1;
	if(Progress <= EndProgressProportion)
	{
		EndingPieceProgress = Progress / EndProgressProportion;
	}
	// empty
	if(EndingPieceProgress < 1.0f)
	{
		Graphics()->TextureSet(m_pClient->m_HudSkin.m_SpriteHudNinjaBarEmptyRight);
		Graphics()->QuadsBegin();
		Graphics()->SetColor(1.f, 1.f, 1.f, Alpha);
		// Subset: btm_l, top_l, top_m, btm_m | it is rotated 90 degrees clockwise
		Graphics()->QuadsSetSubsetFree(0, 1, 0, 0, ProgPct - ProgPct * EndingPieceProgress, 0, ProgPct - ProgPct * EndingPieceProgress, 1);
		IGraphics::CQuadItem QuadEmptyEnding(x, y, BarWidth, EndProgressHeight * (1.0f - EndingPieceProgress));
		Graphics()->QuadsDrawTL(&QuadEmptyEnding, 1);
		Graphics()->QuadsEnd();
	}
	// full
	Graphics()->TextureSet(m_pClient->m_HudSkin.m_SpriteHudNinjaBarFullLeft);
	Graphics()->QuadsBegin();
	Graphics()->SetColor(1.f, 1.f, 1.f, Alpha);
	// Subset: btm_m, top_m, top_l, btm_l | it is mirrored on the horizontal axe and rotated 90 degrees counterclockwise
	Graphics()->QuadsSetSubsetFree(RestPct + ProgPct * EndingPieceProgress, 1, RestPct + ProgPct * EndingPieceProgress, 0, 0, 0, 0, 1);
	IGraphics::CQuadItem QuadFullEnding(x, y + (EndProgressHeight * (1.0f - EndingPieceProgress)), BarWidth, EndRestHeight + EndProgressHeight * EndingPieceProgress);
	Graphics()->QuadsDrawTL(&QuadFullEnding, 1);
	Graphics()->QuadsEnd();

	Graphics()->QuadsSetSubset(0, 0, 1, 1);
	Graphics()->SetColor(1.f, 1.f, 1.f, 1.f);
	Graphics()->WrapNormal();
}

void CHud::RenderDummyActions()
{
	if(!g_Config.m_ClShowhudDummyActions || (m_pClient->m_Snap.m_pGameInfoObj->m_GameStateFlags & GAMESTATEFLAG_GAMEOVER) || !Client()->DummyConnected())
	{
		return;
	}
	// render small dummy actions hud
	const float BoxHeight = 29.0f;
	const float BoxWidth = 16.0f;

	float StartX = m_Width - BoxWidth;
	float StartY = 285.0f - BoxHeight - 4; // 4 units distance to the next display;
	if(g_Config.m_ClShowhudPlayerPosition || g_Config.m_ClShowhudPlayerSpeed || g_Config.m_ClShowhudPlayerAngle)
	{
		StartY -= 4;
	}
	StartY -= GetMovementInformationBoxHeight();

	if(g_Config.m_ClShowhudScore)
	{
		StartY -= 56;
	}

	Graphics()->DrawRect(StartX, StartY, BoxWidth, BoxHeight, ColorRGBA(0.0f, 0.0f, 0.0f, 0.4f), IGraphics::CORNER_L, 5.0f);

	float y = StartY + 2;
	float x = StartX + 2;
	Graphics()->SetColor(1.0f, 1.0f, 1.0f, 0.4f);
	if(g_Config.m_ClDummyHammer)
	{
		Graphics()->SetColor(1.0f, 1.0f, 1.0f, 1.0f);
	}
	Graphics()->TextureSet(m_pClient->m_HudSkin.m_SpriteHudDummyHammer);
	Graphics()->RenderQuadContainerAsSprite(m_HudQuadContainerIndex, m_DummyHammerOffset, x, y);
	y += 13;
	Graphics()->SetColor(1.0f, 1.0f, 1.0f, 0.4f);
	if(g_Config.m_ClDummyCopyMoves)
	{
		Graphics()->SetColor(1.0f, 1.0f, 1.0f, 1.0f);
	}
	Graphics()->TextureSet(m_pClient->m_HudSkin.m_SpriteHudDummyCopy);
	Graphics()->RenderQuadContainerAsSprite(m_HudQuadContainerIndex, m_DummyCopyOffset, x, y);
}

inline int CHud::GetDigitsIndex(int Value, int Max)
{
	if(Value < 0)
	{
		Value *= -1;
	}
	int DigitsIndex = std::log10((Value ? Value : 1));
	if(DigitsIndex > Max)
	{
		DigitsIndex = Max;
	}
	if(DigitsIndex < 0)
	{
		DigitsIndex = 0;
	}
	return DigitsIndex;
}

inline float CHud::GetMovementInformationBoxHeight()
{
	float BoxHeight = 3 * MOVEMENT_INFORMATION_LINE_HEIGHT * (g_Config.m_ClShowhudPlayerPosition + g_Config.m_ClShowhudPlayerSpeed) + 2 * MOVEMENT_INFORMATION_LINE_HEIGHT * g_Config.m_ClShowhudPlayerAngle;
	if(g_Config.m_ClShowhudPlayerPosition || g_Config.m_ClShowhudPlayerSpeed || g_Config.m_ClShowhudPlayerAngle)
	{
		BoxHeight += 2;
	}
	return BoxHeight;
}

void CHud::RenderMovementInformation(const int ClientId)
{
	// Draw the infomations depending on settings: Position, speed and target angle
	// This display is only to present the available information from the last snapshot, not to interpolate or predict
	if(!g_Config.m_ClShowhudPlayerPosition && !g_Config.m_ClShowhudPlayerSpeed && !g_Config.m_ClShowhudPlayerAngle)
	{
		return;
	}
	const float LineSpacer = 1.0f; // above and below each entry
	const float Fontsize = 6.0f;

	float BoxHeight = GetMovementInformationBoxHeight();
	const float BoxWidth = 62.0f;

	float StartX = m_Width - BoxWidth;
	float StartY = 285.0f - BoxHeight - 4; // 4 units distance to the next display;
	if(g_Config.m_ClShowhudScore)
	{
		StartY -= 56;
	}

	Graphics()->DrawRect(StartX, StartY, BoxWidth, BoxHeight, ColorRGBA(0.0f, 0.0f, 0.0f, 0.4f), IGraphics::CORNER_L, 5.0f);

	const CNetObj_Character *pPrevChar = &m_pClient->m_Snap.m_aCharacters[ClientId].m_Prev;
	const CNetObj_Character *pCurChar = &m_pClient->m_Snap.m_aCharacters[ClientId].m_Cur;
	const float IntraTick = Client()->IntraGameTick(g_Config.m_ClDummy);

	// To make the player position relative to blocks we need to divide by the block size
	const vec2 Pos = mix(vec2(pPrevChar->m_X, pPrevChar->m_Y), vec2(pCurChar->m_X, pCurChar->m_Y), IntraTick) / 32.0f;

	const vec2 Vel = mix(vec2(pPrevChar->m_VelX, pPrevChar->m_VelY), vec2(pCurChar->m_VelX, pCurChar->m_VelY), IntraTick);

	float VelspeedX = Vel.x / 256.0f * Client()->GameTickSpeed();
	if(Vel.x >= -1 && Vel.x <= 1)
	{
		VelspeedX = 0;
	}
	float VelspeedY = Vel.y / 256.0f * Client()->GameTickSpeed();
	if(Vel.y >= -128 && Vel.y <= 128)
	{
		VelspeedY = 0;
	}
	// We show the speed in Blocks per Second (Bps) and therefore have to divide by the block size
	float DisplaySpeedX = VelspeedX / 32;
	float VelspeedLength = length(vec2(Vel.x, Vel.y) / 256.0f) * Client()->GameTickSpeed();
	// Todo: Use Velramp tuning of each individual player
	// Since these tuning parameters are almost never changed, the default values are sufficient in most cases
	float Ramp = VelocityRamp(VelspeedLength, m_pClient->m_aTuning[g_Config.m_ClDummy].m_VelrampStart, m_pClient->m_aTuning[g_Config.m_ClDummy].m_VelrampRange, m_pClient->m_aTuning[g_Config.m_ClDummy].m_VelrampCurvature);
	DisplaySpeedX *= Ramp;
	float DisplaySpeedY = VelspeedY / 32;

	float Angle = m_pClient->m_Players.GetPlayerTargetAngle(pPrevChar, pCurChar, ClientId, IntraTick);
	if(Angle < 0)
	{
		Angle += 2.0f * pi;
	}
	float DisplayAngle = Angle * 180.0f / pi;

	char aBuf[128];
	float w;

	float y = StartY + LineSpacer * 2;
	float xl = StartX + 2;
	float xr = m_Width - 2;
	int DigitsIndex;

	static float s_TextWidth0 = TextRender()->TextWidth(Fontsize, "0.00", -1, -1.0f);
	static float s_TextWidth00 = TextRender()->TextWidth(Fontsize, "00.00", -1, -1.0f);
	static float s_TextWidth000 = TextRender()->TextWidth(Fontsize, "000.00", -1, -1.0f);
	static float s_TextWidth0000 = TextRender()->TextWidth(Fontsize, "0000.00", -1, -1.0f);
	static float s_TextWidth00000 = TextRender()->TextWidth(Fontsize, "00000.00", -1, -1.0f);
	static float s_TextWidth000000 = TextRender()->TextWidth(Fontsize, "000000.00", -1, -1.0f);
	static float s_aTextWidth[6] = {s_TextWidth0, s_TextWidth00, s_TextWidth000, s_TextWidth0000, s_TextWidth00000, s_TextWidth000000};
	static float s_TextWidthMinus0 = TextRender()->TextWidth(Fontsize, "-0.00", -1, -1.0f);
	static float s_TextWidthMinus00 = TextRender()->TextWidth(Fontsize, "-00.00", -1, -1.0f);
	static float s_TextWidthMinus000 = TextRender()->TextWidth(Fontsize, "-000.00", -1, -1.0f);
	static float s_TextWidthMinus0000 = TextRender()->TextWidth(Fontsize, "-0000.00", -1, -1.0f);
	static float s_TextWidthMinus00000 = TextRender()->TextWidth(Fontsize, "-00000.00", -1, -1.0f);
	static float s_TextWidthMinus000000 = TextRender()->TextWidth(Fontsize, "-000000.00", -1, -1.0f);
	static float s_aTextWidthMinus[6] = {s_TextWidthMinus0, s_TextWidthMinus00, s_TextWidthMinus000, s_TextWidthMinus0000, s_TextWidthMinus00000, s_TextWidthMinus000000};

	if(g_Config.m_ClShowhudPlayerPosition)
	{
		TextRender()->Text(xl, y, Fontsize, Localize("Position:"), -1.0f);
		y += MOVEMENT_INFORMATION_LINE_HEIGHT;

		TextRender()->Text(xl, y, Fontsize, "X:", -1.0f);
		str_format(aBuf, sizeof(aBuf), "%.2f", Pos.x);
		DigitsIndex = GetDigitsIndex(Pos.x, 5);
		w = (Pos.x < 0) ? s_aTextWidthMinus[DigitsIndex] : s_aTextWidth[DigitsIndex];
		TextRender()->Text(xr - w, y, Fontsize, aBuf, -1.0f);
		y += MOVEMENT_INFORMATION_LINE_HEIGHT;

		TextRender()->Text(xl, y, Fontsize, "Y:", -1.0f);
		str_format(aBuf, sizeof(aBuf), "%.2f", Pos.y);
		DigitsIndex = GetDigitsIndex(Pos.y, 5);
		w = (Pos.y < 0) ? s_aTextWidthMinus[DigitsIndex] : s_aTextWidth[DigitsIndex];
		TextRender()->Text(xr - w, y, Fontsize, aBuf, -1.0f);
		y += MOVEMENT_INFORMATION_LINE_HEIGHT;
	}

	if(g_Config.m_ClShowhudPlayerSpeed)
	{
		TextRender()->Text(xl, y, Fontsize, Localize("Speed:"), -1.0f);
		y += MOVEMENT_INFORMATION_LINE_HEIGHT;

		TextRender()->Text(xl, y, Fontsize, "X:", -1.0f);
		str_format(aBuf, sizeof(aBuf), "%.2f", DisplaySpeedX);
		DigitsIndex = GetDigitsIndex(DisplaySpeedX, 5);
		w = (DisplaySpeedX < 0) ? s_aTextWidthMinus[DigitsIndex] : s_aTextWidth[DigitsIndex];
		TextRender()->Text(xr - w, y, Fontsize, aBuf, -1.0f);
		y += MOVEMENT_INFORMATION_LINE_HEIGHT;

		TextRender()->Text(xl, y, Fontsize, "Y:", -1.0f);
		str_format(aBuf, sizeof(aBuf), "%.2f", DisplaySpeedY);
		DigitsIndex = GetDigitsIndex(DisplaySpeedY, 5);
		w = (DisplaySpeedY < 0) ? s_aTextWidthMinus[DigitsIndex] : s_aTextWidth[DigitsIndex];
		TextRender()->Text(xr - w, y, Fontsize, aBuf, -1.0f);
		y += MOVEMENT_INFORMATION_LINE_HEIGHT;
	}

	if(g_Config.m_ClShowhudPlayerAngle)
	{
		TextRender()->Text(xl, y, Fontsize, Localize("Angle:"), -1.0f);
		y += MOVEMENT_INFORMATION_LINE_HEIGHT;
		str_format(aBuf, sizeof(aBuf), "%.2f", DisplayAngle);
		DigitsIndex = GetDigitsIndex(DisplayAngle, 5);
		w = (DisplayAngle < 0) ? s_aTextWidthMinus[DigitsIndex] : s_aTextWidth[DigitsIndex];
		TextRender()->Text(xr - w, y, Fontsize, aBuf, -1.0f);
	}
}

void CHud::RenderSpectatorHud()
{
	// draw the box
	Graphics()->DrawRect(m_Width - 180.0f, m_Height - 15.0f, 180.0f, 15.0f, ColorRGBA(0.0f, 0.0f, 0.0f, 0.4f), IGraphics::CORNER_TL, 5.0f);

	// draw the text
	char aBuf[128];
	str_format(aBuf, sizeof(aBuf), "%s: %s", Localize("Spectate"), GameClient()->m_MultiViewActivated ? Localize("Multi-View") : m_pClient->m_Snap.m_SpecInfo.m_SpectatorId != SPEC_FREEVIEW ? m_pClient->m_aClients[m_pClient->m_Snap.m_SpecInfo.m_SpectatorId].m_aName : Localize("Free-View"));
	TextRender()->Text(m_Width - 174.0f, m_Height - 15.0f + (15.f - 8.f) / 2.f, 8.0f, aBuf, -1.0f);
}

void CHud::RenderLocalTime(float x)
{
	if(!g_Config.m_ClShowLocalTimeAlways && !m_pClient->m_Scoreboard.Active())
		return;

	// draw the box
	Graphics()->DrawRect(x - 30.0f, 0.0f, 25.0f, 12.5f, ColorRGBA(0.0f, 0.0f, 0.0f, 0.4f), IGraphics::CORNER_B, 3.75f);

	// draw the text
	char aTimeStr[6];
	str_timestamp_format(aTimeStr, sizeof(aTimeStr), "%H:%M");
	TextRender()->Text(x - 25.0f, (12.5f - 5.f) / 2.f, 5.0f, aTimeStr, -1.0f);
}

void CHud::OnRender()
{
	if(Client()->State() != IClient::STATE_ONLINE && Client()->State() != IClient::STATE_DEMOPLAYBACK)
		return;

	if(!m_pClient->m_Snap.m_pGameInfoObj)
		return;

	m_Width = 300.0f * Graphics()->ScreenAspect();
	m_Height = 300.0f;
	Graphics()->MapScreen(0.0f, 0.0f, m_Width, m_Height);

#if defined(CONF_VIDEORECORDER)
	if((IVideo::Current() && g_Config.m_ClVideoShowhud) || (!IVideo::Current() && g_Config.m_ClShowhud))
#else
	if(g_Config.m_ClShowhud)
#endif
	{
		if(m_pClient->m_Snap.m_pLocalCharacter && !m_pClient->m_Snap.m_SpecInfo.m_Active && !(m_pClient->m_Snap.m_pGameInfoObj->m_GameStateFlags & GAMESTATEFLAG_GAMEOVER))
		{
			if(g_Config.m_ClShowhudHealthAmmo)
			{
				RenderAmmoHealthAndArmor(m_pClient->m_Snap.m_pLocalCharacter);
			}
			if(m_pClient->m_Snap.m_aCharacters[m_pClient->m_Snap.m_LocalClientId].m_HasExtendedData && g_Config.m_ClShowhudDDRace && GameClient()->m_GameInfo.m_HudDDRace)
			{
				RenderPlayerState(m_pClient->m_Snap.m_LocalClientId);
			}
			RenderMovementInformation(m_pClient->m_Snap.m_LocalClientId);
			RenderDDRaceEffects();
		}
		else if(m_pClient->m_Snap.m_SpecInfo.m_Active)
		{
			int SpectatorId = m_pClient->m_Snap.m_SpecInfo.m_SpectatorId;
			if(SpectatorId != SPEC_FREEVIEW && g_Config.m_ClShowhudHealthAmmo)
			{
				RenderAmmoHealthAndArmor(&m_pClient->m_Snap.m_aCharacters[SpectatorId].m_Cur);
			}
			if(SpectatorId != SPEC_FREEVIEW &&
				m_pClient->m_Snap.m_aCharacters[SpectatorId].m_HasExtendedData &&
				g_Config.m_ClShowhudDDRace &&
				(!GameClient()->m_MultiViewActivated || GameClient()->m_MultiViewShowHud) &&
				GameClient()->m_GameInfo.m_HudDDRace)
			{
				RenderPlayerState(SpectatorId);
			}
			if(SpectatorId != SPEC_FREEVIEW)
			{
				RenderMovementInformation(SpectatorId);
			}
			RenderSpectatorHud();
		}

		if(g_Config.m_ClShowhudTimer)
			RenderGameTimer();
		RenderPauseNotification();
		RenderSuddenDeath();
		if(g_Config.m_ClShowhudScore)
			RenderScoreHud();
		RenderDummyActions();
		RenderWarmupTimer();
		RenderTextInfo();
		if(g_Config.m_ClShowCenterLines)
			RenderCenterLines();
		RenderLocalTime((m_Width / 7) * 3);
		if(Client()->State() != IClient::STATE_DEMOPLAYBACK)
			RenderConnectionWarning();
		RenderTeambalanceWarning();
		m_pClient->m_Voting.Render();
		if(g_Config.m_ClShowRecord)
			RenderRecord();
	}
	RenderCursor();
}

void CHud::OnMessage(int MsgType, void *pRawMsg)
{
	if(MsgType == NETMSGTYPE_SV_DDRACETIME || MsgType == NETMSGTYPE_SV_DDRACETIMELEGACY)
	{
		CNetMsg_Sv_DDRaceTime *pMsg = (CNetMsg_Sv_DDRaceTime *)pRawMsg;

		m_DDRaceTime = pMsg->m_Time;

		m_ShowFinishTime = pMsg->m_Finish != 0;

		if(!m_ShowFinishTime)
		{
			m_TimeCpDiff = (float)pMsg->m_Check / 100;
			m_TimeCpLastReceivedTick = Client()->GameTick(g_Config.m_ClDummy);
		}
		else
		{
			m_FinishTimeDiff = (float)pMsg->m_Check / 100;
			m_FinishTimeLastReceivedTick = Client()->GameTick(g_Config.m_ClDummy);
		}
	}
	else if(MsgType == NETMSGTYPE_SV_RECORD || MsgType == NETMSGTYPE_SV_RECORDLEGACY)
	{
		CNetMsg_Sv_Record *pMsg = (CNetMsg_Sv_Record *)pRawMsg;

		// NETMSGTYPE_SV_RACETIME on old race servers
		if(MsgType == NETMSGTYPE_SV_RECORDLEGACY && m_pClient->m_GameInfo.m_DDRaceRecordMessage)
		{
			m_DDRaceTime = pMsg->m_ServerTimeBest; // First value: m_Time

			m_FinishTimeLastReceivedTick = Client()->GameTick(g_Config.m_ClDummy);

			if(pMsg->m_PlayerTimeBest) // Second value: m_Check
			{
				m_TimeCpDiff = (float)pMsg->m_PlayerTimeBest / 100;
				m_TimeCpLastReceivedTick = Client()->GameTick(g_Config.m_ClDummy);
			}
		}
		else if(MsgType == NETMSGTYPE_SV_RECORD || m_pClient->m_GameInfo.m_RaceRecordMessage)
		{
			m_ServerRecord = (float)pMsg->m_ServerTimeBest / 100;
			m_aPlayerRecord[g_Config.m_ClDummy] = (float)pMsg->m_PlayerTimeBest / 100;
		}
	}
}

void CHud::RenderDDRaceEffects()
{
	if(m_DDRaceTime)
	{
		char aBuf[64];
		char aTime[32];
		if(m_ShowFinishTime && m_FinishTimeLastReceivedTick + Client()->GameTickSpeed() * 6 > Client()->GameTick(g_Config.m_ClDummy))
		{
			str_time(m_DDRaceTime, TIME_HOURS_CENTISECS, aTime, sizeof(aTime));
			str_format(aBuf, sizeof(aBuf), "Finish time: %s", aTime);

			// calculate alpha (4 sec 1 than get lower the next 2 sec)
			float Alpha = 1.0f;
			if(m_FinishTimeLastReceivedTick + Client()->GameTickSpeed() * 4 < Client()->GameTick(g_Config.m_ClDummy) && m_FinishTimeLastReceivedTick + Client()->GameTickSpeed() * 6 > Client()->GameTick(g_Config.m_ClDummy))
			{
				// lower the alpha slowly to blend text out
				Alpha = ((float)(m_FinishTimeLastReceivedTick + Client()->GameTickSpeed() * 6) - (float)Client()->GameTick(g_Config.m_ClDummy)) / (float)(Client()->GameTickSpeed() * 2);
			}

			TextRender()->TextColor(1, 1, 1, Alpha);
			CTextCursor Cursor;
			TextRender()->SetCursor(&Cursor, 150 * Graphics()->ScreenAspect() - TextRender()->TextWidth(12, aBuf, -1, -1.0f) / 2, 20, 12, TEXTFLAG_RENDER);
			Cursor.m_LineWidth = -1.0f;
			TextRender()->RecreateTextContainer(m_DDRaceEffectsTextContainerIndex, &Cursor, aBuf);
			if(m_FinishTimeDiff != 0.0f && m_DDRaceEffectsTextContainerIndex.Valid())
			{
				if(m_FinishTimeDiff < 0)
				{
					str_time_float(-m_FinishTimeDiff, TIME_HOURS_CENTISECS, aTime, sizeof(aTime));
					str_format(aBuf, sizeof(aBuf), "-%s", aTime);
					TextRender()->TextColor(0.5f, 1.0f, 0.5f, Alpha); // green
				}
				else
				{
					str_time_float(m_FinishTimeDiff, TIME_HOURS_CENTISECS, aTime, sizeof(aTime));
					str_format(aBuf, sizeof(aBuf), "+%s", aTime);
					TextRender()->TextColor(1.0f, 0.5f, 0.5f, Alpha); // red
				}
				TextRender()->SetCursor(&Cursor, 150 * Graphics()->ScreenAspect() - TextRender()->TextWidth(10, aBuf, -1, -1.0f) / 2, 34, 10, TEXTFLAG_RENDER);
				Cursor.m_LineWidth = -1.0f;
				TextRender()->AppendTextContainer(m_DDRaceEffectsTextContainerIndex, &Cursor, aBuf);
			}
			if(m_DDRaceEffectsTextContainerIndex.Valid())
			{
				auto OutlineColor = TextRender()->DefaultTextOutlineColor();
				OutlineColor.a *= Alpha;
				TextRender()->RenderTextContainer(m_DDRaceEffectsTextContainerIndex, TextRender()->DefaultTextColor(), OutlineColor);
			}
			TextRender()->TextColor(TextRender()->DefaultTextColor());
		}
		else if(!m_ShowFinishTime && m_TimeCpLastReceivedTick + Client()->GameTickSpeed() * 6 > Client()->GameTick(g_Config.m_ClDummy))
		{
			if(m_TimeCpDiff < 0)
			{
				str_time_float(-m_TimeCpDiff, TIME_HOURS_CENTISECS, aTime, sizeof(aTime));
				str_format(aBuf, sizeof(aBuf), "-%s", aTime);
			}
			else
			{
				str_time_float(m_TimeCpDiff, TIME_HOURS_CENTISECS, aTime, sizeof(aTime));
				str_format(aBuf, sizeof(aBuf), "+%s", aTime);
			}

			// calculate alpha (4 sec 1 than get lower the next 2 sec)
			float Alpha = 1.0f;
			if(m_TimeCpLastReceivedTick + Client()->GameTickSpeed() * 4 < Client()->GameTick(g_Config.m_ClDummy) && m_TimeCpLastReceivedTick + Client()->GameTickSpeed() * 6 > Client()->GameTick(g_Config.m_ClDummy))
			{
				// lower the alpha slowly to blend text out
				Alpha = ((float)(m_TimeCpLastReceivedTick + Client()->GameTickSpeed() * 6) - (float)Client()->GameTick(g_Config.m_ClDummy)) / (float)(Client()->GameTickSpeed() * 2);
			}

			if(m_TimeCpDiff > 0)
				TextRender()->TextColor(1.0f, 0.5f, 0.5f, Alpha); // red
			else if(m_TimeCpDiff < 0)
				TextRender()->TextColor(0.5f, 1.0f, 0.5f, Alpha); // green
			else if(!m_TimeCpDiff)
				TextRender()->TextColor(1, 1, 1, Alpha); // white

			CTextCursor Cursor;
			TextRender()->SetCursor(&Cursor, 150 * Graphics()->ScreenAspect() - TextRender()->TextWidth(10, aBuf, -1, -1.0f) / 2, 20, 10, TEXTFLAG_RENDER);
			Cursor.m_LineWidth = -1.0f;
			TextRender()->RecreateTextContainer(m_DDRaceEffectsTextContainerIndex, &Cursor, aBuf);

			if(m_DDRaceEffectsTextContainerIndex.Valid())
			{
				auto OutlineColor = TextRender()->DefaultTextOutlineColor();
				OutlineColor.a *= Alpha;
				TextRender()->RenderTextContainer(m_DDRaceEffectsTextContainerIndex, TextRender()->DefaultTextColor(), OutlineColor);
			}
			TextRender()->TextColor(TextRender()->DefaultTextColor());
		}
	}
}

void CHud::RenderRecord()
{
	if(m_ServerRecord > 0.0f)
	{
		char aBuf[64];
		str_format(aBuf, sizeof(aBuf), Localize("Server best:"));
		TextRender()->Text(5, 75, 6, aBuf, -1.0f);
		char aTime[32];
		str_time_float(m_ServerRecord, TIME_HOURS_CENTISECS, aTime, sizeof(aTime));
		str_format(aBuf, sizeof(aBuf), "%s%s", m_ServerRecord > 3600 ? "" : "   ", aTime);
		TextRender()->Text(53, 75, 6, aBuf, -1.0f);
	}

	const float PlayerRecord = m_aPlayerRecord[g_Config.m_ClDummy];
	if(PlayerRecord > 0.0f)
	{
		char aBuf[64];
		str_format(aBuf, sizeof(aBuf), Localize("Personal best:"));
		TextRender()->Text(5, 82, 6, aBuf, -1.0f);
		char aTime[32];
		str_time_float(PlayerRecord, TIME_HOURS_CENTISECS, aTime, sizeof(aTime));
		str_format(aBuf, sizeof(aBuf), "%s%s", PlayerRecord > 3600 ? "" : "   ", aTime);
		TextRender()->Text(53, 82, 6, aBuf, -1.0f);
	}
}<|MERGE_RESOLUTION|>--- conflicted
+++ resolved
@@ -771,68 +771,6 @@
 	}
 }
 
-<<<<<<< HEAD
-void CHud::RenderVoting()
-{
-	bool kickvote = str_startswith(m_pClient->m_Voting.VoteDescription(), "Kick ") != 0 ? true : false;
-	bool specvote = str_startswith(m_pClient->m_Voting.VoteDescription(), "Pause ") != 0 ? true : false;
-
-	if(g_Config.m_ClVoteDontShow && (kickvote || specvote))
-	{ // only show votes
-		// check if the is a playervote and if he is in your team.
-	}
-
-	if((!g_Config.m_ClShowVotesAfterVoting && !m_pClient->m_Scoreboard.Active() && m_pClient->m_Voting.TakenChoice()) || !m_pClient->m_Voting.IsVoting() || Client()->State() == IClient::STATE_DEMOPLAYBACK)
-		return;
-
-	Graphics()->DrawRect(-10, 60 - 2, 100 + 10 + 4 + 5, 46, ColorRGBA(0.0f, 0.0f, 0.0f, 0.4f), IGraphics::CORNER_ALL, 5.0f);
-
-	TextRender()->TextColor(TextRender()->DefaultTextColor());
-
-	CTextCursor Cursor;
-	char aBuf[512];
-	str_format(aBuf, sizeof(aBuf), Localize("%ds left"), m_pClient->m_Voting.SecondsLeft());
-	float tw = TextRender()->TextWidth(6, aBuf, -1, -1.0f);
-	TextRender()->SetCursor(&Cursor, 5.0f + 100.0f - tw, 60.0f, 6.0f, TEXTFLAG_RENDER);
-	TextRender()->TextEx(&Cursor, aBuf, -1);
-
-	TextRender()->SetCursor(&Cursor, 5.0f, 60.0f, 6.0f, TEXTFLAG_RENDER);
-	Cursor.m_LineWidth = 100.0f - tw;
-	Cursor.m_MaxLines = 3;
-	TextRender()->TextEx(&Cursor, m_pClient->m_Voting.VoteDescription(), -1);
-
-	// reason
-	str_format(aBuf, sizeof(aBuf), "%s %s", Localize("Reason:"), m_pClient->m_Voting.VoteReason());
-	TextRender()->SetCursor(&Cursor, 5.0f, 79.0f, 6.0f, TEXTFLAG_RENDER | TEXTFLAG_STOP_AT_END);
-	Cursor.m_LineWidth = 100.0f;
-	TextRender()->TextEx(&Cursor, aBuf, -1);
-
-	CUIRect Base = {5, 88, 100, 4};
-	m_pClient->m_Voting.RenderBars(Base, false);
-
-	char aKey[64];
-	m_pClient->m_Binds.GetKey("vote yes", aKey, sizeof(aKey));
-
-	str_format(aBuf, sizeof(aBuf), "%s - %s", aKey, Localize("Vote yes"));
-	Base.y += Base.h;
-	Base.h = 12.0f;
-	if(m_pClient->m_Voting.TakenChoice() == 1)
-		TextRender()->TextColor(ColorRGBA(0.2f, 0.9f, 0.2f, 0.85f));
-	UI()->DoLabel(&Base, aBuf, 6.0f, TEXTALIGN_ML);
-
-	TextRender()->TextColor(TextRender()->DefaultTextColor());
-
-	m_pClient->m_Binds.GetKey("vote no", aKey, sizeof(aKey));
-	str_format(aBuf, sizeof(aBuf), "%s - %s", Localize("Vote no"), aKey);
-	if(m_pClient->m_Voting.TakenChoice() == -1)
-		TextRender()->TextColor(ColorRGBA(0.9f, 0.2f, 0.2f, 0.85f));
-	UI()->DoLabel(&Base, aBuf, 6.0f, TEXTALIGN_MR);
-
-	TextRender()->TextColor(TextRender()->DefaultTextColor());
-}
-
-=======
->>>>>>> 57d4715a
 void CHud::RenderCursor()
 {
 	if((!m_pClient->m_Snap.m_pLocalCharacter && !(g_Config.m_ClRenderCursorSpec && m_pClient->m_Snap.m_SpecInfo.m_SpectatorID == SPEC_FREEVIEW)) || Client()->State() == IClient::STATE_DEMOPLAYBACK)
