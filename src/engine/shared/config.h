/* (c) Magnus Auvinen. See licence.txt in the root of the distribution for more information. */
/* If you are missing that file, acquire a complete release at teeworlds.com.                */
#ifndef ENGINE_SHARED_E_CONFIG_H
#define ENGINE_SHARED_E_CONFIG_H

struct CConfiguration
{ 
    #define MACRO_CONFIG_INT(Name,ScriptName,Def,Min,Max,Save,Desc,Level) int m_##Name;
    #define MACRO_CONFIG_STR(Name,ScriptName,Len,Def,Save,Desc,Level) char m_##Name[Len]; // Flawfinder: ignore
    #include "config_variables.h" 
    #undef MACRO_CONFIG_INT 
    #undef MACRO_CONFIG_STR 
};

extern CConfiguration g_Config;

void dbg_msg1(const char * where, const char * format, ...);

enum
{
	CFGFLAG_SAVE=1,
	CFGFLAG_CLIENT=2,
	CFGFLAG_SERVER=4,
	CFGFLAG_STORE=8,
<<<<<<< HEAD
	//DDRace
	CMDFLAG_CHEAT=16,
	CMDFLAG_TIMER=32,
	CMDFLAG_HELPERCMD=64
=======
	CFGFLAG_MASTER=16
>>>>>>> fa2cd823
};

#endif<|MERGE_RESOLUTION|>--- conflicted
+++ resolved
@@ -22,14 +22,11 @@
 	CFGFLAG_CLIENT=2,
 	CFGFLAG_SERVER=4,
 	CFGFLAG_STORE=8,
-<<<<<<< HEAD
+	CFGFLAG_MASTER=16,
 	//DDRace
-	CMDFLAG_CHEAT=16,
-	CMDFLAG_TIMER=32,
-	CMDFLAG_HELPERCMD=64
-=======
-	CFGFLAG_MASTER=16
->>>>>>> fa2cd823
+	CMDFLAG_CHEAT=32,
+	CMDFLAG_TIMER=64,
+	CMDFLAG_HELPERCMD=128
 };
 
 #endif