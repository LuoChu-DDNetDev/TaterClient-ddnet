
##### translated strings #####

%d of %d servers, %d players
== %d de %d servidores, %d jogadores

Abort
== Cancelar

Address
== Endereço

All
== Todos

Alpha
== Alpha

Always show name plates
== Sempre mostrar apelidos

Are you sure that you want to quit?
== Você tem certeza que deseja sair?

As this is the first time you have launched the game, please enter your nickname below. It is recommended that you check your settings so you adjust them to your preferences before joining a server.
== Como esta é a primeira vez que você abriu o jogo, por favor, entre com seu apelido abaixo. É recomendado que você cheque suas configurações e então ajuste elas para suas preferências antes de entrar em um servidor.

Blue team
== Time azul

Blue team wins!
== Time azul vence!

Body
== Corpo

Call vote
== Votação

Chat
== Conversa

Close
== Fechar

Compatible version
== Versão compatível

Connect
== Conectar

Connecting to
== Conectando a

Console
== Console

Controls
== Controles

Current
== Atualmente

Current version: %s
== Versão atual : %s

Custom colors
== Cores personalizadas

Demos
== Demos

Disconnect
== Desconectar

Disconnected
== Desconectado

Display Modes
== Modos de exibição

Downloading map
== Baixando mapa

Draw!
== Empate!

Dynamic Camera
== Câmera dinâmica

Emoticon
== Emoticon

Enter
== Entrar

FSAA samples
== Amostras FSAA

Favorite
== Favorito

Favorites
== Favoritos

Feet
== Pés

Filter
== Filtro

Fire
== Atirar

Force vote
== Forçar

Fullscreen
== Tela cheia

Game
== Jogo

Game info
== Info. sobre o jogo

Game over
== Fim de Jogo

Game type
== Tipo de jogo

Game types:
== Tipos de jogo:

General
== Geral

Graphics
== Gráficos

Grenade
== Granada

Hammer
== Martelo

Has people playing
== Tem gente jogando

High Detail
== Mais detalhes (HD)

Hook
== Gancho

Host address
== Endereço do host

Hue
== Matiz

Info
== Info.

Internet
== Internet

Join blue
== Azul

Join game
== Entre no jogo

Join red
== Vermelho

Jump
== Pular

Kick
== Kick

LAN
== LAN

Language
== Linguagem

Lht.
== Luz

Loading
== Carregando

MOTD
== MOTD

Map
== Mapa

Maximum ping:
== Ping máximo:

Miscellaneous
== Diversos

Mouse sens.
== Sens. do mouse

Move left
== Esquerda

Move right
== Direita

Movement
== Movimento

Mute when not active
== Silenciar quando inativo

Name
== Nome

News
== Notícia

Next weapon
== Próxima arma

Nickname
== Apelido

No
== Não

No password
== Sem senha

No servers found
== Nenhum servidor encontrado

No servers match your filter criteria
== Nenhum servidor corresponde aos critérios do filtro

Ok
== Ok

Password
== Senha

Incorrect password
== Senha incorreta

Ping
== Ping

Pistol
== Pistola

Play
== Assistir

Player
== Jogador

Players
== Jogadores

Prev. weapon
== Arma anterior

Quality Textures
== Texturas de Qualidade

Quick search:
== Pesquisa Rápida:

Quit
== Sair

Red team
== Time vermelho

Red team wins!
== Time vermelho vence!

Refresh
== Atualizar

Refreshing master servers
== Atualizando servidores master

Remote console
== Console remoto

Reset filter
== Resetar filtro

Reset to defaults
== Resetar para padrão

Rifle
== Laser

Round
== Rodada

Sample rate
== Tx. de som

Sat.
== Sat.

Score
== Pontos

Score board
== Placar

Score limit
== Placar máx.

Scoreboard
== Placar

Screenshot
== Captura da tela

Server details
== Detalhes do server

Server info
== Info do server

Server not full
== Servidor não cheio

Settings
== Config.

Shotgun
== Espingarda

Show chat
== Mostrar conversa

Show name plates
== Mostrar apelidos

Show only supported
== Mostrar apenas suportados

Skins
== Skins

Sound
== Som

Sound volume
== Volume de som

Spectate
== Observar

Spectators
== Observadores

Standard gametype
== Tipo de jogo padrão

Standard map
== Mapa padrão

Switch weapon on pickup
== Trocar arma ao pegar

Team
== Time

Team chat
== Conv. de equipe

Teeworlds %s is out! Download it at www.teeworlds.com!
== Teeworlds %s foi lançado! Baixe-o em www.teeworlds.com!

Texture Compression
== Compressão de Textura

The server is running a non-standard tuning on a pure game type.
== O servidor está rodando uma modificação não padrão em um tipo de jogo puro.

Time limit
== Tempo máx.

Try again
== Tente novamente

Type
== Tipo

UI Color
== Cor do menu

Use sounds
== Usar sons

V-Sync
== V-Sync

Version
== Versão

Vote no
== Votar não

Vote yes
== Votar sim

Voting
== Votação

Weapon
== Arma

Welcome to Teeworlds
== Bem-vindo ao Teeworlds!

Yes
== Sim

You must restart the game for all settings to take effect.
== Você deve reiniciar o jogo para que todas as alterações tenham efeito.

Your skin
== Sua skin

##### needs translation ####

<<<<<<< HEAD
=======
Password incorrect
== Password incorrect

Please balance teams!
== Please balance teams!

Connection Problems...
== Connection Problems...

Warmup
== Warmup

Sudden Death
== Sudden Death

%ds left
== %ds left
>>>>>>> 5988b9d3

##### old translations ####
<|MERGE_RESOLUTION|>--- conflicted
+++ resolved
@@ -438,8 +438,6 @@
 
 ##### needs translation ####
 
-<<<<<<< HEAD
-=======
 Password incorrect
 == Password incorrect
 
@@ -457,6 +455,5 @@
 
 %ds left
 == %ds left
->>>>>>> 5988b9d3
 
 ##### old translations ####
