/* (c) Magnus Auvinen. See licence.txt in the root of the distribution for more information. */
/* If you are missing that file, acquire a complete release at teeworlds.com.                */

#include <engine/editor.h>
#include <engine/external/remimu.h>
#include <engine/graphics.h>
#include <engine/keys.h>
#include <engine/shared/config.h>
#include <engine/shared/csv.h>
#include <engine/textrender.h>

#include <game/generated/protocol.h>
#include <game/generated/protocol7.h>

#include <game/client/animstate.h>
#include <game/client/components/scoreboard.h>
#include <game/client/components/skins.h>
#include <game/client/components/sounds.h>
#include <game/client/gameclient.h>
#include <game/localization.h>

#include "chat.h"

char CChat::ms_aDisplayText[MAX_LINE_LENGTH] = {'\0'};

CChat::CChat()
{
	for(auto &Line : m_aLines)
	{
		// reset the container indices, so the text containers can be deleted on reset
		Line.m_TextContainerIndex.Reset();
		Line.m_QuadContainerIndex = -1;
	}

	m_Mode = MODE_NONE;

	m_Input.SetClipboardLineCallback([this](const char *pStr) { SendChatQueued(pStr); });
	m_Input.SetCalculateOffsetCallback([this]() { return m_IsInputCensored; });
	m_Input.SetDisplayTextCallback([this](char *pStr, size_t NumChars) {
		m_IsInputCensored = false;
		if(
			g_Config.m_ClStreamerMode &&
			(str_startswith(pStr, "/login ") ||
				str_startswith(pStr, "/register ") ||
				str_startswith(pStr, "/code ") ||
				str_startswith(pStr, "/timeout ") ||
				str_startswith(pStr, "/save ") ||
				str_startswith(pStr, "/load ")))
		{
			bool Censor = false;
			const size_t NumLetters = minimum(NumChars, sizeof(ms_aDisplayText) - 1);
			for(size_t i = 0; i < NumLetters; ++i)
			{
				if(Censor)
					ms_aDisplayText[i] = '*';
				else
					ms_aDisplayText[i] = pStr[i];
				if(pStr[i] == ' ')
				{
					Censor = true;
					m_IsInputCensored = true;
				}
			}
			ms_aDisplayText[NumLetters] = '\0';
			return ms_aDisplayText;
		}
		return pStr;
	});
}

void CChat::RegisterCommand(const char *pName, const char *pParams, const char *pHelpText)
{
	// Don't allow duplicate commands.
	for(const auto &Command : m_vServerCommands)
		if(str_comp(Command.m_aName, pName) == 0)
			return;

	m_vServerCommands.emplace_back(pName, pParams, pHelpText);
	m_ServerCommandsNeedSorting = true;
}

void CChat::UnregisterCommand(const char *pName)
{
	m_vServerCommands.erase(std::remove_if(m_vServerCommands.begin(), m_vServerCommands.end(), [pName](const CCommand &Command) { return str_comp(Command.m_aName, pName) == 0; }), m_vServerCommands.end());
}

void CChat::RebuildChat()
{
	for(auto &Line : m_aLines)
	{
		TextRender()->DeleteTextContainer(Line.m_TextContainerIndex);
		Graphics()->DeleteQuadContainer(Line.m_QuadContainerIndex);
		// recalculate sizes
		Line.m_aYOffset[0] = -1.f;
		Line.m_aYOffset[1] = -1.f;
	}
}

void CChat::ClearLines()
{
	for(auto &Line : m_aLines)
	{
		TextRender()->DeleteTextContainer(Line.m_TextContainerIndex);
		Graphics()->DeleteQuadContainer(Line.m_QuadContainerIndex);
		Line.m_Time = 0;
		Line.m_aText[0] = 0;
		Line.m_aName[0] = 0;
		Line.m_Friend = false;
		Line.m_TimesRepeated = 0;
		Line.m_pManagedTeeRenderInfo = nullptr;
	}
	m_PrevScoreBoardShowed = false;
	m_PrevShowChat = false;
}

void CChat::OnWindowResize()
{
	RebuildChat();
}

void CChat::Reset()
{
	ClearLines();

	m_Show = false;
	m_CompletionUsed = false;
	m_CompletionChosen = -1;
	m_aCompletionBuffer[0] = 0;
	m_PlaceholderOffset = 0;
	m_PlaceholderLength = 0;
	m_pHistoryEntry = nullptr;
	m_PendingChatCounter = 0;
	m_LastChatSend = 0;
	m_CurrentLine = 0;
	m_IsInputCensored = false;
	m_EditingNewLine = true;
	m_ServerSupportsCommandInfo = false;
	m_ServerCommandsNeedSorting = false;
	mem_zero(m_aCurrentInputText, sizeof(m_aCurrentInputText));
	DisableMode();
	m_vServerCommands.clear();

	for(int64_t &LastSoundPlayed : m_aLastSoundPlayed)
		LastSoundPlayed = 0;
}

void CChat::OnRelease()
{
	m_Show = false;
}

void CChat::OnStateChange(int NewState, int OldState)
{
	if(OldState <= IClient::STATE_CONNECTING)
		Reset();
}

void CChat::ConSay(IConsole::IResult *pResult, void *pUserData)
{
	((CChat *)pUserData)->SendChat(0, pResult->GetString(0));
}

void CChat::ConSayTeam(IConsole::IResult *pResult, void *pUserData)
{
	((CChat *)pUserData)->SendChat(1, pResult->GetString(0));
}

void CChat::ConChat(IConsole::IResult *pResult, void *pUserData)
{
	const char *pMode = pResult->GetString(0);
	if(str_comp(pMode, "all") == 0)
		((CChat *)pUserData)->EnableMode(0);
	else if(str_comp(pMode, "team") == 0)
		((CChat *)pUserData)->EnableMode(1);
	else
		((CChat *)pUserData)->Console()->Print(IConsole::OUTPUT_LEVEL_STANDARD, "console", "expected all or team as mode");

	if(pResult->GetString(1)[0] || g_Config.m_ClChatReset)
		((CChat *)pUserData)->m_Input.Set(pResult->GetString(1));
}

void CChat::ConShowChat(IConsole::IResult *pResult, void *pUserData)
{
	((CChat *)pUserData)->m_Show = pResult->GetInteger(0) != 0;
}

void CChat::ConEcho(IConsole::IResult *pResult, void *pUserData)
{
	((CChat *)pUserData)->Echo(pResult->GetString(0));
}

void CChat::ConClearChat(IConsole::IResult *pResult, void *pUserData)
{
	((CChat *)pUserData)->ClearLines();
}

void CChat::ConchainChatOld(IConsole::IResult *pResult, void *pUserData, IConsole::FCommandCallback pfnCallback, void *pCallbackUserData)
{
	pfnCallback(pResult, pCallbackUserData);
	((CChat *)pUserData)->RebuildChat();
}

void CChat::ConchainChatFontSize(IConsole::IResult *pResult, void *pUserData, IConsole::FCommandCallback pfnCallback, void *pCallbackUserData)
{
	pfnCallback(pResult, pCallbackUserData);
	CChat *pChat = (CChat *)pUserData;
	pChat->EnsureCoherentWidth();
	pChat->RebuildChat();
}

void CChat::ConchainChatWidth(IConsole::IResult *pResult, void *pUserData, IConsole::FCommandCallback pfnCallback, void *pCallbackUserData)
{
	pfnCallback(pResult, pCallbackUserData);
	CChat *pChat = (CChat *)pUserData;
	pChat->EnsureCoherentFontSize();
	pChat->RebuildChat();
}

void CChat::Echo(const char *pString)
{
	AddLine(CLIENT_MSG, 0, pString);
}

void CChat::OnConsoleInit()
{
	Console()->Register("say", "r[message]", CFGFLAG_CLIENT, ConSay, this, "Say in chat");
	Console()->Register("say_team", "r[message]", CFGFLAG_CLIENT, ConSayTeam, this, "Say in team chat");
	Console()->Register("chat", "s['team'|'all'] ?r[message]", CFGFLAG_CLIENT, ConChat, this, "Enable chat with all/team mode");
	Console()->Register("+show_chat", "", CFGFLAG_CLIENT, ConShowChat, this, "Show chat");
	Console()->Register("echo", "r[message]", CFGFLAG_CLIENT | CFGFLAG_STORE, ConEcho, this, "Echo the text in chat window");
	Console()->Register("clear_chat", "", CFGFLAG_CLIENT | CFGFLAG_STORE, ConClearChat, this, "Clear chat messages");
}

void CChat::OnInit()
{
	Reset();
	Console()->Chain("cl_chat_old", ConchainChatOld, this);
	Console()->Chain("cl_chat_size", ConchainChatFontSize, this);
	Console()->Chain("cl_chat_width", ConchainChatWidth, this);
}

bool CChat::OnInput(const IInput::CEvent &Event)
{
	if(m_Mode == MODE_NONE)
		return false;

	if(Event.m_Flags & IInput::FLAG_PRESS && Event.m_Key == KEY_ESCAPE)
	{
		DisableMode();
		m_pClient->OnRelease();
		if(g_Config.m_ClChatReset)
		{
			m_Input.Clear();
			m_pHistoryEntry = nullptr;
		}
	}
	else if(Event.m_Flags & IInput::FLAG_PRESS && (Event.m_Key == KEY_RETURN || Event.m_Key == KEY_KP_ENTER))
	{
		if(m_ServerCommandsNeedSorting)
		{
			std::sort(m_vServerCommands.begin(), m_vServerCommands.end());
			m_ServerCommandsNeedSorting = false;
		}

		if(m_pClient->m_BindChat.ChatDoBinds(m_Input.GetString()))
			; // Do nothing as bindchat was executed
		else
			SendChatQueued(m_Input.GetString());
		m_pHistoryEntry = nullptr;
		DisableMode();
		m_pClient->OnRelease();
		m_Input.Clear();
	}
	if(Event.m_Flags & IInput::FLAG_PRESS && Event.m_Key == KEY_TAB)
	{
		const bool ShiftPressed = Input()->ShiftIsPressed();

		// fill the completion buffer
		if(!m_CompletionUsed)
		{
			const char *pCursor = m_Input.GetString() + m_Input.GetCursorOffset();
			for(size_t Count = 0; Count < m_Input.GetCursorOffset() && *(pCursor - 1) != ' '; --pCursor, ++Count)
				;
			m_PlaceholderOffset = pCursor - m_Input.GetString();

			for(m_PlaceholderLength = 0; *pCursor && *pCursor != ' '; ++pCursor)
				++m_PlaceholderLength;

			str_truncate(m_aCompletionBuffer, sizeof(m_aCompletionBuffer), m_Input.GetString() + m_PlaceholderOffset, m_PlaceholderLength);
		}

		if(!m_CompletionUsed && m_aCompletionBuffer[0] != '/')
		{
			// Create the completion list of player names through which the player can iterate
			const char *PlayerName, *FoundInput;
			m_PlayerCompletionListLength = 0;
			for(auto &PlayerInfo : m_pClient->m_Snap.m_apInfoByName)
			{
				if(PlayerInfo)
				{
					PlayerName = m_pClient->m_aClients[PlayerInfo->m_ClientId].m_aName;
					FoundInput = str_utf8_find_nocase(PlayerName, m_aCompletionBuffer);
					if(FoundInput != nullptr)
					{
						m_aPlayerCompletionList[m_PlayerCompletionListLength].m_ClientId = PlayerInfo->m_ClientId;
						// The score for suggesting a player name is determined by the distance of the search input to the beginning of the player name
						m_aPlayerCompletionList[m_PlayerCompletionListLength].m_Score = (int)(FoundInput - PlayerName);
						m_PlayerCompletionListLength++;
					}
				}
			}
			std::stable_sort(m_aPlayerCompletionList, m_aPlayerCompletionList + m_PlayerCompletionListLength,
				[](const CRateablePlayer &p1, const CRateablePlayer &p2) -> bool {
					return p1.m_Score < p2.m_Score;
				});
		}

<<<<<<< HEAD
		if(m_pClient->m_BindChat.ChatDoAutocomplete(ShiftPressed))
		{
		}
		else if(m_aCompletionBuffer[0] == '/' && !m_vCommands.empty())
=======
		if(m_aCompletionBuffer[0] == '/' && !m_vServerCommands.empty())
>>>>>>> 0b5f8c03
		{
			CCommand *pCompletionCommand = nullptr;

			const size_t NumCommands = m_vServerCommands.size();

			if(ShiftPressed && m_CompletionUsed)
				m_CompletionChosen--;
			else if(!ShiftPressed)
				m_CompletionChosen++;
			m_CompletionChosen = (m_CompletionChosen + 2 * NumCommands) % (2 * NumCommands);

			m_CompletionUsed = true;

			const char *pCommandStart = m_aCompletionBuffer + 1;
			for(size_t i = 0; i < 2 * NumCommands; ++i)
			{
				int SearchType;
				int Index;

				if(ShiftPressed)
				{
					SearchType = ((m_CompletionChosen - i + 2 * NumCommands) % (2 * NumCommands)) / NumCommands;
					Index = (m_CompletionChosen - i + NumCommands) % NumCommands;
				}
				else
				{
					SearchType = ((m_CompletionChosen + i) % (2 * NumCommands)) / NumCommands;
					Index = (m_CompletionChosen + i) % NumCommands;
				}

				auto &Command = m_vServerCommands[Index];

				if(str_startswith_nocase(Command.m_aName, pCommandStart))
				{
					pCompletionCommand = &Command;
					m_CompletionChosen = Index + SearchType * NumCommands;
					break;
				}
			}

			// insert the command
			if(pCompletionCommand)
			{
				char aBuf[MAX_LINE_LENGTH];
				// add part before the name
				str_truncate(aBuf, sizeof(aBuf), m_Input.GetString(), m_PlaceholderOffset);

				// add the command
				str_append(aBuf, "/");
				str_append(aBuf, pCompletionCommand->m_aName);

				// add separator
				const char *pSeparator = pCompletionCommand->m_aParams[0] == '\0' ? "" : " ";
				str_append(aBuf, pSeparator);

				// add part after the name
				str_append(aBuf, m_Input.GetString() + m_PlaceholderOffset + m_PlaceholderLength);

				m_PlaceholderLength = str_length(pSeparator) + str_length(pCompletionCommand->m_aName) + 1;
				m_Input.Set(aBuf);
				m_Input.SetCursorOffset(m_PlaceholderOffset + m_PlaceholderLength);
			}
		}
		else
		{
			// find next possible name
			const char *pCompletionString = nullptr;
			if(m_PlayerCompletionListLength > 0)
			{
				// We do this in a loop, if a player left the game during the repeated pressing of Tab, they are skipped
				CGameClient::CClientData *pCompletionClientData;
				for(int i = 0; i < m_PlayerCompletionListLength; ++i)
				{
					if(ShiftPressed && m_CompletionUsed)
					{
						m_CompletionChosen--;
					}
					else if(!ShiftPressed)
					{
						m_CompletionChosen++;
					}
					if(m_CompletionChosen < 0)
					{
						m_CompletionChosen += m_PlayerCompletionListLength;
					}
					m_CompletionChosen %= m_PlayerCompletionListLength;
					m_CompletionUsed = true;

					pCompletionClientData = &m_pClient->m_aClients[m_aPlayerCompletionList[m_CompletionChosen].m_ClientId];
					if(!pCompletionClientData->m_Active)
					{
						continue;
					}

					pCompletionString = pCompletionClientData->m_aName;
					break;
				}
			}

			// insert the name
			if(pCompletionString)
			{
				char aBuf[MAX_LINE_LENGTH];
				// add part before the name
				str_truncate(aBuf, sizeof(aBuf), m_Input.GetString(), m_PlaceholderOffset);

				// quote the name
				char aQuoted[128];
				if((m_Input.GetString()[0] == '/' || m_pClient->m_BindChat.CheckBindChat(m_Input.GetString())) && (str_find(pCompletionString, " ") || str_find(pCompletionString, "\"")))
				{
					// escape the name
					str_copy(aQuoted, "\"");
					char *pDst = aQuoted + str_length(aQuoted);
					str_escape(&pDst, pCompletionString, aQuoted + sizeof(aQuoted));
					str_append(aQuoted, "\"");

					pCompletionString = aQuoted;
				}

				// add the name
				str_append(aBuf, pCompletionString);

				// add separator
				const char *pSeparator = "";
				if(*(m_Input.GetString() + m_PlaceholderOffset + m_PlaceholderLength) != ' ')
					pSeparator = m_PlaceholderOffset == 0 ? ": " : " ";
				else if(m_PlaceholderOffset == 0)
					pSeparator = ":";
				if(*pSeparator)
					str_append(aBuf, pSeparator);

				// add part after the name
				str_append(aBuf, m_Input.GetString() + m_PlaceholderOffset + m_PlaceholderLength);

				m_PlaceholderLength = str_length(pSeparator) + str_length(pCompletionString);
				m_Input.Set(aBuf);
				m_Input.SetCursorOffset(m_PlaceholderOffset + m_PlaceholderLength);
			}
		}
	}
	else
	{
		// reset name completion process
		if(Event.m_Flags & IInput::FLAG_PRESS && Event.m_Key != KEY_TAB && Event.m_Key != KEY_LSHIFT && Event.m_Key != KEY_RSHIFT)
		{
			m_CompletionChosen = -1;
			m_CompletionUsed = false;
		}

		m_Input.ProcessInput(Event);
	}

	if(Event.m_Flags & IInput::FLAG_PRESS && Event.m_Key == KEY_UP)
	{
		if(m_EditingNewLine)
		{
			str_copy(m_aCurrentInputText, m_Input.GetString());
			m_EditingNewLine = false;
		}

		if(m_pHistoryEntry)
		{
			CHistoryEntry *pTest = m_History.Prev(m_pHistoryEntry);

			if(pTest)
				m_pHistoryEntry = pTest;
		}
		else
			m_pHistoryEntry = m_History.Last();

		if(m_pHistoryEntry)
			m_Input.Set(m_pHistoryEntry->m_aText);
	}
	else if(Event.m_Flags & IInput::FLAG_PRESS && Event.m_Key == KEY_DOWN)
	{
		if(m_pHistoryEntry)
			m_pHistoryEntry = m_History.Next(m_pHistoryEntry);

		if(m_pHistoryEntry)
		{
			m_Input.Set(m_pHistoryEntry->m_aText);
		}
		else if(!m_EditingNewLine)
		{
			m_Input.Set(m_aCurrentInputText);
			m_EditingNewLine = true;
		}
	}

	return true;
}

void CChat::EnableMode(int Team)
{
	if(Client()->State() == IClient::STATE_DEMOPLAYBACK)
		return;

	if(m_Mode == MODE_NONE)
	{
		if(Team)
			m_Mode = MODE_TEAM;
		else
			m_Mode = MODE_ALL;

		Input()->Clear();
		m_CompletionChosen = -1;
		m_CompletionUsed = false;
		m_Input.Activate(EInputPriority::CHAT);
	}
}

void CChat::DisableMode()
{
	if(m_Mode != MODE_NONE)
	{
		m_Mode = MODE_NONE;
		m_Input.Deactivate();
	}
}

void CChat::OnMessage(int MsgType, void *pRawMsg)
{
	if(m_pClient->m_SuppressEvents)
		return;

	if(MsgType == NETMSGTYPE_SV_CHAT)
	{
		CNetMsg_Sv_Chat *pMsg = (CNetMsg_Sv_Chat *)pRawMsg;

		if(g_Config.m_ClRegexChatIgnore[0])
		{
			RegexToken aTokens[512];
			int16_t TokenCount = 512;
			if(regex_parse(g_Config.m_ClRegexChatIgnore, aTokens, &TokenCount, 0))
				m_pClient->Echo("Regex error");
			else if(regex_match(aTokens, pMsg->m_pMessage, 0, 0, 0, 0) != -1)
				return;
		}
		AddLine(pMsg->m_ClientId, pMsg->m_Team, pMsg->m_pMessage);
	}
	else if(MsgType == NETMSGTYPE_SV_COMMANDINFO)
	{
		CNetMsg_Sv_CommandInfo *pMsg = (CNetMsg_Sv_CommandInfo *)pRawMsg;
		if(!m_ServerSupportsCommandInfo)
		{
			m_vServerCommands.clear();
			m_ServerSupportsCommandInfo = true;
		}
		RegisterCommand(pMsg->m_pName, pMsg->m_pArgsFormat, pMsg->m_pHelpText);
	}
	else if(MsgType == NETMSGTYPE_SV_COMMANDINFOREMOVE)
	{
		CNetMsg_Sv_CommandInfoRemove *pMsg = (CNetMsg_Sv_CommandInfoRemove *)pRawMsg;
		UnregisterCommand(pMsg->m_pName);
	}
}

bool CChat::LineShouldHighlight(const char *pLine, const char *pName)
{
	const char *pHit = str_utf8_find_nocase(pLine, pName);

	while(pHit)
	{
		int Length = str_length(pName);

		if(Length > 0 && (pLine == pHit || pHit[-1] == ' ') && (pHit[Length] == 0 || pHit[Length] == ' ' || pHit[Length] == '.' || pHit[Length] == '!' || pHit[Length] == ',' || pHit[Length] == '?' || pHit[Length] == ':'))
			return true;

		pHit = str_utf8_find_nocase(pHit + 1, pName);
	}

	return false;
}

const char *SAVES_HEADER[] = {
	"Time",
	"Player",
	"Map",
	"Code",
};

void CChat::StoreSave(const char *pText)
{
	const char *pStart = str_find(pText, "Team successfully saved by ");
	const char *pMid = str_find(pText, ". Use '/load ");
	const char *pOn = str_find(pText, "' on ");
	const char *pEnd = str_find(pText, pOn ? " to continue" : "' to continue");

	if(!pStart || !pMid || !pEnd || pMid < pStart || pEnd < pMid || (pOn && (pOn < pMid || pEnd < pOn)))
		return;

	char aName[16];
	str_truncate(aName, sizeof(aName), pStart + 27, pMid - pStart - 27);

	char aSaveCode[64];

	str_truncate(aSaveCode, sizeof(aSaveCode), pMid + 13, (pOn ? pOn : pEnd) - pMid - 13);

	char aTimestamp[20];
	str_timestamp_format(aTimestamp, sizeof(aTimestamp), FORMAT_SPACE);

	// TODO: Find a simple way to get the names of team members. This doesn't
	// work since team is killed first, then save message gets sent:
	/*
	for(int i = 0; i < MAX_CLIENTS; i++)
	{
		const CNetObj_PlayerInfo *pInfo = GameClient()->m_Snap.m_paInfoByDDTeam[i];
		if(!pInfo)
			continue;
		pInfo->m_Team // All 0
	}
	*/

	const bool SavesFileExists = Storage()->FileExists(SAVES_FILE, IStorage::TYPE_SAVE);
	IOHANDLE File = Storage()->OpenFile(SAVES_FILE, IOFLAG_APPEND, IStorage::TYPE_SAVE);
	if(!File)
		return;

	const char *apColumns[4] = {
		aTimestamp,
		aName,
		Client()->GetCurrentMap(),
		aSaveCode,
	};

	if(!SavesFileExists)
	{
		CsvWrite(File, 4, SAVES_HEADER);
	}
	CsvWrite(File, 4, apColumns);
	io_close(File);
}

void CChat::AddLine(int ClientId, int Team, const char *pLine)
{
	if(*pLine == 0 ||
		(ClientId == SERVER_MSG && !g_Config.m_ClShowChatSystem) ||
		(ClientId >= 0 && (m_pClient->m_aClients[ClientId].m_aName[0] == '\0' || // unknown client
					  m_pClient->m_aClients[ClientId].m_ChatIgnore ||
					  (m_pClient->m_Snap.m_LocalClientId != ClientId && g_Config.m_ClShowChatFriends && !m_pClient->m_aClients[ClientId].m_Friend) ||
					  (m_pClient->m_Snap.m_LocalClientId != ClientId && g_Config.m_ClShowChatTeamMembersOnly && m_pClient->IsOtherTeam(ClientId) && m_pClient->m_Teams.Team(m_pClient->m_Snap.m_LocalClientId) != TEAM_FLOCK) ||
					  (m_pClient->m_Snap.m_LocalClientId != ClientId && m_pClient->m_aClients[ClientId].m_Foe))))
		return;

	// trim right and set maximum length to 256 utf8-characters
	int Length = 0;
	const char *pStr = pLine;
	const char *pEnd = nullptr;
	while(*pStr)
	{
		const char *pStrOld = pStr;
		int Code = str_utf8_decode(&pStr);

		// check if unicode is not empty
		if(!str_utf8_isspace(Code))
		{
			pEnd = nullptr;
		}
		else if(pEnd == nullptr)
			pEnd = pStrOld;

		if(++Length >= MAX_LINE_LENGTH)
		{
			*(const_cast<char *>(pStr)) = 0;
			break;
		}
	}
	if(pEnd != nullptr)
		*(const_cast<char *>(pEnd)) = 0;

	if(*pLine == 0)
		return;

	bool Highlighted = false;

	auto &&FChatMsgCheckAndPrint = [this](CLine *pLine_) {
		if(pLine_->m_ClientId < 0) // server or client message
		{
			if(Client()->State() != IClient::STATE_DEMOPLAYBACK)
				StoreSave(pLine_->m_aText);
		}

		char aBuf[1024];
		str_format(aBuf, sizeof(aBuf), "%s%s%s", pLine_->m_aName, pLine_->m_ClientId >= 0 ? ": " : "", pLine_->m_aText);

		ColorRGBA ChatLogColor{1, 1, 1, 1};
		if(pLine_->m_Highlighted)
		{
			ChatLogColor = color_cast<ColorRGBA>(ColorHSLA(g_Config.m_ClMessageHighlightColor));
		}
		else
		{
			if(pLine_->m_Friend && g_Config.m_ClMessageFriend)
				ChatLogColor = color_cast<ColorRGBA>(ColorHSLA(g_Config.m_ClMessageFriendColor));
			else if(pLine_->m_Team)
				ChatLogColor = color_cast<ColorRGBA>(ColorHSLA(g_Config.m_ClMessageTeamColor));
			else if(pLine_->m_ClientId == SERVER_MSG)
				ChatLogColor = color_cast<ColorRGBA>(ColorHSLA(g_Config.m_ClMessageSystemColor));
			else if(pLine_->m_ClientId == CLIENT_MSG)
				ChatLogColor = color_cast<ColorRGBA>(ColorHSLA(g_Config.m_ClMessageClientColor));
			else // regular message
				ChatLogColor = color_cast<ColorRGBA>(ColorHSLA(g_Config.m_ClMessageColor));
		}

		const char *pFrom;
		if(pLine_->m_Whisper)
			pFrom = "chat/whisper";
		else if(pLine_->m_Team)
			pFrom = "chat/team";
		else if(pLine_->m_ClientId == SERVER_MSG)
			pFrom = "chat/server";
		else if(pLine_->m_ClientId == CLIENT_MSG)
			pFrom = "chat/client";
		else
			pFrom = "chat/all";

		Console()->Print(IConsole::OUTPUT_LEVEL_STANDARD, pFrom, aBuf, ChatLogColor);
	};

	// Custom color for new line
	std::optional<ColorRGBA> CustomColor = std::nullopt;
	if(ClientId == CLIENT_MSG)
		CustomColor = color_cast<ColorRGBA>(ColorHSLA(g_Config.m_ClMessageClientColor));

	CLine *pCurrentLine = &m_aLines[m_CurrentLine];

	// Team Number:
	// 0 = global; 1 = team; 2 = sending whisper; 3 = receiving whisper

	// If it's a client message, m_aText will have ": " prepended so we have to work around it.
	if(pCurrentLine->m_TeamNumber == Team && pCurrentLine->m_ClientId == ClientId && str_comp(pCurrentLine->m_aText, pLine) == 0 && pCurrentLine->m_CustomColor == CustomColor)
	{
		pCurrentLine->m_TimesRepeated++;
		TextRender()->DeleteTextContainer(pCurrentLine->m_TextContainerIndex);
		Graphics()->DeleteQuadContainer(pCurrentLine->m_QuadContainerIndex);
		pCurrentLine->m_Time = time();
		pCurrentLine->m_aYOffset[0] = -1.f;
		pCurrentLine->m_aYOffset[1] = -1.f;

		FChatMsgCheckAndPrint(pCurrentLine);
		return;
	}

	m_CurrentLine = (m_CurrentLine + 1) % MAX_LINES;

	pCurrentLine = &m_aLines[m_CurrentLine];
	pCurrentLine->m_TimesRepeated = 0;
	pCurrentLine->m_Time = time();
	pCurrentLine->m_aYOffset[0] = -1.0f;
	pCurrentLine->m_aYOffset[1] = -1.0f;
	pCurrentLine->m_ClientId = ClientId;
	pCurrentLine->m_TeamNumber = Team;
	pCurrentLine->m_Team = Team == 1;
	pCurrentLine->m_Whisper = Team >= 2;
	pCurrentLine->m_NameColor = -2;
	pCurrentLine->m_Friend = false;
	pCurrentLine->m_CustomColor = CustomColor;
	pCurrentLine->m_pManagedTeeRenderInfo = nullptr;
	pCurrentLine->m_TranslateId = std::nullopt;

	TextRender()->DeleteTextContainer(pCurrentLine->m_TextContainerIndex);
	Graphics()->DeleteQuadContainer(pCurrentLine->m_QuadContainerIndex);

	// check for highlighted name
	if(Client()->State() != IClient::STATE_DEMOPLAYBACK)
	{
		if(ClientId >= 0 && ClientId != m_pClient->m_aLocalIds[0] && ClientId != m_pClient->m_aLocalIds[1])
		{
			for(int LocalId : m_pClient->m_aLocalIds)
			{
				Highlighted |= LocalId >= 0 && LineShouldHighlight(pLine, m_pClient->m_aClients[LocalId].m_aName);
			}
		}
	}
	else
	{
		// on demo playback use local id from snap directly,
		// since m_aLocalIds isn't valid there
		Highlighted |= m_pClient->m_Snap.m_LocalClientId >= 0 && LineShouldHighlight(pLine, m_pClient->m_aClients[m_pClient->m_Snap.m_LocalClientId].m_aName);
	}

	pCurrentLine->m_Highlighted = Highlighted;

	if(pCurrentLine->m_ClientId == SERVER_MSG)
	{
		str_copy(pCurrentLine->m_aName, "*** ");
		str_copy(pCurrentLine->m_aText, pLine);
	}
	else if(pCurrentLine->m_ClientId == CLIENT_MSG)
	{
		str_copy(pCurrentLine->m_aName, "— ");
		str_copy(pCurrentLine->m_aText, pLine);
	}
	else
	{
		const auto &LineAuthor = m_pClient->m_aClients[pCurrentLine->m_ClientId];

		if(LineAuthor.m_Active)
		{
			if(LineAuthor.m_Team == TEAM_SPECTATORS)
				pCurrentLine->m_NameColor = TEAM_SPECTATORS;

			if(m_pClient->IsTeamPlay())
			{
				if(LineAuthor.m_Team == TEAM_RED)
					pCurrentLine->m_NameColor = TEAM_RED;
				else if(LineAuthor.m_Team == TEAM_BLUE)
					pCurrentLine->m_NameColor = TEAM_BLUE;
			}
		}

		if(Team == TEAM_WHISPER_SEND)
		{
			str_copy(pCurrentLine->m_aName, "→");
			if(LineAuthor.m_Active)
			{
				str_append(pCurrentLine->m_aName, " ");
				str_append(pCurrentLine->m_aName, LineAuthor.m_aName);
			}
			pCurrentLine->m_NameColor = TEAM_BLUE;
			pCurrentLine->m_Highlighted = false;
			Highlighted = false;
		}
		else if(Team == TEAM_WHISPER_RECV)
		{
			str_copy(pCurrentLine->m_aName, "←");
			if(LineAuthor.m_Active)
			{
				str_append(pCurrentLine->m_aName, " ");
				str_append(pCurrentLine->m_aName, LineAuthor.m_aName);
			}
			pCurrentLine->m_NameColor = TEAM_RED;
			pCurrentLine->m_Highlighted = true;
			Highlighted = true;
		}
		else
		{
			str_copy(pCurrentLine->m_aName, LineAuthor.m_aName);
		}
		str_copy(pCurrentLine->m_aText, pLine);

		if(LineAuthor.m_Active)
		{
			pCurrentLine->m_Friend = LineAuthor.m_Friend;
			pCurrentLine->m_pManagedTeeRenderInfo = GameClient()->CreateManagedTeeRenderInfo(LineAuthor);
		}
	}

	FChatMsgCheckAndPrint(pCurrentLine);

	// play sound
	int64_t Now = time();
	if(ClientId == SERVER_MSG)
	{
		if(Now - m_aLastSoundPlayed[CHAT_SERVER] >= time_freq() * 3 / 10)
		{
			if(g_Config.m_SndServerMessage)
			{
				m_pClient->m_Sounds.Play(CSounds::CHN_GUI, SOUND_CHAT_SERVER, 1.0f);
				m_aLastSoundPlayed[CHAT_SERVER] = Now;
			}
		}
	}
	else if(ClientId == CLIENT_MSG)
	{
		// No sound yet
	}
	else if(Highlighted && Client()->State() != IClient::STATE_DEMOPLAYBACK)
	{
		if(Now - m_aLastSoundPlayed[CHAT_HIGHLIGHT] >= time_freq() * 3 / 10)
		{
			char aBuf[1024];
			str_format(aBuf, sizeof(aBuf), "%s: %s", m_aLines[m_CurrentLine].m_aName, m_aLines[m_CurrentLine].m_aText);
			Client()->Notify("DDNet Chat", aBuf);
			if(g_Config.m_SndHighlight)
			{
				m_pClient->m_Sounds.Play(CSounds::CHN_GUI, SOUND_CHAT_HIGHLIGHT, 1.0f);
				m_aLastSoundPlayed[CHAT_HIGHLIGHT] = Now;
			}

			if(g_Config.m_ClEditor)
			{
				GameClient()->Editor()->UpdateMentions();
			}
		}
	}
	else if(Team != TEAM_WHISPER_SEND)
	{
		if(Now - m_aLastSoundPlayed[CHAT_CLIENT] >= time_freq() * 3 / 10)
		{
			bool PlaySound = m_aLines[m_CurrentLine].m_Team ? g_Config.m_SndTeamChat : g_Config.m_SndChat;
#if defined(CONF_VIDEORECORDER)
			if(IVideo::Current())
			{
				PlaySound &= (bool)g_Config.m_ClVideoShowChat;
			}
#endif
			if(PlaySound)
			{
				m_pClient->m_Sounds.Play(CSounds::CHN_GUI, SOUND_CHAT_CLIENT, 1.0f);
				m_aLastSoundPlayed[CHAT_CLIENT] = Now;
			}
		}
	}
}

void CChat::OnPrepareLines(float y)
{
	float x = 5.0f;
	float FontSize = this->FontSize();

	const bool IsScoreBoardOpen = m_pClient->m_Scoreboard.IsActive() && (Graphics()->ScreenAspect() > 1.7f); // only assume scoreboard when screen ratio is widescreen(something around 16:9)
	const bool ShowLargeArea = m_Show || (m_Mode != MODE_NONE && g_Config.m_ClShowChat == 1) || g_Config.m_ClShowChat == 2;
	const bool ForceRecreate = IsScoreBoardOpen != m_PrevScoreBoardShowed || ShowLargeArea != m_PrevShowChat;
	m_PrevScoreBoardShowed = IsScoreBoardOpen;
	m_PrevShowChat = ShowLargeArea;

	const int TeeSize = MessageTeeSize();
	float RealMsgPaddingX = MessagePaddingX();
	float RealMsgPaddingY = MessagePaddingY();
	float RealMsgPaddingTee = TeeSize + MESSAGE_TEE_PADDING_RIGHT;

	if(g_Config.m_ClChatOld)
	{
		RealMsgPaddingX = 0;
		RealMsgPaddingY = 0;
		RealMsgPaddingTee = 0;
	}

	int64_t Now = time();
	float LineWidth = (IsScoreBoardOpen ? maximum(85.f, (FontSize * 85.0f / 6.f)) : g_Config.m_ClChatWidth) - (RealMsgPaddingX * 1.5f) - RealMsgPaddingTee;

	float HeightLimit = IsScoreBoardOpen ? 180.0f : (m_PrevShowChat ? 50.0f : 200.0f);
	float Begin = x;
	float TextBegin = Begin + RealMsgPaddingX / 2.0f;
	CTextCursor Cursor;
	int OffsetType = IsScoreBoardOpen ? 1 : 0;

	for(int i = 0; i < MAX_LINES; i++)
	{
		CLine &Line = m_aLines[((m_CurrentLine - i) + MAX_LINES) % MAX_LINES];

		if(Now > Line.m_Time + 16 * time_freq() && !m_PrevShowChat)
			break;

		if(Line.m_TextContainerIndex.Valid() && !ForceRecreate)
			continue;

		TextRender()->DeleteTextContainer(Line.m_TextContainerIndex);
		Graphics()->DeleteQuadContainer(Line.m_QuadContainerIndex);

		char aClientId[16] = "";
		if(g_Config.m_ClShowIds && Line.m_ClientId >= 0 && Line.m_aName[0] != '\0')
		{
			GameClient()->FormatClientId(Line.m_ClientId, aClientId, EClientIdFormat::INDENT_AUTO);
		}

		char aCount[12];
		if(Line.m_ClientId < 0)
			str_format(aCount, sizeof(aCount), "[%d] ", Line.m_TimesRepeated + 1);
		else
			str_format(aCount, sizeof(aCount), " [%d]", Line.m_TimesRepeated + 1);

		const char *pText = Line.m_aText;
		if(Config()->m_ClStreamerMode && Line.m_ClientId == SERVER_MSG)
		{
			if(str_startswith(Line.m_aText, "Team save in progress. You'll be able to load with '/load ") && str_endswith(Line.m_aText, "'"))
			{
				pText = "Team save in progress. You'll be able to load with '/load ***'";
			}
			else if(str_startswith(Line.m_aText, "Team save in progress. You'll be able to load with '/load") && str_endswith(Line.m_aText, "if it fails"))
			{
				pText = "Team save in progress. You'll be able to load with '/load ***' if save is successful or with '/load *** *** ***' if it fails";
			}
			else if(str_startswith(Line.m_aText, "Team successfully saved by ") && str_endswith(Line.m_aText, " to continue"))
			{
				pText = "Team successfully saved by ***. Use '/load ***' to continue";
			}
		}

		const char *pTextTranslated = Line.m_TranslateId.has_value() && Line.m_aTextTranslated[0] != '\0' ? Line.m_aTextTranslated : nullptr;
		// If hidden and there is translated text
		if(pText != Line.m_aText && pTextTranslated)
			pTextTranslated = TCLocalize("Translated text hidden due to streamer mode");

		// get the y offset (calculate it if we haven't done that yet)
		if(Line.m_aYOffset[OffsetType] < 0.0f)
		{
			TextRender()->SetCursor(&Cursor, TextBegin, 0.0f, FontSize, 0);
			Cursor.m_LineWidth = LineWidth;

			if(Line.m_ClientId >= 0 && Line.m_aName[0] != '\0')
			{
				Cursor.m_X += RealMsgPaddingTee;

				if(Line.m_Friend && g_Config.m_ClMessageFriend)
				{
					TextRender()->TextEx(&Cursor, "♥ ");
				}
			}

			TextRender()->TextEx(&Cursor, aClientId);
			TextRender()->TextEx(&Cursor, Line.m_aName);
			if(Line.m_TimesRepeated > 0)
				TextRender()->TextEx(&Cursor, aCount);

			if(Line.m_ClientId >= 0 && Line.m_aName[0] != '\0')
			{
				TextRender()->TextEx(&Cursor, ": ");
			}

			CTextCursor AppendCursor = Cursor;
			AppendCursor.m_LongestLineWidth = 0.0f;
			if(!IsScoreBoardOpen && !g_Config.m_ClChatOld)
			{
				AppendCursor.m_StartX = Cursor.m_X;
				AppendCursor.m_LineWidth -= Cursor.m_LongestLineWidth;
			}

			if(pTextTranslated)
			{
				TextRender()->TextEx(&AppendCursor, pTextTranslated);
				TextRender()->TextEx(&AppendCursor, "\n");
				AppendCursor.m_FontSize *= 0.8f;
				TextRender()->TextEx(&AppendCursor, pText);
				AppendCursor.m_FontSize /= 0.8f;
			}
			else
			{
				TextRender()->TextEx(&AppendCursor, pText);
			}

			Line.m_aYOffset[OffsetType] = AppendCursor.Height() + RealMsgPaddingY;
		}

		y -= Line.m_aYOffset[OffsetType];

		// cut off if msgs waste too much space
		if(y < HeightLimit)
			break;

		// the position the text was created
		Line.m_TextYOffset = y + RealMsgPaddingY / 2.f;

		int CurRenderFlags = TextRender()->GetRenderFlags();
		TextRender()->SetRenderFlags(CurRenderFlags | ETextRenderFlags::TEXT_RENDER_FLAG_NO_AUTOMATIC_QUAD_UPLOAD);

		// reset the cursor
		TextRender()->SetCursor(&Cursor, TextBegin, Line.m_TextYOffset, FontSize, TEXTFLAG_RENDER);
		Cursor.m_LineWidth = LineWidth;

		// Message is from valid player
		if(Line.m_ClientId >= 0 && Line.m_aName[0] != '\0')
		{
			Cursor.m_X += RealMsgPaddingTee;

			if(Line.m_Friend && g_Config.m_ClMessageFriend)
			{
				TextRender()->TextColor(color_cast<ColorRGBA>(ColorHSLA(g_Config.m_ClMessageFriendColor)).WithAlpha(1.f));
				TextRender()->CreateOrAppendTextContainer(Line.m_TextContainerIndex, &Cursor, "♥ ");
			}
		}

		// render name
		ColorRGBA NameColor;
		if(Line.m_CustomColor)
			NameColor = *Line.m_CustomColor;
		else if(Line.m_ClientId == SERVER_MSG)
			NameColor = color_cast<ColorRGBA>(ColorHSLA(g_Config.m_ClMessageSystemColor));
		else if(Line.m_ClientId == CLIENT_MSG)
			NameColor = color_cast<ColorRGBA>(ColorHSLA(g_Config.m_ClMessageClientColor));
		else if(Line.m_ClientId >= 0 && g_Config.m_ClWarList && g_Config.m_ClWarListChat && GameClient()->m_WarList.GetAnyWar(Line.m_ClientId)) // TClient
			NameColor = GameClient()->m_WarList.GetPriorityColor(Line.m_ClientId);
		else if(Line.m_Team)
			NameColor = CalculateNameColor(ColorHSLA(g_Config.m_ClMessageTeamColor));
		else if(Line.m_NameColor == TEAM_RED)
			NameColor = ColorRGBA(1.0f, 0.5f, 0.5f, 1.f);
		else if(Line.m_NameColor == TEAM_BLUE)
			NameColor = ColorRGBA(0.7f, 0.7f, 1.0f, 1.f);
		else if(Line.m_NameColor == TEAM_SPECTATORS)
			NameColor = ColorRGBA(0.75f, 0.5f, 0.75f, 1.f);
		else if(Line.m_ClientId >= 0 && g_Config.m_ClChatTeamColors && m_pClient->m_Teams.Team(Line.m_ClientId))
			NameColor = m_pClient->GetDDTeamColor(m_pClient->m_Teams.Team(Line.m_ClientId), 0.75f);
		else
			NameColor = ColorRGBA(0.8f, 0.8f, 0.8f, 1.f);

		TextRender()->TextColor(NameColor);
		TextRender()->CreateOrAppendTextContainer(Line.m_TextContainerIndex, &Cursor, aClientId);
		TextRender()->CreateOrAppendTextContainer(Line.m_TextContainerIndex, &Cursor, Line.m_aName);

		if(Line.m_TimesRepeated > 0)
		{
			TextRender()->TextColor(1.0f, 1.0f, 1.0f, 0.3f);
			TextRender()->CreateOrAppendTextContainer(Line.m_TextContainerIndex, &Cursor, aCount);
		}

		if(Line.m_ClientId >= 0 && Line.m_aName[0] != '\0')
		{
			TextRender()->TextColor(NameColor);
			TextRender()->CreateOrAppendTextContainer(Line.m_TextContainerIndex, &Cursor, ": ");
		}

		ColorRGBA Color;
		if(Line.m_CustomColor)
			Color = *Line.m_CustomColor;
		else if(Line.m_ClientId == SERVER_MSG)
			Color = color_cast<ColorRGBA>(ColorHSLA(g_Config.m_ClMessageSystemColor));
		else if(Line.m_ClientId == CLIENT_MSG)
			Color = color_cast<ColorRGBA>(ColorHSLA(g_Config.m_ClMessageClientColor));
		else if(Line.m_Highlighted)
			Color = color_cast<ColorRGBA>(ColorHSLA(g_Config.m_ClMessageHighlightColor));
		else if(Line.m_Team)
			Color = color_cast<ColorRGBA>(ColorHSLA(g_Config.m_ClMessageTeamColor));
		else // regular message
			Color = color_cast<ColorRGBA>(ColorHSLA(g_Config.m_ClMessageColor));
		TextRender()->TextColor(Color);

		CTextCursor AppendCursor = Cursor;
		AppendCursor.m_LongestLineWidth = 0.0f;
		if(!IsScoreBoardOpen && !g_Config.m_ClChatOld)
		{
			AppendCursor.m_StartX = Cursor.m_X;
			AppendCursor.m_LineWidth -= Cursor.m_LongestLineWidth;
		}

		if(pTextTranslated)
		{
			TextRender()->CreateOrAppendTextContainer(Line.m_TextContainerIndex, &AppendCursor, pTextTranslated);
			// Show old text darker
			ColorRGBA ColorDarker = Color;
			ColorDarker.r *= 0.8f;
			ColorDarker.g *= 0.8f;
			ColorDarker.b *= 0.8f;
			TextRender()->TextColor(ColorDarker);
			TextRender()->CreateOrAppendTextContainer(Line.m_TextContainerIndex, &AppendCursor, "\n");
			AppendCursor.m_FontSize *= 0.8f;
			TextRender()->CreateOrAppendTextContainer(Line.m_TextContainerIndex, &AppendCursor, pText);
			AppendCursor.m_FontSize /= 0.8f;
			TextRender()->TextColor(Color);
		}
		else
		{
			TextRender()->CreateOrAppendTextContainer(Line.m_TextContainerIndex, &AppendCursor, pText);
		}

		if(!g_Config.m_ClChatOld && (Line.m_aText[0] != '\0' || Line.m_aName[0] != '\0'))
		{
			float FullWidth = RealMsgPaddingX * 1.5f;
			if(!IsScoreBoardOpen && !g_Config.m_ClChatOld)
			{
				FullWidth += Cursor.m_LongestLineWidth + AppendCursor.m_LongestLineWidth;
			}
			else
			{
				FullWidth += maximum(Cursor.m_LongestLineWidth, AppendCursor.m_LongestLineWidth);
			}
			Graphics()->SetColor(1, 1, 1, 1);
			Line.m_QuadContainerIndex = Graphics()->CreateRectQuadContainer(Begin, y, FullWidth, Line.m_aYOffset[OffsetType], MessageRounding(), IGraphics::CORNER_ALL);
		}

		TextRender()->SetRenderFlags(CurRenderFlags);
		if(Line.m_TextContainerIndex.Valid())
			TextRender()->UploadTextContainer(Line.m_TextContainerIndex);
	}

	TextRender()->TextColor(TextRender()->DefaultTextColor());
}

void CChat::OnRender()
{
	if(Client()->State() != IClient::STATE_ONLINE && Client()->State() != IClient::STATE_DEMOPLAYBACK)
		return;

	// send pending chat messages
	if(m_PendingChatCounter > 0 && m_LastChatSend + time_freq() < time())
	{
		CHistoryEntry *pEntry = m_History.Last();
		for(int i = m_PendingChatCounter - 1; pEntry; --i, pEntry = m_History.Prev(pEntry))
		{
			if(i == 0)
			{
				SendChat(pEntry->m_Team, pEntry->m_aText);
				break;
			}
		}
		--m_PendingChatCounter;
	}

	const float Height = 300.0f;
	const float Width = Height * Graphics()->ScreenAspect();
	Graphics()->MapScreen(0.0f, 0.0f, Width, Height);

	float x = 5.0f;

	// TClient
	float y = 300.0f - (20.0f * FontSize() / 6.f + (g_Config.m_ClStatusBar ? g_Config.m_ClStatusBarHeight : 0));
	// float y = 300.0f - 20.0f * FontSize() / 6.f;

	float ScaledFontSize = FontSize() * (8 / 6.f);
	if(m_Mode != MODE_NONE)
	{
		// render chat input
		CTextCursor Cursor;
		TextRender()->SetCursor(&Cursor, x, y, ScaledFontSize, TEXTFLAG_RENDER);
		Cursor.m_LineWidth = Width - 190.0f;

		if(m_Mode == MODE_ALL)
			TextRender()->TextEx(&Cursor, Localize("All"));
		else if(m_Mode == MODE_TEAM)
			TextRender()->TextEx(&Cursor, Localize("Team"));
		else
			TextRender()->TextEx(&Cursor, Localize("Chat"));

		TextRender()->TextEx(&Cursor, ": ");

		const float MessageMaxWidth = Cursor.m_LineWidth - (Cursor.m_X - Cursor.m_StartX);
		const CUIRect ClippingRect = {Cursor.m_X, Cursor.m_Y, MessageMaxWidth, 2.25f * Cursor.m_FontSize};
		const float XScale = Graphics()->ScreenWidth() / Width;
		const float YScale = Graphics()->ScreenHeight() / Height;
		Graphics()->ClipEnable((int)(ClippingRect.x * XScale), (int)(ClippingRect.y * YScale), (int)(ClippingRect.w * XScale), (int)(ClippingRect.h * YScale));

		float ScrollOffset = m_Input.GetScrollOffset();
		float ScrollOffsetChange = m_Input.GetScrollOffsetChange();

		m_Input.Activate(EInputPriority::CHAT); // Ensure that the input is active
		const CUIRect InputCursorRect = {Cursor.m_X, Cursor.m_Y - ScrollOffset, 0.0f, 0.0f};
		const bool WasChanged = m_Input.WasChanged();
		const bool WasCursorChanged = m_Input.WasCursorChanged();
		const bool Changed = WasChanged || WasCursorChanged;
		const STextBoundingBox BoundingBox = m_Input.Render(&InputCursorRect, Cursor.m_FontSize, TEXTALIGN_TL, Changed, MessageMaxWidth, 0.0f);

		Graphics()->ClipDisable();

		// Scroll up or down to keep the caret inside the clipping rect
		const float CaretPositionY = m_Input.GetCaretPosition().y - ScrollOffsetChange;
		if(CaretPositionY < ClippingRect.y)
			ScrollOffsetChange -= ClippingRect.y - CaretPositionY;
		else if(CaretPositionY + Cursor.m_FontSize > ClippingRect.y + ClippingRect.h)
			ScrollOffsetChange += CaretPositionY + Cursor.m_FontSize - (ClippingRect.y + ClippingRect.h);

		Ui()->DoSmoothScrollLogic(&ScrollOffset, &ScrollOffsetChange, ClippingRect.h, BoundingBox.m_H);

		m_Input.SetScrollOffset(ScrollOffset);
		m_Input.SetScrollOffsetChange(ScrollOffsetChange);

		// Autocompletion hint
		if(m_Input.GetString()[0] == '/' && m_Input.GetString()[1] != '\0' && !m_vServerCommands.empty())
		{
			for(const auto &Command : m_vServerCommands)
			{
				if(str_startswith_nocase(Command.m_aName, m_Input.GetString() + 1))
				{
					Cursor.m_X = Cursor.m_X + TextRender()->TextWidth(Cursor.m_FontSize, m_Input.GetString(), -1, Cursor.m_LineWidth);
					Cursor.m_Y = m_Input.GetCaretPosition().y;
					TextRender()->TextColor(1.0f, 1.0f, 1.0f, 0.5f);
					TextRender()->TextEx(&Cursor, Command.m_aName + str_length(m_Input.GetString() + 1));
					TextRender()->TextColor(TextRender()->DefaultTextColor());
					break;
				}
			}
		}
	}

#if defined(CONF_VIDEORECORDER)
	if(!((g_Config.m_ClShowChat && !IVideo::Current()) || (g_Config.m_ClVideoShowChat && IVideo::Current())))
#else
	if(!g_Config.m_ClShowChat)
#endif
		return;

	y -= ScaledFontSize;

	OnPrepareLines(y);

	bool IsScoreBoardOpen = m_pClient->m_Scoreboard.IsActive() && (Graphics()->ScreenAspect() > 1.7f); // only assume scoreboard when screen ratio is widescreen(something around 16:9)

	int64_t Now = time();
	float HeightLimit = IsScoreBoardOpen ? 180.0f : (m_PrevShowChat ? 50.0f : 200.0f);
	int OffsetType = IsScoreBoardOpen ? 1 : 0;

	float RealMsgPaddingX = MessagePaddingX();
	float RealMsgPaddingY = MessagePaddingY();

	if(g_Config.m_ClChatOld)
	{
		RealMsgPaddingX = 0;
		RealMsgPaddingY = 0;
	}

	for(int i = 0; i < MAX_LINES; i++)
	{
		CLine &Line = m_aLines[((m_CurrentLine - i) + MAX_LINES) % MAX_LINES];
		if(Now > Line.m_Time + 16 * time_freq() && !m_PrevShowChat)
			break;

		y -= Line.m_aYOffset[OffsetType];

		// cut off if msgs waste too much space
		if(y < HeightLimit)
			break;

		float Blend = Now > Line.m_Time + 14 * time_freq() && !m_PrevShowChat ? 1.0f - (Now - Line.m_Time - 14 * time_freq()) / (2.0f * time_freq()) : 1.0f;

		// Draw backgrounds for messages in one batch
		if(!g_Config.m_ClChatOld)
		{
			Graphics()->TextureClear();
			if(Line.m_QuadContainerIndex != -1)
			{
				Graphics()->SetColor(0, 0, 0, 0.12f * Blend);
				Graphics()->RenderQuadContainerEx(Line.m_QuadContainerIndex, 0, -1, 0, ((y + RealMsgPaddingY / 2.0f) - Line.m_TextYOffset));
			}
		}

		if(Line.m_TextContainerIndex.Valid())
		{
			if(!g_Config.m_ClChatOld && Line.m_pManagedTeeRenderInfo != nullptr)
			{
				CTeeRenderInfo &TeeRenderInfo = Line.m_pManagedTeeRenderInfo->TeeRenderInfo();
				const int TeeSize = MessageTeeSize();
				TeeRenderInfo.m_Size = TeeSize;

				float RowHeight = FontSize() + RealMsgPaddingY;
				float OffsetTeeY = TeeSize / 2.0f;
				float FullHeightMinusTee = RowHeight - TeeSize;

				const CAnimState *pIdleState = CAnimState::GetIdle();
				vec2 OffsetToMid;
				CRenderTools::GetRenderTeeOffsetToRenderedTee(pIdleState, &TeeRenderInfo, OffsetToMid);
				vec2 TeeRenderPos(x + (RealMsgPaddingX + TeeSize) / 2.0f, y + OffsetTeeY + FullHeightMinusTee / 2.0f + OffsetToMid.y);
				RenderTools()->RenderTee(pIdleState, &TeeRenderInfo, EMOTE_NORMAL, vec2(1, 0.1f), TeeRenderPos, Blend);
			}

			const ColorRGBA TextColor = TextRender()->DefaultTextColor().WithMultipliedAlpha(Blend);
			const ColorRGBA TextOutlineColor = TextRender()->DefaultTextOutlineColor().WithMultipliedAlpha(Blend);
			TextRender()->RenderTextContainer(Line.m_TextContainerIndex, TextColor, TextOutlineColor, 0, (y + RealMsgPaddingY / 2.0f) - Line.m_TextYOffset);
		}
	}
}

void CChat::EnsureCoherentFontSize() const
{
	// Adjust font size based on width
	if(g_Config.m_ClChatWidth / (float)g_Config.m_ClChatFontSize >= CHAT_FONTSIZE_WIDTH_RATIO)
		return;

	// We want to keep a ration between font size and font width so that we don't have a weird rendering
	g_Config.m_ClChatFontSize = g_Config.m_ClChatWidth / CHAT_FONTSIZE_WIDTH_RATIO;
}

void CChat::EnsureCoherentWidth() const
{
	// Adjust width based on font size
	if(g_Config.m_ClChatWidth / (float)g_Config.m_ClChatFontSize >= CHAT_FONTSIZE_WIDTH_RATIO)
		return;

	// We want to keep a ration between font size and font width so that we don't have a weird rendering
	g_Config.m_ClChatWidth = CHAT_FONTSIZE_WIDTH_RATIO * g_Config.m_ClChatFontSize;
}

// ----- send functions -----

void CChat::SendChat(int Team, const char *pLine)
{
	// don't send empty messages
	if(*str_utf8_skip_whitespaces(pLine) == '\0')
		return;

	m_LastChatSend = time();

	if(m_pClient->Client()->IsSixup())
	{
		protocol7::CNetMsg_Cl_Say Msg7;
		Msg7.m_Mode = Team == 1 ? protocol7::CHAT_TEAM : protocol7::CHAT_ALL;
		Msg7.m_Target = -1;
		Msg7.m_pMessage = pLine;
		Client()->SendPackMsgActive(&Msg7, MSGFLAG_VITAL, true);
		return;
	}

	// send chat message
	CNetMsg_Cl_Say Msg;
	Msg.m_Team = Team;
	Msg.m_pMessage = pLine;
	Client()->SendPackMsgActive(&Msg, MSGFLAG_VITAL);
}

void CChat::SendChatQueued(const char *pLine)
{
	if(!pLine || str_length(pLine) < 1)
		return;

	bool AddEntry = false;

	if(m_LastChatSend + time_freq() < time())
	{
		SendChat(m_Mode == MODE_ALL ? 0 : 1, pLine);
		AddEntry = true;
	}
	else if(m_PendingChatCounter < 3)
	{
		++m_PendingChatCounter;
		AddEntry = true;
	}

	if(AddEntry)
	{
		const int Length = str_length(pLine);
		CHistoryEntry *pEntry = m_History.Allocate(sizeof(CHistoryEntry) + Length);
		pEntry->m_Team = m_Mode == MODE_ALL ? 0 : 1;
		str_copy(pEntry->m_aText, pLine, Length + 1);
	}
}<|MERGE_RESOLUTION|>--- conflicted
+++ resolved
@@ -315,14 +315,10 @@
 				});
 		}
 
-<<<<<<< HEAD
 		if(m_pClient->m_BindChat.ChatDoAutocomplete(ShiftPressed))
 		{
 		}
-		else if(m_aCompletionBuffer[0] == '/' && !m_vCommands.empty())
-=======
-		if(m_aCompletionBuffer[0] == '/' && !m_vServerCommands.empty())
->>>>>>> 0b5f8c03
+		else if(m_aCompletionBuffer[0] == '/' && !m_vServerCommands.empty())
 		{
 			CCommand *pCompletionCommand = nullptr;
 
