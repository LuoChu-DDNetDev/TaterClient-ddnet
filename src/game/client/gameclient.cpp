--- conflicted
+++ resolved
@@ -131,12 +131,8 @@
 					      &m_Items,
 					      &m_Players,
 					      &m_Ghost,
-<<<<<<< HEAD
-					      &m_MapLayersForeGround,
+					      &m_MapLayersForeground,
 					      &m_Outlines,
-=======
-					      &m_MapLayersForeground,
->>>>>>> c5ab7915
 					      &m_Particles.m_RenderExplosions,
 					      &m_NamePlates,
 					      &m_Particles.m_RenderExtra,
