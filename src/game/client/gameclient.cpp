/* (c) Magnus Auvinen. See licence.txt in the root of the distribution for more information. */
/* If you are missing that file, acquire a complete release at teeworlds.com.                */

#include <chrono>
#include <limits>

#include <engine/client/checksum.h>
#include <engine/demo.h>
#include <engine/editor.h>
#include <engine/engine.h>
#include <engine/favorites.h>
#include <engine/friends.h>
#include <engine/graphics.h>
#include <engine/map.h>
#include <engine/serverbrowser.h>
#include <engine/shared/config.h>
#include <engine/sound.h>
#include <engine/storage.h>
#include <engine/textrender.h>
#include <engine/updater.h>

#include <game/generated/client_data.h>
#include <game/generated/client_data7.h>
#include <game/generated/protocol.h>

#include <base/math.h>
#include <base/system.h>
#include <base/vmath.h>

#include "gameclient.h"
#include "lineinput.h"
#include "race.h"
#include "render.h"

#include <game/localization.h>
#include <game/mapitems.h>
#include <game/version.h>

#include "components/background.h"
#include "components/binds.h"
#include "components/broadcast.h"
#include "components/camera.h"
#include "components/chat.h"
#include "components/console.h"
#include "components/controls.h"
#include "components/countryflags.h"
#include "components/damageind.h"
#include "components/debughud.h"
#include "components/effects.h"
#include "components/emoticon.h"
#include "components/freezebars.h"
#include "components/ghost.h"
#include "components/hud.h"
#include "components/items.h"
#include "components/killmessages.h"
#include "components/mapimages.h"
#include "components/maplayers.h"
#include "components/mapsounds.h"
#include "components/menu_background.h"
#include "components/menus.h"
#include "components/motd.h"
#include "components/nameplates.h"
#include "components/outlines.h"
#include "components/particles.h"
#include "components/player_indicator.h"
#include "components/verify.h"
#include "components/players.h"
#include "components/race_demo.h"
#include "components/rainbow.h"
#include "components/scoreboard.h"
#include "components/skins.h"
#include "components/sounds.h"
#include "components/spectator.h"
#include "components/statboard.h"
#include "components/voting.h"
#include "prediction/entities/character.h"
#include "prediction/entities/projectile.h"

using namespace std::chrono_literals;

const char *CGameClient::Version() const { return GAME_VERSION; }
const char *CGameClient::NetVersion() const { return GAME_NETVERSION; }
int CGameClient::DDNetVersion() const { return CLIENT_VERSIONNR; }
const char *CGameClient::DDNetVersionStr() const { return m_aDDNetVersionStr; }
const char *CGameClient::GetItemName(int Type) const { return m_NetObjHandler.GetObjName(Type); }

void CGameClient::OnConsoleInit()
{
	m_pEngine = Kernel()->RequestInterface<IEngine>();
	m_pClient = Kernel()->RequestInterface<IClient>();
	m_pTextRender = Kernel()->RequestInterface<ITextRender>();
	m_pSound = Kernel()->RequestInterface<ISound>();
	m_pConfig = Kernel()->RequestInterface<IConfigManager>()->Values();
	m_pInput = Kernel()->RequestInterface<IInput>();
	m_pConsole = Kernel()->RequestInterface<IConsole>();
	m_pStorage = Kernel()->RequestInterface<IStorage>();
	m_pDemoPlayer = Kernel()->RequestInterface<IDemoPlayer>();
	m_pServerBrowser = Kernel()->RequestInterface<IServerBrowser>();
	m_pEditor = Kernel()->RequestInterface<IEditor>();
	m_pFavorites = Kernel()->RequestInterface<IFavorites>();
	m_pFriends = Kernel()->RequestInterface<IFriends>();
	m_pFoes = Client()->Foes();
#if defined(CONF_AUTOUPDATE)
	m_pUpdater = Kernel()->RequestInterface<IUpdater>();
#endif

	m_Menus.SetMenuBackground(&m_MenuBackground);

	m_NamePlates.SetPlayers(&m_Players);

	// make a list of all the systems, make sure to add them in the correct render order
	m_vpAll.insert(m_vpAll.end(), {&m_Skins,
					      &m_CountryFlags,
					      &m_MapImages,
					      &m_Effects, // doesn't render anything, just updates effects
					      &m_SkinProfiles,
					      &m_Binds,
					      &m_Binds.m_SpecialBinds,
					      &m_Controls,
					      &m_Camera,
					      &m_Sounds,
					      &m_Voting,
					      &m_Particles, // doesn't render anything, just updates all the particles
					      &m_RaceDemo,
                          &m_Rainbow,
					      &m_MapSounds,
					      &m_BackGround, // render instead of m_MapLayersBackGround when g_Config.m_ClOverlayEntities == 100
					      &m_MapLayersBackGround, // first to render
					      &m_Particles.m_RenderTrail,
					      &m_Items,
					      &m_Players,
					      &m_Ghost,
					      &m_MapLayersForeGround,
					      &m_Outlines,
					      &m_Particles.m_RenderExplosions,
					      &m_NamePlates,
					      &m_Particles.m_RenderExtra,
					      &m_Particles.m_RenderGeneral,
					      &m_FreezeBars,
					      &m_DamageInd,
					      &m_PlayerIndicator,
                          &m_Verify,
                          &m_Bindwheel,
                          &m_Tater,
					      &m_Hud,
					      &m_Spectator,
					      &m_Emoticon,
					      &m_KillMessages,
					      &m_Chat,
					      &m_Broadcast,
					      &m_DebugHud,
					      &m_Scoreboard,
					      &m_Statboard,
					      &m_Motd,
					      &m_Menus,
					      &m_Tooltips,
					      &CMenus::m_Binder,
					      &m_GameConsole,
					      &m_MenuBackground});

	// build the input stack
	m_vpInput.insert(m_vpInput.end(), {&CMenus::m_Binder, // this will take over all input when we want to bind a key
						  &m_Binds.m_SpecialBinds,
						  &m_GameConsole,
						  &m_Chat, // chat has higher prio, due to that you can quit it by pressing esc
						  &m_Motd, // for pressing esc to remove it
						  &m_Menus,
						  &m_Spectator,
                          &m_Bindwheel,
						  &m_Emoticon,
						  &m_Controls,
						  &m_Binds});

	// add the some console commands
	Console()->Register("team", "i[team-id]", CFGFLAG_CLIENT, ConTeam, this, "Switch team");
	Console()->Register("kill", "", CFGFLAG_CLIENT, ConKill, this, "Kill yourself to restart");

	// register server dummy commands for tab completion
	Console()->Register("tune", "s[tuning] ?i[value]", CFGFLAG_SERVER, 0, 0, "Tune variable to value or show current value");
	Console()->Register("tune_reset", "?s[tuning]", CFGFLAG_SERVER, 0, 0, "Reset all or one tuning variable to default");
	Console()->Register("tunes", "", CFGFLAG_SERVER, 0, 0, "List all tuning variables and their values");
	Console()->Register("change_map", "?r[map]", CFGFLAG_SERVER, 0, 0, "Change map");
	Console()->Register("restart", "?i[seconds]", CFGFLAG_SERVER, 0, 0, "Restart in x seconds");
	Console()->Register("broadcast", "r[message]", CFGFLAG_SERVER, 0, 0, "Broadcast message");
	Console()->Register("say", "r[message]", CFGFLAG_SERVER, 0, 0, "Say in chat");
	Console()->Register("set_team", "i[id] i[team-id] ?i[delay in minutes]", CFGFLAG_SERVER, 0, 0, "Set team of player to team");
	Console()->Register("set_team_all", "i[team-id]", CFGFLAG_SERVER, 0, 0, "Set team of all players to team");
	Console()->Register("add_vote", "s[name] r[command]", CFGFLAG_SERVER, 0, 0, "Add a voting option");
	Console()->Register("remove_vote", "s[name]", CFGFLAG_SERVER, 0, 0, "remove a voting option");
	Console()->Register("force_vote", "s[name] s[command] ?r[reason]", CFGFLAG_SERVER, 0, 0, "Force a voting option");
	Console()->Register("clear_votes", "", CFGFLAG_SERVER, 0, 0, "Clears the voting options");
	Console()->Register("add_map_votes", "", CFGFLAG_SERVER, 0, 0, "Automatically adds voting options for all maps");
	Console()->Register("vote", "r['yes'|'no']", CFGFLAG_SERVER, 0, 0, "Force a vote to yes/no");
	Console()->Register("swap_teams", "", CFGFLAG_SERVER, 0, 0, "Swap the current teams");
	Console()->Register("shuffle_teams", "", CFGFLAG_SERVER, 0, 0, "Shuffle the current teams");

	// register tune zone command to allow the client prediction to load tunezones from the map
	Console()->Register("tune_zone", "i[zone] s[tuning] i[value]", CFGFLAG_CLIENT | CFGFLAG_GAME, ConTuneZone, this, "Tune in zone a variable to value");

	for(auto &pComponent : m_vpAll)
		pComponent->m_pClient = this;

	// let all the other components register their console commands
	for(auto &pComponent : m_vpAll)
		pComponent->OnConsoleInit();

	//
	Console()->Chain("player_name", ConchainSpecialInfoupdate, this);
	Console()->Chain("player_clan", ConchainSpecialInfoupdate, this);
	Console()->Chain("player_country", ConchainSpecialInfoupdate, this);
	Console()->Chain("player_use_custom_color", ConchainSpecialInfoupdate, this);
	Console()->Chain("player_color_body", ConchainSpecialInfoupdate, this);
	Console()->Chain("player_color_feet", ConchainSpecialInfoupdate, this);
	Console()->Chain("player_skin", ConchainSpecialInfoupdate, this);

	Console()->Chain("dummy_name", ConchainSpecialDummyInfoupdate, this);
	Console()->Chain("dummy_clan", ConchainSpecialDummyInfoupdate, this);
	Console()->Chain("dummy_country", ConchainSpecialDummyInfoupdate, this);
	Console()->Chain("dummy_use_custom_color", ConchainSpecialDummyInfoupdate, this);
	Console()->Chain("dummy_color_body", ConchainSpecialDummyInfoupdate, this);
	Console()->Chain("dummy_color_feet", ConchainSpecialDummyInfoupdate, this);
	Console()->Chain("dummy_skin", ConchainSpecialDummyInfoupdate, this);

	Console()->Chain("cl_dummy", ConchainSpecialDummy, this);
	Console()->Chain("cl_text_entities_size", ConchainClTextEntitiesSize, this);

	Console()->Chain("cl_menu_map", ConchainMenuMap, this);

	//
	m_SuppressEvents = false;
}

void CGameClient::OnInit()
{
	Client()->SetMapLoadingCBFunc([this]() {
		m_Menus.RenderLoading(DemoPlayer()->IsPlaying() ? Localize("Preparing demo playback") : Localize("Connected"), Localize("Loading map file from storage"), 0, false);
	});

	m_pGraphics = Kernel()->RequestInterface<IGraphics>();

	m_pGraphics->AddWindowResizeListener([this] { OnWindowResize(); });

	// propagate pointers
	m_UI.Init(Kernel());
	m_RenderTools.Init(Graphics(), TextRender(), this);

	int64_t Start = time_get();

	if(GIT_SHORTREV_HASH)
	{
		str_format(m_aDDNetVersionStr, sizeof(m_aDDNetVersionStr), "%s %s (%s)", GAME_NAME, GAME_RELEASE_VERSION, GIT_SHORTREV_HASH);
	}
	else
	{
		str_format(m_aDDNetVersionStr, sizeof(m_aDDNetVersionStr), "%s %s", GAME_NAME, GAME_RELEASE_VERSION);
	}

	// set the language
	g_Localization.LoadIndexfile(Storage(), Console());
	if(g_Config.m_ClShowWelcome)
		g_Localization.SelectDefaultLanguage(Console(), g_Config.m_ClLanguagefile, sizeof(g_Config.m_ClLanguagefile));
	g_Localization.Load(g_Config.m_ClLanguagefile, Storage(), Console());

	// TODO: this should be different
	// setup item sizes
	for(int i = 0; i < NUM_NETOBJTYPES; i++)
		Client()->SnapSetStaticsize(i, m_NetObjHandler.GetObjSize(i));

	Client()->LoadFont();

	// update and swap after font loading, they are quite huge
	Client()->UpdateAndSwap();

	const char *pLoadingDDNetCaption = Localize("Loading DDNet Client");

	// init all components
	int SkippedComps = 0;
	int CompCounter = 0;
	for(int i = m_vpAll.size() - 1; i >= 0; --i)
	{
		m_vpAll[i]->OnInit();
		// try to render a frame after each component, also flushes GPU uploads
		if(m_Menus.IsInit())
		{
			char aBuff[256];
			str_format(aBuff, std::size(aBuff), "%s [%d/%d]", CompCounter == 40 ? Localize("Why are you slowmo replaying to read this?") : Localize("Initializing components"), (CompCounter + 1), (int)ComponentCount());
			m_Menus.RenderLoading(pLoadingDDNetCaption, aBuff, 1 + SkippedComps);
			SkippedComps = 0;
		}
		else
		{
			++SkippedComps;
		}
		++CompCounter;
	}




	char aBuf[256];

	m_GameSkinLoaded = false;
	m_ParticlesSkinLoaded = false;
	m_EmoticonsSkinLoaded = false;
	m_HudSkinLoaded = false;

	// setup load amount, load textures
	for(int i = 0; i < g_pData->m_NumImages; i++)
	{
		if(i == IMAGE_GAME)
			LoadGameSkin(g_Config.m_ClAssetGame);
		else if(i == IMAGE_EMOTICONS)
			LoadEmoticonsSkin(g_Config.m_ClAssetEmoticons);
		else if(i == IMAGE_PARTICLES)
			LoadParticlesSkin(g_Config.m_ClAssetParticles);
		else if(i == IMAGE_HUD)
			LoadHudSkin(g_Config.m_ClAssetHud);
		else if(i == IMAGE_EXTRAS)
			LoadExtrasSkin(g_Config.m_ClAssetExtras);
		else
			g_pData->m_aImages[i].m_Id = Graphics()->LoadTexture(g_pData->m_aImages[i].m_pFilename, IStorage::TYPE_ALL, CImageInfo::FORMAT_AUTO, 0);
		m_Menus.RenderLoading(pLoadingDDNetCaption, Localize("Initializing assets"), 1);
	}

	for(auto &pComponent : m_vpAll)
		pComponent->OnReset();

	m_ServerMode = SERVERMODE_PURE;

	m_aDDRaceMsgSent[0] = false;
	m_aDDRaceMsgSent[1] = false;
	m_aShowOthers[0] = SHOW_OTHERS_NOT_SET;
	m_aShowOthers[1] = SHOW_OTHERS_NOT_SET;
	m_aSwitchStateTeam[0] = -1;
	m_aSwitchStateTeam[1] = -1;

	m_LastZoom = .0;
	m_LastScreenAspect = .0;
	m_LastDummyConnected = false;

	// Set free binds to DDRace binds if it's active
	m_Binds.SetDDRaceBinds(true);

	if(g_Config.m_ClTimeoutCode[0] == '\0' || str_comp(g_Config.m_ClTimeoutCode, "hGuEYnfxicsXGwFq") == 0)
	{
		for(unsigned int i = 0; i < 16; i++)
		{
			if(rand() % 2)
				g_Config.m_ClTimeoutCode[i] = (char)((rand() % 26) + 97);
			else
				g_Config.m_ClTimeoutCode[i] = (char)((rand() % 26) + 65);
		}
	}

	if(g_Config.m_ClDummyTimeoutCode[0] == '\0' || str_comp(g_Config.m_ClDummyTimeoutCode, "hGuEYnfxicsXGwFq") == 0)
	{
		for(unsigned int i = 0; i < 16; i++)
		{
			if(rand() % 2)
				g_Config.m_ClDummyTimeoutCode[i] = (char)((rand() % 26) + 97);
			else
				g_Config.m_ClDummyTimeoutCode[i] = (char)((rand() % 26) + 65);
		}
	}

	int64_t End = time_get();
	str_format(aBuf, sizeof(aBuf), "initialisation finished after %.2fms", ((End - Start) * 1000) / (float)time_freq());
	Console()->Print(IConsole::OUTPUT_LEVEL_DEBUG, "gameclient", aBuf);

	m_GameWorld.m_GameTickSpeed = SERVER_TICK_SPEED;
	m_GameWorld.m_pCollision = Collision();
	m_GameWorld.m_pTuningList = m_aTuningList;

	m_MapImages.SetTextureScale(g_Config.m_ClTextEntitiesSize);

	// Aggressively try to grab window again since some Windows users report
	// window not being focused after starting client.
	Graphics()->SetWindowGrab(true);

	CChecksumData *pChecksum = Client()->ChecksumData();
	pChecksum->m_SizeofGameClient = sizeof(*this);
	pChecksum->m_NumComponents = m_vpAll.size();
	for(size_t i = 0; i < m_vpAll.size(); i++)
	{
		if(i >= std::size(pChecksum->m_aComponentsChecksum))
		{
			break;
		}
		int Size = m_vpAll[i]->Sizeof();
		pChecksum->m_aComponentsChecksum[i] = Size;
	}
}

void CGameClient::OnUpdate()
{
	CUIElementBase::Init(UI()); // update static pointer because game and editor use separate UI

	// handle mouse movement
	float x = 0.0f, y = 0.0f;
	IInput::ECursorType CursorType = Input()->CursorRelative(&x, &y);
	if(CursorType != IInput::CURSOR_NONE)
	{
		for(auto &pComponent : m_vpInput)
		{
			if(pComponent->OnCursorMove(x, y, CursorType))
				break;
		}
	}

	// handle key presses
	for(size_t i = 0; i < Input()->NumEvents(); i++)
	{
		const IInput::CEvent &Event = Input()->GetEvent(i);
		if(!Input()->IsEventValid(Event))
			continue;

		for(auto &pComponent : m_vpInput)
		{
			if(pComponent->OnInput(Event))
				break;
		}
	}
}

void CGameClient::OnDummySwap()
{
	if(g_Config.m_ClDummyResetOnSwitch)
	{
		int PlayerOrDummy = (g_Config.m_ClDummyResetOnSwitch == 2) ? g_Config.m_ClDummy : (!g_Config.m_ClDummy);
		m_Controls.ResetInput(PlayerOrDummy);
		m_Controls.m_aInputData[PlayerOrDummy].m_Hook = 0;
	}
	int tmp = m_DummyInput.m_Fire;
	m_DummyInput = m_Controls.m_aInputData[!g_Config.m_ClDummy];
	m_Controls.m_aInputData[g_Config.m_ClDummy].m_Fire = tmp;
	m_IsDummySwapping = 1;
}

int CGameClient::OnSnapInput(int *pData, bool Dummy, bool Force)
{
	if(!Dummy)
	{
		return m_Controls.SnapInput(pData);
	}

	if(!g_Config.m_ClDummyHammer)
	{
		if(m_DummyFire != 0)
		{
			m_DummyInput.m_Fire = (m_HammerInput.m_Fire + 1) & ~1;
			m_DummyFire = 0;
		}

		if(!Force && (!m_DummyInput.m_Direction && !m_DummyInput.m_Jump && !m_DummyInput.m_Hook))
		{
			return 0;
		}

		mem_copy(pData, &m_DummyInput, sizeof(m_DummyInput));
		return sizeof(m_DummyInput);
	}
	else
	{
		if(m_DummyFire % 25 != 0)
		{
			m_DummyFire++;
			return 0;
		}
		m_DummyFire++;

		m_HammerInput.m_Fire = (m_HammerInput.m_Fire + 1) | 1;
		m_HammerInput.m_WantedWeapon = WEAPON_HAMMER + 1;
		if(!g_Config.m_ClDummyRestoreWeapon)
		{
			m_DummyInput.m_WantedWeapon = WEAPON_HAMMER + 1;
		}

		vec2 MainPos = m_LocalCharacterPos;
		vec2 DummyPos = m_aClients[m_aLocalIDs[!g_Config.m_ClDummy]].m_Predicted.m_Pos;
		vec2 Dir = MainPos - DummyPos;
		m_HammerInput.m_TargetX = (int)(Dir.x);
		m_HammerInput.m_TargetY = (int)(Dir.y);

		mem_copy(pData, &m_HammerInput, sizeof(m_HammerInput));
		return sizeof(m_HammerInput);
	}
}

void CGameClient::OnConnected()
{
	const char *pConnectCaption = DemoPlayer()->IsPlaying() ? Localize("Preparing demo playback") : Localize("Connected");
	const char *pLoadMapContent = Localize("Initializing map logic");
	// render loading before skip is calculated
	m_Menus.RenderLoading(pConnectCaption, pLoadMapContent, 0, false);
	m_Layers.Init(Kernel());
	m_Collision.Init(Layers());
	m_GameWorld.m_Core.InitSwitchers(m_Collision.m_HighestSwitchNumber);

	CRaceHelper::ms_aFlagIndex[0] = -1;
	CRaceHelper::ms_aFlagIndex[1] = -1;

	CTile *pGameTiles = static_cast<CTile *>(Layers()->Map()->GetData(Layers()->GameLayer()->m_Data));

	// get flag positions
	for(int i = 0; i < m_Collision.GetWidth() * m_Collision.GetHeight(); i++)
	{
		if(pGameTiles[i].m_Index - ENTITY_OFFSET == ENTITY_FLAGSTAND_RED)
			CRaceHelper::ms_aFlagIndex[TEAM_RED] = i;
		else if(pGameTiles[i].m_Index - ENTITY_OFFSET == ENTITY_FLAGSTAND_BLUE)
			CRaceHelper::ms_aFlagIndex[TEAM_BLUE] = i;
		i += pGameTiles[i].m_Skip;
	}

	// render loading before going through all components
	m_Menus.RenderLoading(pConnectCaption, pLoadMapContent, 0, false);
	for(auto &pComponent : m_vpAll)
	{
		pComponent->OnMapLoad();
		pComponent->OnReset();
	}

	Client()->SetLoadingStateDetail(IClient::LOADING_STATE_DETAIL_GETTING_READY);
	m_Menus.RenderLoading(pConnectCaption, Localize("Sending initial client info"), 0, false);

	m_ServerMode = SERVERMODE_PURE;

	// send the initial info
	SendInfo(true);
	// we should keep this in for now, because otherwise you can't spectate
	// people at start as the other info 64 packet is only sent after the first
	// snap
	Client()->Rcon("crashmeplx");

	m_GameWorld.Clear();
	m_GameWorld.m_WorldConfig.m_InfiniteAmmo = true;
	mem_zero(&m_GameInfo, sizeof(m_GameInfo));
	m_PredictedDummyID = -1;
	LoadMapSettings();

	if(Client()->State() != IClient::STATE_DEMOPLAYBACK && g_Config.m_ClAutoDemoOnConnect)
		Client()->DemoRecorder_HandleAutoStart();
}

void CGameClient::OnReset()
{
	m_aLastNewPredictedTick[0] = -1;
	m_aLastNewPredictedTick[1] = -1;

	m_aLocalTuneZone[0] = 0;
	m_aLocalTuneZone[1] = 0;

	m_aExpectingTuningForZone[0] = -1;
	m_aExpectingTuningForZone[1] = -1;

	m_aReceivedTuning[0] = false;
	m_aReceivedTuning[1] = false;

	InvalidateSnapshot();

	for(auto &Client : m_aClients)
		Client.Reset();

	for(auto &pComponent : m_vpAll)
		pComponent->OnReset();

	m_DemoSpecID = SPEC_FOLLOW;
	m_aFlagDropTick[TEAM_RED] = 0;
	m_aFlagDropTick[TEAM_BLUE] = 0;
	m_LastRoundStartTick = -1;
	m_LastFlagCarrierRed = -4;
	m_LastFlagCarrierBlue = -4;
	m_aTuning[g_Config.m_ClDummy] = CTuningParams();

	m_Teams.Reset();
	m_aDDRaceMsgSent[0] = false;
	m_aDDRaceMsgSent[1] = false;
	m_aShowOthers[0] = SHOW_OTHERS_NOT_SET;
	m_aShowOthers[1] = SHOW_OTHERS_NOT_SET;

	m_LastZoom = .0;
	m_LastScreenAspect = .0;
	m_LastDummyConnected = false;

	m_ReceivedDDNetPlayer = false;
}

void CGameClient::UpdatePositions()
{
	// local character position
	if(g_Config.m_ClPredict && Client()->State() != IClient::STATE_DEMOPLAYBACK)
	{
		if(!AntiPingPlayers())
		{
			if(!m_Snap.m_pLocalCharacter || (m_Snap.m_pGameInfoObj && m_Snap.m_pGameInfoObj->m_GameStateFlags & GAMESTATEFLAG_GAMEOVER))
			{
				// don't use predicted
			}
			else
				m_LocalCharacterPos = mix(m_PredictedPrevChar.m_Pos, m_PredictedChar.m_Pos, Client()->PredIntraGameTick(g_Config.m_ClDummy));
		}
		else
		{
			if(!(m_Snap.m_pGameInfoObj && m_Snap.m_pGameInfoObj->m_GameStateFlags & GAMESTATEFLAG_GAMEOVER))
			{
				if(m_Snap.m_pLocalCharacter)
					m_LocalCharacterPos = mix(m_PredictedPrevChar.m_Pos, m_PredictedChar.m_Pos, Client()->PredIntraGameTick(g_Config.m_ClDummy));
			}
			//		else
			//			m_LocalCharacterPos = mix(m_PredictedPrevChar.m_Pos, m_PredictedChar.m_Pos, Client()->PredIntraGameTick(g_Config.m_ClDummy));
		}
	}
	else if(m_Snap.m_pLocalCharacter && m_Snap.m_pLocalPrevCharacter)
	{
		m_LocalCharacterPos = mix(
			vec2(m_Snap.m_pLocalPrevCharacter->m_X, m_Snap.m_pLocalPrevCharacter->m_Y),
			vec2(m_Snap.m_pLocalCharacter->m_X, m_Snap.m_pLocalCharacter->m_Y), Client()->IntraGameTick(g_Config.m_ClDummy));
	}

	// spectator position
	if(m_Snap.m_SpecInfo.m_Active)
	{
		if(Client()->State() == IClient::STATE_DEMOPLAYBACK && m_DemoSpecID != SPEC_FOLLOW && m_Snap.m_SpecInfo.m_SpectatorID != SPEC_FREEVIEW)
		{
			m_Snap.m_SpecInfo.m_Position = mix(
				vec2(m_Snap.m_aCharacters[m_Snap.m_SpecInfo.m_SpectatorID].m_Prev.m_X, m_Snap.m_aCharacters[m_Snap.m_SpecInfo.m_SpectatorID].m_Prev.m_Y),
				vec2(m_Snap.m_aCharacters[m_Snap.m_SpecInfo.m_SpectatorID].m_Cur.m_X, m_Snap.m_aCharacters[m_Snap.m_SpecInfo.m_SpectatorID].m_Cur.m_Y),
				Client()->IntraGameTick(g_Config.m_ClDummy));
			m_Snap.m_SpecInfo.m_UsePosition = true;
		}
		else if(m_Snap.m_pSpectatorInfo && ((Client()->State() == IClient::STATE_DEMOPLAYBACK && m_DemoSpecID == SPEC_FOLLOW) || (Client()->State() != IClient::STATE_DEMOPLAYBACK && m_Snap.m_SpecInfo.m_SpectatorID != SPEC_FREEVIEW)))
		{
			if(m_Snap.m_pPrevSpectatorInfo && m_Snap.m_pPrevSpectatorInfo->m_SpectatorID == m_Snap.m_pSpectatorInfo->m_SpectatorID)
				m_Snap.m_SpecInfo.m_Position = mix(vec2(m_Snap.m_pPrevSpectatorInfo->m_X, m_Snap.m_pPrevSpectatorInfo->m_Y),
					vec2(m_Snap.m_pSpectatorInfo->m_X, m_Snap.m_pSpectatorInfo->m_Y), Client()->IntraGameTick(g_Config.m_ClDummy));
			else
				m_Snap.m_SpecInfo.m_Position = vec2(m_Snap.m_pSpectatorInfo->m_X, m_Snap.m_pSpectatorInfo->m_Y);
			m_Snap.m_SpecInfo.m_UsePosition = true;
		}
	}

	UpdateRenderedCharacters();
}

void CGameClient::OnRender()
{
	// update the local character and spectate position
	UpdatePositions();

	// display gfx & client warnings
	for(SWarning *pWarning : {Graphics()->GetCurWarning(), Client()->GetCurWarning()})
	{
		if(pWarning != NULL && m_Menus.CanDisplayWarning())
		{
			m_Menus.PopupWarning(Localize("Warning"), pWarning->m_aWarningMsg, "Ok", 10s);
			pWarning->m_WasShown = true;
		}
	}

	// render all systems
	for(auto &pComponent : m_vpAll)
		pComponent->OnRender();

	// clear all events/input for this frame
	Input()->Clear();

	CLineInput::RenderCandidates();

	// clear new tick flags
	m_NewTick = false;
	m_NewPredictedTick = false;

	if(g_Config.m_ClDummy && !Client()->DummyConnected())
		g_Config.m_ClDummy = 0;

	// resend player and dummy info if it was filtered by server
	if(Client()->State() == IClient::STATE_ONLINE && !m_Menus.IsActive())
	{
		if(m_aCheckInfo[0] == 0)
		{
			if(
				str_comp(m_aClients[m_aLocalIDs[0]].m_aName, Client()->PlayerName()) ||
				str_comp(m_aClients[m_aLocalIDs[0]].m_aClan, g_Config.m_PlayerClan) ||
				m_aClients[m_aLocalIDs[0]].m_Country != g_Config.m_PlayerCountry ||
				str_comp(m_aClients[m_aLocalIDs[0]].m_aSkinName, g_Config.m_ClPlayerSkin) ||
				m_aClients[m_aLocalIDs[0]].m_UseCustomColor != g_Config.m_ClPlayerUseCustomColor ||
				m_aClients[m_aLocalIDs[0]].m_ColorBody != (int)g_Config.m_ClPlayerColorBody ||
				m_aClients[m_aLocalIDs[0]].m_ColorFeet != (int)g_Config.m_ClPlayerColorFeet)
				SendInfo(false);
			else
				m_aCheckInfo[0] = -1;
		}

		if(m_aCheckInfo[0] > 0)
			m_aCheckInfo[0]--;

		if(Client()->DummyConnected())
		{
			if(m_aCheckInfo[1] == 0)
			{
				if(
					str_comp(m_aClients[m_aLocalIDs[1]].m_aName, Client()->DummyName()) ||
					str_comp(m_aClients[m_aLocalIDs[1]].m_aClan, g_Config.m_ClDummyClan) ||
					m_aClients[m_aLocalIDs[1]].m_Country != g_Config.m_ClDummyCountry ||
					str_comp(m_aClients[m_aLocalIDs[1]].m_aSkinName, g_Config.m_ClDummySkin) ||
					m_aClients[m_aLocalIDs[1]].m_UseCustomColor != g_Config.m_ClDummyUseCustomColor ||
					m_aClients[m_aLocalIDs[1]].m_ColorBody != (int)g_Config.m_ClDummyColorBody ||
					m_aClients[m_aLocalIDs[1]].m_ColorFeet != (int)g_Config.m_ClDummyColorFeet)
					SendDummyInfo(false);
				else
					m_aCheckInfo[1] = -1;
			}

			if(m_aCheckInfo[1] > 0)
				m_aCheckInfo[1]--;
		}
	}
}

void CGameClient::OnDummyDisconnect()
{
	m_aDDRaceMsgSent[1] = false;
	m_aShowOthers[1] = SHOW_OTHERS_NOT_SET;
	m_aLastNewPredictedTick[1] = -1;
	m_PredictedDummyID = -1;
}

int CGameClient::GetLastRaceTick()
{
	return m_Ghost.GetLastRaceTick();
}

void CGameClient::OnRelease()
{
	// release all systems
	for(auto &pComponent : m_vpAll)
		pComponent->OnRelease();
}

void CGameClient::OnMessage(int MsgId, CUnpacker *pUnpacker, int Conn, bool Dummy)
{
	// special messages
	if(MsgId == NETMSGTYPE_SV_TUNEPARAMS)
	{
		// unpack the new tuning
		CTuningParams NewTuning;
		int *pParams = (int *)&NewTuning;
		// No jetpack on DDNet incompatible servers:
		NewTuning.m_JetpackStrength = 0;
		for(unsigned i = 0; i < sizeof(CTuningParams) / sizeof(int); i++)
		{
			int value = pUnpacker->GetInt();

			// check for unpacking errors
			if(pUnpacker->Error())
				break;

			pParams[i] = value;
		}

		m_ServerMode = SERVERMODE_PURE;

		m_aReceivedTuning[Conn] = true;
		// apply new tuning
		m_aTuning[Conn] = NewTuning;
		return;
	}

	void *pRawMsg = m_NetObjHandler.SecureUnpackMsg(MsgId, pUnpacker);
	if(!pRawMsg)
	{
		char aBuf[256];
		str_format(aBuf, sizeof(aBuf), "dropped weird message '%s' (%d), failed on '%s'", m_NetObjHandler.GetMsgName(MsgId), MsgId, m_NetObjHandler.FailedMsgOn());
		Console()->Print(IConsole::OUTPUT_LEVEL_ADDINFO, "client", aBuf);
		return;
	}

	if(Dummy)
	{
		if(MsgId == NETMSGTYPE_SV_CHAT && m_aLocalIDs[0] >= 0 && m_aLocalIDs[1] >= 0)
		{
			CNetMsg_Sv_Chat *pMsg = (CNetMsg_Sv_Chat *)pRawMsg;

			if((pMsg->m_Team == 1 && (m_aClients[m_aLocalIDs[0]].m_Team != m_aClients[m_aLocalIDs[1]].m_Team || m_Teams.Team(m_aLocalIDs[0]) != m_Teams.Team(m_aLocalIDs[1]))) || pMsg->m_Team > 1)
			{
				m_Chat.OnMessage(MsgId, pRawMsg);
			}
		}
		return; // no need of all that stuff for the dummy
	}

	// TODO: this should be done smarter
	for(auto &pComponent : m_vpAll)
		pComponent->OnMessage(MsgId, pRawMsg);

	if(MsgId == NETMSGTYPE_SV_READYTOENTER)
	{
		Client()->EnterGame(Conn);
	}
	else if(MsgId == NETMSGTYPE_SV_EMOTICON)
	{
		CNetMsg_Sv_Emoticon *pMsg = (CNetMsg_Sv_Emoticon *)pRawMsg;

		// apply
		m_aClients[pMsg->m_ClientID].m_Emoticon = pMsg->m_Emoticon;
		m_aClients[pMsg->m_ClientID].m_EmoticonStartTick = Client()->GameTick(Conn);
		m_aClients[pMsg->m_ClientID].m_EmoticonStartFraction = Client()->IntraGameTickSincePrev(Conn);
	}
	else if(MsgId == NETMSGTYPE_SV_SOUNDGLOBAL)
	{
		if(m_SuppressEvents)
			return;

		// don't enqueue pseudo-global sounds from demos (created by PlayAndRecord)
		CNetMsg_Sv_SoundGlobal *pMsg = (CNetMsg_Sv_SoundGlobal *)pRawMsg;
		if(pMsg->m_SoundID == SOUND_CTF_DROP || pMsg->m_SoundID == SOUND_CTF_RETURN ||
			pMsg->m_SoundID == SOUND_CTF_CAPTURE || pMsg->m_SoundID == SOUND_CTF_GRAB_EN ||
			pMsg->m_SoundID == SOUND_CTF_GRAB_PL)
		{
			if(g_Config.m_SndGame)
				m_Sounds.Enqueue(CSounds::CHN_GLOBAL, pMsg->m_SoundID);
		}
		else
		{
			if(g_Config.m_SndGame)
				m_Sounds.Play(CSounds::CHN_GLOBAL, pMsg->m_SoundID, 1.0f);
		}
	}
	else if(MsgId == NETMSGTYPE_SV_TEAMSSTATE || MsgId == NETMSGTYPE_SV_TEAMSSTATELEGACY)
	{
		unsigned int i;

		for(i = 0; i < MAX_CLIENTS; i++)
		{
			const int Team = pUnpacker->GetInt();
			if(!pUnpacker->Error() && Team >= TEAM_FLOCK && Team <= TEAM_SUPER)
				m_Teams.Team(i, Team);
			else
			{
				m_Teams.Team(i, 0);
				break;
			}
		}

		if(i <= 16)
			m_Teams.m_IsDDRace16 = true;

		m_Ghost.m_AllowRestart = true;
		m_RaceDemo.m_AllowRestart = true;
	}
	else if(MsgId == NETMSGTYPE_SV_KILLMSG)
	{
		CNetMsg_Sv_KillMsg *pMsg = (CNetMsg_Sv_KillMsg *)pRawMsg;
		// reset character prediction
		if(!(m_GameWorld.m_WorldConfig.m_IsFNG && pMsg->m_Weapon == WEAPON_LASER))
		{
			m_CharOrder.GiveWeak(pMsg->m_Victim);
			if(CCharacter *pChar = m_GameWorld.GetCharacterByID(pMsg->m_Victim))
				pChar->ResetPrediction();
			m_GameWorld.ReleaseHooked(pMsg->m_Victim);
		}
	}
}

void CGameClient::OnStateChange(int NewState, int OldState)
{
	// reset everything when not already connected (to keep gathered stuff)
	if(NewState < IClient::STATE_ONLINE)
		OnReset();

	// then change the state
	for(auto &pComponent : m_vpAll)
		pComponent->OnStateChange(NewState, OldState);
}

void CGameClient::OnShutdown()
{
	for(auto &pComponent : m_vpAll)
		pComponent->OnShutdown();
}

void CGameClient::OnEnterGame()
{
	m_Effects.ResetDamageIndicator();
}

void CGameClient::OnGameOver()
{
	if(Client()->State() != IClient::STATE_DEMOPLAYBACK && g_Config.m_ClEditor == 0)
		Client()->AutoScreenshot_Start();
}

void CGameClient::OnStartGame()
{
	if(Client()->State() != IClient::STATE_DEMOPLAYBACK && !g_Config.m_ClAutoDemoOnConnect)
		Client()->DemoRecorder_HandleAutoStart();
	m_Statboard.OnReset();
}

void CGameClient::OnStartRound()
{
	// In GamePaused or GameOver state RoundStartTick is updated on each tick
	// hence no need to reset stats until player leaves GameOver
	// and it would be a mistake to reset stats after or during the pause
	m_Statboard.OnReset();

	// Restart automatic race demo recording
	m_RaceDemo.OnReset();
}

void CGameClient::OnFlagGrab(int TeamID)
{
	if(TeamID == TEAM_RED)
		m_aStats[m_Snap.m_pGameDataObj->m_FlagCarrierRed].m_FlagGrabs++;
	else
		m_aStats[m_Snap.m_pGameDataObj->m_FlagCarrierBlue].m_FlagGrabs++;
}

void CGameClient::OnWindowResize()
{
	TextRender()->OnPreWindowResize();

	for(auto &pComponent : m_vpAll)
		pComponent->OnWindowResize();

	UI()->OnWindowResize();
	TextRender()->OnWindowResize();
}

void CGameClient::OnLanguageChange()
{
	UI()->OnLanguageChange();
}

void CGameClient::OnRconType(bool UsernameReq)
{
	m_GameConsole.RequireUsername(UsernameReq);
}

void CGameClient::OnRconLine(const char *pLine)
{
	m_GameConsole.PrintLine(CGameConsole::CONSOLETYPE_REMOTE, pLine);
}

void CGameClient::ProcessEvents()
{
	if(m_SuppressEvents)
		return;

	int SnapType = IClient::SNAP_CURRENT;
	int Num = Client()->SnapNumItems(SnapType);
	for(int Index = 0; Index < Num; Index++)
	{
		IClient::CSnapItem Item;
		const void *pData = Client()->SnapGetItem(SnapType, Index, &Item);

		// We don't have enough info about us, others, to know a correct alpha value.
		float Alpha = 1.0f;

		if(Item.m_Type == NETEVENTTYPE_DAMAGEIND)
		{
			CNetEvent_DamageInd *pEvent = (CNetEvent_DamageInd *)pData;
			m_Effects.DamageIndicator(vec2(pEvent->m_X, pEvent->m_Y), direction(pEvent->m_Angle / 256.0f), Alpha);
		}
		else if(Item.m_Type == NETEVENTTYPE_EXPLOSION)
		{
			CNetEvent_Explosion *pEvent = (CNetEvent_Explosion *)pData;
			m_Effects.Explosion(vec2(pEvent->m_X, pEvent->m_Y), Alpha);
		}
		else if(Item.m_Type == NETEVENTTYPE_HAMMERHIT)
		{
			CNetEvent_HammerHit *pEvent = (CNetEvent_HammerHit *)pData;
			m_Effects.HammerHit(vec2(pEvent->m_X, pEvent->m_Y), Alpha);
		}
		else if(Item.m_Type == NETEVENTTYPE_SPAWN)
		{
			CNetEvent_Spawn *pEvent = (CNetEvent_Spawn *)pData;
			m_Effects.PlayerSpawn(vec2(pEvent->m_X, pEvent->m_Y), Alpha);
		}
		else if(Item.m_Type == NETEVENTTYPE_DEATH)
		{
			CNetEvent_Death *pEvent = (CNetEvent_Death *)pData;
			m_Effects.PlayerDeath(vec2(pEvent->m_X, pEvent->m_Y), pEvent->m_ClientID, Alpha);
		}
		else if(Item.m_Type == NETEVENTTYPE_SOUNDWORLD)
		{
			CNetEvent_SoundWorld *pEvent = (CNetEvent_SoundWorld *)pData;
			if(!Config()->m_SndGame)
				continue;

			if(m_GameInfo.m_RaceSounds && ((pEvent->m_SoundID == SOUND_GUN_FIRE && !g_Config.m_SndGun) || (pEvent->m_SoundID == SOUND_PLAYER_PAIN_LONG && !g_Config.m_SndLongPain)))
				continue;

			m_Sounds.PlayAt(CSounds::CHN_WORLD, pEvent->m_SoundID, 1.0f, vec2(pEvent->m_X, pEvent->m_Y));
		}
	}
}

static CGameInfo GetGameInfo(const CNetObj_GameInfoEx *pInfoEx, int InfoExSize, CServerInfo *pFallbackServerInfo)
{
	int Version = -1;
	if(InfoExSize >= 12)
	{
		Version = pInfoEx->m_Version;
	}
	else if(InfoExSize >= 8)
	{
		Version = minimum(pInfoEx->m_Version, 4);
	}
	else if(InfoExSize >= 4)
	{
		Version = 0;
	}
	int Flags = 0;
	if(Version >= 0)
	{
		Flags = pInfoEx->m_Flags;
	}
	int Flags2 = 0;
	if(Version >= 5)
	{
		Flags2 = pInfoEx->m_Flags2;
	}
	bool Race;
	bool FastCap;
	bool FNG;
	bool DDRace;
	bool DDNet;
	bool BlockWorlds;
	bool City;
	bool Vanilla;
	bool Plus;
	bool FDDrace;
	if(Version < 1)
	{
		const char *pGameType = pFallbackServerInfo->m_aGameType;
		Race = str_find_nocase(pGameType, "race") || str_find_nocase(pGameType, "fastcap");
		FastCap = str_find_nocase(pGameType, "fastcap");
		FNG = str_find_nocase(pGameType, "fng");
		DDRace = str_find_nocase(pGameType, "ddrace") || str_find_nocase(pGameType, "mkrace");
		DDNet = str_find_nocase(pGameType, "ddracenet") || str_find_nocase(pGameType, "ddnet");
		BlockWorlds = str_startswith(pGameType, "bw  ") || str_comp_nocase(pGameType, "bw") == 0;
		City = str_find_nocase(pGameType, "city");
		Vanilla = str_comp(pGameType, "DM") == 0 || str_comp(pGameType, "TDM") == 0 || str_comp(pGameType, "CTF") == 0;
		Plus = str_find(pGameType, "+");
		FDDrace = false;
	}
	else
	{
		Race = Flags & GAMEINFOFLAG_GAMETYPE_RACE;
		FastCap = Flags & GAMEINFOFLAG_GAMETYPE_FASTCAP;
		FNG = Flags & GAMEINFOFLAG_GAMETYPE_FNG;
		DDRace = Flags & GAMEINFOFLAG_GAMETYPE_DDRACE;
		DDNet = Flags & GAMEINFOFLAG_GAMETYPE_DDNET;
		BlockWorlds = Flags & GAMEINFOFLAG_GAMETYPE_BLOCK_WORLDS;
		Vanilla = Flags & GAMEINFOFLAG_GAMETYPE_VANILLA;
		Plus = Flags & GAMEINFOFLAG_GAMETYPE_PLUS;
		City = Version >= 5 && Flags2 & GAMEINFOFLAG2_GAMETYPE_CITY;
		FDDrace = Version >= 6 && Flags2 & GAMEINFOFLAG2_GAMETYPE_FDDRACE;

		// Ensure invariants upheld by the server info parsing business.
		DDRace = DDRace || DDNet || FDDrace;
		Race = Race || FastCap || DDRace;
	}

	CGameInfo Info;
	Info.m_FlagStartsRace = FastCap;
	Info.m_TimeScore = Race;
	Info.m_UnlimitedAmmo = Race;
	Info.m_DDRaceRecordMessage = DDRace && !DDNet;
	Info.m_RaceRecordMessage = DDNet || (Race && !DDRace);
	Info.m_RaceSounds = DDRace || FNG || BlockWorlds;
	Info.m_AllowEyeWheel = DDRace || BlockWorlds || City || Plus;
	Info.m_AllowHookColl = DDRace;
	Info.m_AllowZoom = Race || BlockWorlds || City;
	Info.m_BugDDRaceGhost = DDRace;
	Info.m_BugDDRaceInput = DDRace;
	Info.m_BugFNGLaserRange = FNG;
	Info.m_BugVanillaBounce = Vanilla;
	Info.m_PredictFNG = FNG;
	Info.m_PredictDDRace = DDRace;
	Info.m_PredictDDRaceTiles = DDRace && !BlockWorlds;
	Info.m_PredictVanilla = Vanilla || FastCap;
	Info.m_EntitiesDDNet = DDNet;
	Info.m_EntitiesDDRace = DDRace;
	Info.m_EntitiesRace = Race;
	Info.m_EntitiesFNG = FNG;
	Info.m_EntitiesVanilla = Vanilla;
	Info.m_EntitiesBW = BlockWorlds;
	Info.m_Race = Race;
	Info.m_DontMaskEntities = !DDNet;
	Info.m_AllowXSkins = false;
	Info.m_EntitiesFDDrace = FDDrace;
	Info.m_HudHealthArmor = true;
	Info.m_HudAmmo = true;
	Info.m_HudDDRace = false;
	Info.m_NoWeakHookAndBounce = false;

	if(Version >= 0)
	{
		Info.m_TimeScore = Flags & GAMEINFOFLAG_TIMESCORE;
	}
	if(Version >= 2)
	{
		Info.m_FlagStartsRace = Flags & GAMEINFOFLAG_FLAG_STARTS_RACE;
		Info.m_UnlimitedAmmo = Flags & GAMEINFOFLAG_UNLIMITED_AMMO;
		Info.m_DDRaceRecordMessage = Flags & GAMEINFOFLAG_DDRACE_RECORD_MESSAGE;
		Info.m_RaceRecordMessage = Flags & GAMEINFOFLAG_RACE_RECORD_MESSAGE;
		Info.m_AllowEyeWheel = Flags & GAMEINFOFLAG_ALLOW_EYE_WHEEL;
		Info.m_AllowHookColl = Flags & GAMEINFOFLAG_ALLOW_HOOK_COLL;
		Info.m_AllowZoom = Flags & GAMEINFOFLAG_ALLOW_ZOOM;
		Info.m_BugDDRaceGhost = Flags & GAMEINFOFLAG_BUG_DDRACE_GHOST;
		Info.m_BugDDRaceInput = Flags & GAMEINFOFLAG_BUG_DDRACE_INPUT;
		Info.m_BugFNGLaserRange = Flags & GAMEINFOFLAG_BUG_FNG_LASER_RANGE;
		Info.m_BugVanillaBounce = Flags & GAMEINFOFLAG_BUG_VANILLA_BOUNCE;
		Info.m_PredictFNG = Flags & GAMEINFOFLAG_PREDICT_FNG;
		Info.m_PredictDDRace = Flags & GAMEINFOFLAG_PREDICT_DDRACE;
		Info.m_PredictDDRaceTiles = Flags & GAMEINFOFLAG_PREDICT_DDRACE_TILES;
		Info.m_PredictVanilla = Flags & GAMEINFOFLAG_PREDICT_VANILLA;
		Info.m_EntitiesDDNet = Flags & GAMEINFOFLAG_ENTITIES_DDNET;
		Info.m_EntitiesDDRace = Flags & GAMEINFOFLAG_ENTITIES_DDRACE;
		Info.m_EntitiesRace = Flags & GAMEINFOFLAG_ENTITIES_RACE;
		Info.m_EntitiesFNG = Flags & GAMEINFOFLAG_ENTITIES_FNG;
		Info.m_EntitiesVanilla = Flags & GAMEINFOFLAG_ENTITIES_VANILLA;
	}
	if(Version >= 3)
	{
		Info.m_Race = Flags & GAMEINFOFLAG_RACE;
		Info.m_DontMaskEntities = Flags & GAMEINFOFLAG_DONT_MASK_ENTITIES;
	}
	if(Version >= 4)
	{
		Info.m_EntitiesBW = Flags & GAMEINFOFLAG_ENTITIES_BW;
	}
	if(Version >= 5)
	{
		Info.m_AllowXSkins = Flags2 & GAMEINFOFLAG2_ALLOW_X_SKINS;
	}
	if(Version >= 6)
	{
		Info.m_EntitiesFDDrace = Flags2 & GAMEINFOFLAG2_ENTITIES_FDDRACE;
	}
	if(Version >= 7)
	{
		Info.m_HudHealthArmor = Flags2 & GAMEINFOFLAG2_HUD_HEALTH_ARMOR;
		Info.m_HudAmmo = Flags2 & GAMEINFOFLAG2_HUD_AMMO;
		Info.m_HudDDRace = Flags2 & GAMEINFOFLAG2_HUD_DDRACE;
	}
	if(Version >= 8)
	{
		Info.m_NoWeakHookAndBounce = Flags2 & GAMEINFOFLAG2_NO_WEAK_HOOK;
	}
	return Info;
}

void CGameClient::InvalidateSnapshot()
{
	// clear all pointers
	mem_zero(&m_Snap, sizeof(m_Snap));
	m_Snap.m_LocalClientID = -1;
	SnapCollectEntities();
}

void CGameClient::OnNewSnapshot()
{
	auto &&Evolve = [this](CNetObj_Character *pCharacter, int Tick) {
		CWorldCore TempWorld;
		CCharacterCore TempCore = CCharacterCore();
		CTeamsCore TempTeams = CTeamsCore();
		TempCore.Init(&TempWorld, Collision(), &TempTeams);
		TempCore.Read(pCharacter);
		TempCore.m_ActiveWeapon = pCharacter->m_Weapon;

		while(pCharacter->m_Tick < Tick)
		{
			pCharacter->m_Tick++;
			TempCore.Tick(false);
			TempCore.Move();
			TempCore.Quantize();
		}

		TempCore.Write(pCharacter);
	};

	InvalidateSnapshot();

	m_NewTick = true;

	ProcessEvents();

#ifdef CONF_DEBUG
	if(g_Config.m_DbgStress)
	{
		if((Client()->GameTick(g_Config.m_ClDummy) % 100) == 0)
		{
			char aMessage[64];
			int MsgLen = rand() % (sizeof(aMessage) - 1);
			for(int i = 0; i < MsgLen; i++)
				aMessage[i] = (char)('a' + (rand() % ('z' - 'a')));
			aMessage[MsgLen] = 0;

			CNetMsg_Cl_Say Msg;
			Msg.m_Team = rand() & 1;
			Msg.m_pMessage = aMessage;
			Client()->SendPackMsgActive(&Msg, MSGFLAG_VITAL);
		}
	}
#endif

	bool FoundGameInfoEx = false;
	bool GotSwitchStateTeam = false;
	m_aSwitchStateTeam[g_Config.m_ClDummy] = -1;

	for(auto &Client : m_aClients)
	{
		Client.m_SpecCharPresent = false;
	}

	// go through all the items in the snapshot and gather the info we want
	{
		m_Snap.m_aTeamSize[TEAM_RED] = m_Snap.m_aTeamSize[TEAM_BLUE] = 0;

		int Num = Client()->SnapNumItems(IClient::SNAP_CURRENT);
		for(int i = 0; i < Num; i++)
		{
			IClient::CSnapItem Item;
			const void *pData = Client()->SnapGetItem(IClient::SNAP_CURRENT, i, &Item);

			if(Item.m_Type == NETOBJTYPE_CLIENTINFO)
			{
				const CNetObj_ClientInfo *pInfo = (const CNetObj_ClientInfo *)pData;
				int ClientID = Item.m_ID;
				if(ClientID < MAX_CLIENTS)
				{
					CClientData *pClient = &m_aClients[ClientID];

					IntsToStr(&pInfo->m_Name0, 4, pClient->m_aName);
					IntsToStr(&pInfo->m_Clan0, 3, pClient->m_aClan);
					pClient->m_Country = pInfo->m_Country;
					IntsToStr(&pInfo->m_Skin0, 6, pClient->m_aSkinName);

					pClient->m_UseCustomColor = pInfo->m_UseCustomColor;
					pClient->m_ColorBody = pInfo->m_ColorBody;
					pClient->m_ColorFeet = pInfo->m_ColorFeet;

					// prepare the info
					if(!m_GameInfo.m_AllowXSkins && (pClient->m_aSkinName[0] == 'x' && pClient->m_aSkinName[1] == '_'))
						str_copy(pClient->m_aSkinName, "default");

					pClient->m_SkinInfo.m_ColorBody = color_cast<ColorRGBA>(ColorHSLA(pClient->m_ColorBody).UnclampLighting());
					pClient->m_SkinInfo.m_ColorFeet = color_cast<ColorRGBA>(ColorHSLA(pClient->m_ColorFeet).UnclampLighting());
					pClient->m_SkinInfo.m_Size = 64;

					// find new skin
					const CSkin *pSkin = m_Skins.Find(pClient->m_aSkinName);
					pClient->m_SkinInfo.m_OriginalRenderSkin = pSkin->m_OriginalSkin;
					pClient->m_SkinInfo.m_ColorableRenderSkin = pSkin->m_ColorableSkin;
					pClient->m_SkinInfo.m_SkinMetrics = pSkin->m_Metrics;
					pClient->m_SkinInfo.m_BloodColor = pSkin->m_BloodColor;
					pClient->m_SkinInfo.m_CustomColoredSkin = pClient->m_UseCustomColor;

					if(!pClient->m_UseCustomColor)
					{
						pClient->m_SkinInfo.m_ColorBody = ColorRGBA(1, 1, 1);
						pClient->m_SkinInfo.m_ColorFeet = ColorRGBA(1, 1, 1);
					}

					pClient->UpdateRenderInfo(IsTeamPlay());
				}
			}
			else if(Item.m_Type == NETOBJTYPE_PLAYERINFO)
			{
				const CNetObj_PlayerInfo *pInfo = (const CNetObj_PlayerInfo *)pData;

				if(pInfo->m_ClientID < MAX_CLIENTS)
				{
					m_aClients[pInfo->m_ClientID].m_Team = pInfo->m_Team;
					m_aClients[pInfo->m_ClientID].m_Active = true;
					m_Snap.m_apPlayerInfos[pInfo->m_ClientID] = pInfo;
					m_Snap.m_NumPlayers++;

					if(pInfo->m_Local)
					{
						m_Snap.m_LocalClientID = Item.m_ID;
						m_Snap.m_pLocalInfo = pInfo;

						if(pInfo->m_Team == TEAM_SPECTATORS)
						{
							m_Snap.m_SpecInfo.m_Active = true;
						}
					}

					// calculate team-balance
					if(pInfo->m_Team != TEAM_SPECTATORS)
					{
						m_Snap.m_aTeamSize[pInfo->m_Team]++;
						if(!m_aStats[pInfo->m_ClientID].IsActive())
							m_aStats[pInfo->m_ClientID].JoinGame(Client()->GameTick(g_Config.m_ClDummy));
					}
					else if(m_aStats[pInfo->m_ClientID].IsActive())
						m_aStats[pInfo->m_ClientID].JoinSpec(Client()->GameTick(g_Config.m_ClDummy));
				}
			}
			else if(Item.m_Type == NETOBJTYPE_DDNETPLAYER)
			{
				m_ReceivedDDNetPlayer = true;
				const CNetObj_DDNetPlayer *pInfo = (const CNetObj_DDNetPlayer *)pData;
				if(Item.m_ID < MAX_CLIENTS)
				{
					m_aClients[Item.m_ID].m_AuthLevel = pInfo->m_AuthLevel;
					m_aClients[Item.m_ID].m_Afk = pInfo->m_Flags & EXPLAYERFLAG_AFK;
					m_aClients[Item.m_ID].m_Paused = pInfo->m_Flags & EXPLAYERFLAG_PAUSED;
					m_aClients[Item.m_ID].m_Spec = pInfo->m_Flags & EXPLAYERFLAG_SPEC;

					if(Item.m_ID == m_Snap.m_LocalClientID && (m_aClients[Item.m_ID].m_Paused || m_aClients[Item.m_ID].m_Spec))
					{
						m_Snap.m_SpecInfo.m_Active = true;
					}
				}
			}
			else if(Item.m_Type == NETOBJTYPE_CHARACTER)
			{
				if(Item.m_ID < MAX_CLIENTS)
				{
					const void *pOld = Client()->SnapFindItem(IClient::SNAP_PREV, NETOBJTYPE_CHARACTER, Item.m_ID);
					m_Snap.m_aCharacters[Item.m_ID].m_Cur = *((const CNetObj_Character *)pData);
					if(pOld)
					{
						m_Snap.m_aCharacters[Item.m_ID].m_Active = true;
						m_Snap.m_aCharacters[Item.m_ID].m_Prev = *((const CNetObj_Character *)pOld);

						// limit evolving to 3 seconds
						bool EvolvePrev = Client()->PrevGameTick(g_Config.m_ClDummy) - m_Snap.m_aCharacters[Item.m_ID].m_Prev.m_Tick <= 3 * Client()->GameTickSpeed();
						bool EvolveCur = Client()->GameTick(g_Config.m_ClDummy) - m_Snap.m_aCharacters[Item.m_ID].m_Cur.m_Tick <= 3 * Client()->GameTickSpeed();

						// reuse the result from the previous evolve if the snapped character didn't change since the previous snapshot
						if(EvolveCur && m_aClients[Item.m_ID].m_Evolved.m_Tick == Client()->PrevGameTick(g_Config.m_ClDummy))
						{
							if(mem_comp(&m_Snap.m_aCharacters[Item.m_ID].m_Prev, &m_aClients[Item.m_ID].m_Snapped, sizeof(CNetObj_Character)) == 0)
								m_Snap.m_aCharacters[Item.m_ID].m_Prev = m_aClients[Item.m_ID].m_Evolved;
							if(mem_comp(&m_Snap.m_aCharacters[Item.m_ID].m_Cur, &m_aClients[Item.m_ID].m_Snapped, sizeof(CNetObj_Character)) == 0)
								m_Snap.m_aCharacters[Item.m_ID].m_Cur = m_aClients[Item.m_ID].m_Evolved;
						}

						if(EvolvePrev && m_Snap.m_aCharacters[Item.m_ID].m_Prev.m_Tick)
							Evolve(&m_Snap.m_aCharacters[Item.m_ID].m_Prev, Client()->PrevGameTick(g_Config.m_ClDummy));
						if(EvolveCur && m_Snap.m_aCharacters[Item.m_ID].m_Cur.m_Tick)
							Evolve(&m_Snap.m_aCharacters[Item.m_ID].m_Cur, Client()->GameTick(g_Config.m_ClDummy));

						m_aClients[Item.m_ID].m_Snapped = *((const CNetObj_Character *)pData);
						m_aClients[Item.m_ID].m_Evolved = m_Snap.m_aCharacters[Item.m_ID].m_Cur;
					}
					else
					{
						m_aClients[Item.m_ID].m_Evolved.m_Tick = -1;
					}
				}
			}
			else if(Item.m_Type == NETOBJTYPE_DDNETCHARACTER)
			{
				const CNetObj_DDNetCharacter *pCharacterData = (const CNetObj_DDNetCharacter *)pData;

				if(Item.m_ID < MAX_CLIENTS)
				{
					m_Snap.m_aCharacters[Item.m_ID].m_ExtendedData = *pCharacterData;
					m_Snap.m_aCharacters[Item.m_ID].m_PrevExtendedData = (const CNetObj_DDNetCharacter *)Client()->SnapFindItem(IClient::SNAP_PREV, NETOBJTYPE_DDNETCHARACTER, Item.m_ID);
					m_Snap.m_aCharacters[Item.m_ID].m_HasExtendedData = true;
					m_Snap.m_aCharacters[Item.m_ID].m_HasExtendedDisplayInfo = false;
					if(pCharacterData->m_JumpedTotal != -1)
					{
						m_Snap.m_aCharacters[Item.m_ID].m_HasExtendedDisplayInfo = true;
					}
					CClientData *pClient = &m_aClients[Item.m_ID];
					// Collision
					pClient->m_Solo = pCharacterData->m_Flags & CHARACTERFLAG_SOLO;
					pClient->m_Jetpack = pCharacterData->m_Flags & CHARACTERFLAG_JETPACK;
					pClient->m_CollisionDisabled = pCharacterData->m_Flags & CHARACTERFLAG_COLLISION_DISABLED;
					pClient->m_HammerHitDisabled = pCharacterData->m_Flags & CHARACTERFLAG_HAMMER_HIT_DISABLED;
					pClient->m_GrenadeHitDisabled = pCharacterData->m_Flags & CHARACTERFLAG_GRENADE_HIT_DISABLED;
					pClient->m_LaserHitDisabled = pCharacterData->m_Flags & CHARACTERFLAG_LASER_HIT_DISABLED;
					pClient->m_ShotgunHitDisabled = pCharacterData->m_Flags & CHARACTERFLAG_SHOTGUN_HIT_DISABLED;
					pClient->m_HookHitDisabled = pCharacterData->m_Flags & CHARACTERFLAG_HOOK_HIT_DISABLED;
					pClient->m_Super = pCharacterData->m_Flags & CHARACTERFLAG_SUPER;

					// Endless
					pClient->m_EndlessHook = pCharacterData->m_Flags & CHARACTERFLAG_ENDLESS_HOOK;
					pClient->m_EndlessJump = pCharacterData->m_Flags & CHARACTERFLAG_ENDLESS_JUMP;

					// Freeze
					pClient->m_FreezeEnd = pCharacterData->m_FreezeEnd;
					pClient->m_DeepFrozen = pCharacterData->m_FreezeEnd == -1;
					pClient->m_LiveFrozen = (pCharacterData->m_Flags & CHARACTERFLAG_MOVEMENTS_DISABLED) != 0;

					// Telegun
					pClient->m_HasTelegunGrenade = pCharacterData->m_Flags & CHARACTERFLAG_TELEGUN_GRENADE;
					pClient->m_HasTelegunGun = pCharacterData->m_Flags & CHARACTERFLAG_TELEGUN_GUN;
					pClient->m_HasTelegunLaser = pCharacterData->m_Flags & CHARACTERFLAG_TELEGUN_LASER;

					pClient->m_Predicted.ReadDDNet(pCharacterData);

					m_Teams.SetSolo(Item.m_ID, pClient->m_Solo);
				}
			}
			else if(Item.m_Type == NETOBJTYPE_SPECCHAR)
			{
				const CNetObj_SpecChar *pSpecCharData = (const CNetObj_SpecChar *)pData;

				if(Item.m_ID < MAX_CLIENTS)
				{
					CClientData *pClient = &m_aClients[Item.m_ID];
					pClient->m_SpecCharPresent = true;
					pClient->m_SpecChar.x = pSpecCharData->m_X;
					pClient->m_SpecChar.y = pSpecCharData->m_Y;
				}
			}
			else if(Item.m_Type == NETOBJTYPE_SPECTATORINFO)
			{
				m_Snap.m_pSpectatorInfo = (const CNetObj_SpectatorInfo *)pData;
				m_Snap.m_pPrevSpectatorInfo = (const CNetObj_SpectatorInfo *)Client()->SnapFindItem(IClient::SNAP_PREV, NETOBJTYPE_SPECTATORINFO, Item.m_ID);

				m_Snap.m_SpecInfo.m_SpectatorID = m_Snap.m_pSpectatorInfo->m_SpectatorID;
			}
			else if(Item.m_Type == NETOBJTYPE_GAMEINFO)
			{
				static bool s_GameOver = false;
				static bool s_GamePaused = false;
				m_Snap.m_pGameInfoObj = (const CNetObj_GameInfo *)pData;
				bool CurrentTickGameOver = (bool)(m_Snap.m_pGameInfoObj->m_GameStateFlags & GAMESTATEFLAG_GAMEOVER);
				if(!s_GameOver && CurrentTickGameOver)
					OnGameOver();
				else if(s_GameOver && !CurrentTickGameOver)
					OnStartGame();
				// Handle case that a new round is started (RoundStartTick changed)
				// New round is usually started after `restart` on server
				if(m_Snap.m_pGameInfoObj->m_RoundStartTick != m_LastRoundStartTick && !(CurrentTickGameOver || m_Snap.m_pGameInfoObj->m_GameStateFlags & GAMESTATEFLAG_PAUSED || s_GamePaused))
					OnStartRound();
				m_LastRoundStartTick = m_Snap.m_pGameInfoObj->m_RoundStartTick;
				s_GameOver = CurrentTickGameOver;
				s_GamePaused = (bool)(m_Snap.m_pGameInfoObj->m_GameStateFlags & GAMESTATEFLAG_PAUSED);
			}
			else if(Item.m_Type == NETOBJTYPE_GAMEINFOEX)
			{
				if(FoundGameInfoEx)
				{
					continue;
				}
				FoundGameInfoEx = true;
				CServerInfo ServerInfo;
				Client()->GetServerInfo(&ServerInfo);
				m_GameInfo = GetGameInfo((const CNetObj_GameInfoEx *)pData, Client()->SnapItemSize(IClient::SNAP_CURRENT, i), &ServerInfo);
			}
			else if(Item.m_Type == NETOBJTYPE_GAMEDATA)
			{
				m_Snap.m_pGameDataObj = (const CNetObj_GameData *)pData;
				m_Snap.m_GameDataSnapID = Item.m_ID;
				if(m_Snap.m_pGameDataObj->m_FlagCarrierRed == FLAG_TAKEN)
				{
					if(m_aFlagDropTick[TEAM_RED] == 0)
						m_aFlagDropTick[TEAM_RED] = Client()->GameTick(g_Config.m_ClDummy);
				}
				else
					m_aFlagDropTick[TEAM_RED] = 0;
				if(m_Snap.m_pGameDataObj->m_FlagCarrierBlue == FLAG_TAKEN)
				{
					if(m_aFlagDropTick[TEAM_BLUE] == 0)
						m_aFlagDropTick[TEAM_BLUE] = Client()->GameTick(g_Config.m_ClDummy);
				}
				else
					m_aFlagDropTick[TEAM_BLUE] = 0;
				if(m_LastFlagCarrierRed == FLAG_ATSTAND && m_Snap.m_pGameDataObj->m_FlagCarrierRed >= 0)
					OnFlagGrab(TEAM_RED);
				else if(m_LastFlagCarrierBlue == FLAG_ATSTAND && m_Snap.m_pGameDataObj->m_FlagCarrierBlue >= 0)
					OnFlagGrab(TEAM_BLUE);

				m_LastFlagCarrierRed = m_Snap.m_pGameDataObj->m_FlagCarrierRed;
				m_LastFlagCarrierBlue = m_Snap.m_pGameDataObj->m_FlagCarrierBlue;
			}
			else if(Item.m_Type == NETOBJTYPE_FLAG)
				m_Snap.m_apFlags[Item.m_ID % 2] = (const CNetObj_Flag *)pData;
			else if(Item.m_Type == NETOBJTYPE_SWITCHSTATE)
			{
				if(Item.m_DataSize < 36)
				{
					continue;
				}
				const CNetObj_SwitchState *pSwitchStateData = (const CNetObj_SwitchState *)pData;
				int Team = clamp(Item.m_ID, (int)TEAM_FLOCK, (int)TEAM_SUPER - 1);

				int HighestSwitchNumber = clamp(pSwitchStateData->m_HighestSwitchNumber, 0, 255);
				if(HighestSwitchNumber != maximum(0, (int)Switchers().size() - 1))
				{
					m_GameWorld.m_Core.InitSwitchers(HighestSwitchNumber);
					Collision()->m_HighestSwitchNumber = HighestSwitchNumber;
				}

				for(int j = 0; j < (int)Switchers().size(); j++)
				{
					Switchers()[j].m_aStatus[Team] = (pSwitchStateData->m_aStatus[j / 32] >> (j % 32)) & 1;
				}

				if(Item.m_DataSize >= 68)
				{
					// update the endtick of up to four timed switchers
					for(int j = 0; j < (int)std::size(pSwitchStateData->m_aEndTicks); j++)
					{
						int SwitchNumber = pSwitchStateData->m_aSwitchNumbers[j];
						int EndTick = pSwitchStateData->m_aEndTicks[j];
						if(EndTick > 0 && in_range(SwitchNumber, 0, (int)Switchers().size()))
						{
							Switchers()[SwitchNumber].m_aEndTick[Team] = EndTick;
						}
					}
				}

				// update switch types
				for(auto &Switcher : Switchers())
				{
					if(Switcher.m_aStatus[Team])
						Switcher.m_aType[Team] = Switcher.m_aEndTick[Team] ? TILE_SWITCHTIMEDOPEN : TILE_SWITCHOPEN;
					else
						Switcher.m_aType[Team] = Switcher.m_aEndTick[Team] ? TILE_SWITCHTIMEDCLOSE : TILE_SWITCHCLOSE;
				}

				if(!GotSwitchStateTeam)
					m_aSwitchStateTeam[g_Config.m_ClDummy] = Team;
				else
					m_aSwitchStateTeam[g_Config.m_ClDummy] = -1;
				GotSwitchStateTeam = true;
			}
		}
	}

	if(!FoundGameInfoEx)
	{
		CServerInfo ServerInfo;
		Client()->GetServerInfo(&ServerInfo);
		m_GameInfo = GetGameInfo(0, 0, &ServerInfo);
	}

	// setup local pointers
	if(m_Snap.m_LocalClientID >= 0)
	{
		m_aLocalIDs[g_Config.m_ClDummy] = m_Snap.m_LocalClientID;

		CSnapState::CCharacterInfo *pChr = &m_Snap.m_aCharacters[m_Snap.m_LocalClientID];
		if(pChr->m_Active)
		{
			if(!m_Snap.m_SpecInfo.m_Active)
			{
				m_Snap.m_pLocalCharacter = &pChr->m_Cur;
				m_Snap.m_pLocalPrevCharacter = &pChr->m_Prev;
				m_LocalCharacterPos = vec2(m_Snap.m_pLocalCharacter->m_X, m_Snap.m_pLocalCharacter->m_Y);
			}
		}
		else if(Client()->SnapFindItem(IClient::SNAP_PREV, NETOBJTYPE_CHARACTER, m_Snap.m_LocalClientID))
		{
			// player died
			m_Controls.OnPlayerDeath();
		}
	}
	if(Client()->State() == IClient::STATE_DEMOPLAYBACK)
	{
		if(m_Snap.m_LocalClientID == -1 && m_DemoSpecID == SPEC_FOLLOW)
			m_DemoSpecID = SPEC_FREEVIEW;
		if(m_DemoSpecID != SPEC_FOLLOW)
		{
			m_Snap.m_SpecInfo.m_Active = true;
			if(m_DemoSpecID > SPEC_FREEVIEW && m_Snap.m_aCharacters[m_DemoSpecID].m_Active)
				m_Snap.m_SpecInfo.m_SpectatorID = m_DemoSpecID;
			else
				m_Snap.m_SpecInfo.m_SpectatorID = SPEC_FREEVIEW;
		}
	}

	// clear out unneeded client data
	for(int i = 0; i < MAX_CLIENTS; ++i)
	{
		if(!m_Snap.m_apPlayerInfos[i] && m_aClients[i].m_Active)
		{
			m_aClients[i].Reset();
			m_aStats[i].Reset();
		}
	}

	for(int i = 0; i < MAX_CLIENTS; ++i)
	{
		// update friend state
		m_aClients[i].m_Friend = !(i == m_Snap.m_LocalClientID || !m_Snap.m_apPlayerInfos[i] || !Friends()->IsFriend(m_aClients[i].m_aName, m_aClients[i].m_aClan, true));

		// update foe state
		m_aClients[i].m_Foe = !(i == m_Snap.m_LocalClientID || !m_Snap.m_apPlayerInfos[i] || !Foes()->IsFriend(m_aClients[i].m_aName, m_aClients[i].m_aClan, true));
	}

	// sort player infos by name
	mem_copy(m_Snap.m_apInfoByName, m_Snap.m_apPlayerInfos, sizeof(m_Snap.m_apInfoByName));
	std::stable_sort(m_Snap.m_apInfoByName, m_Snap.m_apInfoByName + MAX_CLIENTS,
		[this](const CNetObj_PlayerInfo *p1, const CNetObj_PlayerInfo *p2) -> bool {
			if(!p2)
				return static_cast<bool>(p1);
			if(!p1)
				return false;
			return str_comp_nocase(m_aClients[p1->m_ClientID].m_aName, m_aClients[p2->m_ClientID].m_aName) < 0;
		});

	bool TimeScore = m_GameInfo.m_TimeScore;

	// sort player infos by score
	mem_copy(m_Snap.m_apInfoByScore, m_Snap.m_apInfoByName, sizeof(m_Snap.m_apInfoByScore));
	std::stable_sort(m_Snap.m_apInfoByScore, m_Snap.m_apInfoByScore + MAX_CLIENTS,
		[TimeScore](const CNetObj_PlayerInfo *p1, const CNetObj_PlayerInfo *p2) -> bool {
			if(!p2)
				return static_cast<bool>(p1);
			if(!p1)
				return false;
			return (((TimeScore && p1->m_Score == -9999) ? std::numeric_limits<int>::min() : p1->m_Score) >
				((TimeScore && p2->m_Score == -9999) ? std::numeric_limits<int>::min() : p2->m_Score));
		});

	// sort player infos by DDRace Team (and score between)
	int Index = 0;
	for(int Team = TEAM_FLOCK; Team <= TEAM_SUPER; ++Team)
	{
		for(int i = 0; i < MAX_CLIENTS && Index < MAX_CLIENTS; ++i)
		{
			if(m_Snap.m_apInfoByScore[i] && m_Teams.Team(m_Snap.m_apInfoByScore[i]->m_ClientID) == Team)
				m_Snap.m_apInfoByDDTeamScore[Index++] = m_Snap.m_apInfoByScore[i];
		}
	}

	// sort player infos by DDRace Team (and name between)
	Index = 0;
	for(int Team = TEAM_FLOCK; Team <= TEAM_SUPER; ++Team)
	{
		for(int i = 0; i < MAX_CLIENTS && Index < MAX_CLIENTS; ++i)
		{
			if(m_Snap.m_apInfoByName[i] && m_Teams.Team(m_Snap.m_apInfoByName[i]->m_ClientID) == Team)
				m_Snap.m_apInfoByDDTeamName[Index++] = m_Snap.m_apInfoByName[i];
		}
	}

	CServerInfo CurrentServerInfo;
	Client()->GetServerInfo(&CurrentServerInfo);
	CTuningParams StandardTuning;
	if(CurrentServerInfo.m_aGameType[0] != '0')
	{
		if(str_comp(CurrentServerInfo.m_aGameType, "DM") != 0 && str_comp(CurrentServerInfo.m_aGameType, "TDM") != 0 && str_comp(CurrentServerInfo.m_aGameType, "CTF") != 0)
			m_ServerMode = SERVERMODE_MOD;
		else if(mem_comp(&StandardTuning, &m_aTuning[g_Config.m_ClDummy], 33) == 0)
			m_ServerMode = SERVERMODE_PURE;
		else
			m_ServerMode = SERVERMODE_PUREMOD;
	}

	// add tuning to demo
	bool AnyRecording = false;
	for(int i = 0; i < RECORDER_MAX; i++)
		if(DemoRecorder(i)->IsRecording())
		{
			AnyRecording = true;
			break;
		}
	if(AnyRecording && mem_comp(&StandardTuning, &m_aTuning[g_Config.m_ClDummy], sizeof(CTuningParams)) != 0)
	{
		CMsgPacker Msg(NETMSGTYPE_SV_TUNEPARAMS);
		int *pParams = (int *)&m_aTuning[g_Config.m_ClDummy];
		for(unsigned i = 0; i < sizeof(m_aTuning[0]) / sizeof(int); i++)
			Msg.AddInt(pParams[i]);
		Client()->SendMsgActive(&Msg, MSGFLAG_RECORD | MSGFLAG_NOSEND);
	}

	for(int i = 0; i < 2; i++)
	{
		if(m_aDDRaceMsgSent[i] || !m_Snap.m_pLocalInfo)
		{
			continue;
		}
		if(i == IClient::CONN_DUMMY && !Client()->DummyConnected())
		{
			continue;
		}
		CMsgPacker Msg(NETMSGTYPE_CL_ISDDNETLEGACY, false);
		Msg.AddInt(CLIENT_VERSIONNR);
		Client()->SendMsg(i, &Msg, MSGFLAG_VITAL);
		m_aDDRaceMsgSent[i] = true;
	}

	if(m_aShowOthers[g_Config.m_ClDummy] == SHOW_OTHERS_NOT_SET || m_aShowOthers[g_Config.m_ClDummy] != g_Config.m_ClShowOthers)
	{
		{
			CNetMsg_Cl_ShowOthers Msg;
			Msg.m_Show = g_Config.m_ClShowOthers;
			Client()->SendPackMsgActive(&Msg, MSGFLAG_VITAL);
		}

		// update state
		m_aShowOthers[g_Config.m_ClDummy] = g_Config.m_ClShowOthers;
	}

	float ZoomToSend = m_Camera.m_Zoom;
	if(m_Camera.m_Zooming)
	{
		if(m_Camera.m_ZoomSmoothingTarget > m_Camera.m_Zoom) // Zooming out
			ZoomToSend = m_Camera.m_ZoomSmoothingTarget;
		else if(m_Camera.m_ZoomSmoothingTarget < m_Camera.m_Zoom && m_LastZoom > 0) // Zooming in
			ZoomToSend = m_LastZoom;
	}

	if(ZoomToSend != m_LastZoom || Graphics()->ScreenAspect() != m_LastScreenAspect || (Client()->DummyConnected() && !m_LastDummyConnected))
	{
		CNetMsg_Cl_ShowDistance Msg;
		float x, y;
		RenderTools()->CalcScreenParams(Graphics()->ScreenAspect(), ZoomToSend, &x, &y);
		Msg.m_X = x;
		Msg.m_Y = y;
		Client()->ChecksumData()->m_Zoom = ZoomToSend;
		CMsgPacker Packer(&Msg);
		Msg.Pack(&Packer);
		if(ZoomToSend != m_LastZoom)
			Client()->SendMsg(IClient::CONN_MAIN, &Packer, MSGFLAG_VITAL);
		if(Client()->DummyConnected())
			Client()->SendMsg(IClient::CONN_DUMMY, &Packer, MSGFLAG_VITAL);
		m_LastZoom = ZoomToSend;
		m_LastScreenAspect = Graphics()->ScreenAspect();
	}
	m_LastDummyConnected = Client()->DummyConnected();

	for(auto &pComponent : m_vpAll)
		pComponent->OnNewSnapshot();

	// detect air jump for other players
	for(int i = 0; i < MAX_CLIENTS; i++)
		if(m_Snap.m_aCharacters[i].m_Active && (m_Snap.m_aCharacters[i].m_Cur.m_Jumped & 2) && !(m_Snap.m_aCharacters[i].m_Prev.m_Jumped & 2))
			if(!Predict() || (i != m_Snap.m_LocalClientID && (!AntiPingPlayers() || i != m_PredictedDummyID)))
			{
				vec2 Pos = mix(vec2(m_Snap.m_aCharacters[i].m_Prev.m_X, m_Snap.m_aCharacters[i].m_Prev.m_Y),
					vec2(m_Snap.m_aCharacters[i].m_Cur.m_X, m_Snap.m_aCharacters[i].m_Cur.m_Y),
					Client()->IntraGameTick(g_Config.m_ClDummy));
				float Alpha = 1.0f;
				bool SameTeam = m_Teams.SameTeam(m_Snap.m_LocalClientID, i);
				if(!SameTeam || m_aClients[i].m_Solo || m_aClients[m_Snap.m_LocalClientID].m_Solo)
					Alpha = g_Config.m_ClShowOthersAlpha / 100.0f;
				m_Effects.AirJump(Pos, Alpha);
			}

	static int PrevLocalID = -1;
	if(m_Snap.m_LocalClientID != PrevLocalID)
		m_PredictedDummyID = PrevLocalID;
	PrevLocalID = m_Snap.m_LocalClientID;
	m_IsDummySwapping = 0;

	SnapCollectEntities(); // creates a collection that associates EntityEx snap items with the entities they belong to

	// update prediction data
	if(Client()->State() != IClient::STATE_DEMOPLAYBACK)
		UpdatePrediction();
}

void CGameClient::OnPredict()
{
	// store the previous values so we can detect prediction errors
	CCharacterCore BeforePrevChar = m_PredictedPrevChar;
	CCharacterCore BeforeChar = m_PredictedChar;

	// we can't predict without our own id or own character
	if(m_Snap.m_LocalClientID == -1 || !m_Snap.m_aCharacters[m_Snap.m_LocalClientID].m_Active)
		return;

	// don't predict anything if we are paused
	if(m_Snap.m_pGameInfoObj && m_Snap.m_pGameInfoObj->m_GameStateFlags & GAMESTATEFLAG_PAUSED)
	{
		if(m_Snap.m_pLocalCharacter)
		{
			m_PredictedChar.Read(m_Snap.m_pLocalCharacter);
			m_PredictedChar.m_ActiveWeapon = m_Snap.m_pLocalCharacter->m_Weapon;
		}
		if(m_Snap.m_pLocalPrevCharacter)
		{
			m_PredictedPrevChar.Read(m_Snap.m_pLocalPrevCharacter);
			m_PredictedPrevChar.m_ActiveWeapon = m_Snap.m_pLocalPrevCharacter->m_Weapon;
		}
		return;
	}

	vec2 aBeforeRender[MAX_CLIENTS];
	for(int i = 0; i < MAX_CLIENTS; i++)
		aBeforeRender[i] = GetSmoothPos(i);

	// init
	bool Dummy = g_Config.m_ClDummy ^ m_IsDummySwapping;
	m_PredictedWorld.CopyWorld(&m_GameWorld);

	// don't predict inactive players, or entities from other teams
	for(int i = 0; i < MAX_CLIENTS; i++)
		if(CCharacter *pChar = m_PredictedWorld.GetCharacterByID(i))
			if((!m_Snap.m_aCharacters[i].m_Active && pChar->m_SnapTicks > 10) || IsOtherTeam(i))
				pChar->Destroy();

	CProjectile *pProjNext = 0;
	for(CProjectile *pProj = (CProjectile *)m_PredictedWorld.FindFirst(CGameWorld::ENTTYPE_PROJECTILE); pProj; pProj = pProjNext)
	{
		pProjNext = (CProjectile *)pProj->TypeNext();
		if(IsOtherTeam(pProj->GetOwner()))
		{
			pProj->Destroy();
		}
	}

	CCharacter *pLocalChar = m_PredictedWorld.GetCharacterByID(m_Snap.m_LocalClientID);
	if(!pLocalChar)
		return;
	CCharacter *pDummyChar = 0;
	if(PredictDummy())
		pDummyChar = m_PredictedWorld.GetCharacterByID(m_PredictedDummyID);

	// predict
	// prediction actually happens here
	for(int Tick = Client()->GameTick(g_Config.m_ClDummy) + 1; Tick <= Client()->PredGameTick(g_Config.m_ClDummy); Tick++)
	{
		// fetch the previous characters
		if(Tick == Client()->PredGameTick(g_Config.m_ClDummy))
		{
			m_PrevPredictedWorld.CopyWorld(&m_PredictedWorld);
			m_PredictedPrevChar = pLocalChar->GetCore();
			for(int i = 0; i < MAX_CLIENTS; i++)
				if(CCharacter *pChar = m_PredictedWorld.GetCharacterByID(i))
					m_aClients[i].m_PrevPredicted = pChar->GetCore();
		}

		// optionally allow some movement in freeze by not predicting freeze the last one to two ticks
		if(g_Config.m_ClPredictFreeze == 2 && Client()->PredGameTick(g_Config.m_ClDummy) - 1 - Client()->PredGameTick(g_Config.m_ClDummy) % 2 <= Tick)
			pLocalChar->m_CanMoveInFreeze = true;

		// apply inputs and tick
		CNetObj_PlayerInput *pInputData = (CNetObj_PlayerInput *)Client()->GetInput(Tick, m_IsDummySwapping);
		CNetObj_PlayerInput *pDummyInputData = !pDummyChar ? 0 : (CNetObj_PlayerInput *)Client()->GetInput(Tick, m_IsDummySwapping ^ 1);
		bool DummyFirst = pInputData && pDummyInputData && pDummyChar->GetCID() < pLocalChar->GetCID();

		if(DummyFirst)
			pDummyChar->OnDirectInput(pDummyInputData);
		if(pInputData)
			pLocalChar->OnDirectInput(pInputData);
		if(pDummyInputData && !DummyFirst)
			pDummyChar->OnDirectInput(pDummyInputData);
		m_PredictedWorld.m_GameTick = Tick;
		if(pInputData)
			pLocalChar->OnPredictedInput(pInputData);
		if(pDummyInputData)
			pDummyChar->OnPredictedInput(pDummyInputData);
		m_PredictedWorld.Tick();

		// fetch the current characters
		if(Tick == Client()->PredGameTick(g_Config.m_ClDummy))
		{
			m_PredictedChar = pLocalChar->GetCore();
			for(int i = 0; i < MAX_CLIENTS; i++)
				if(CCharacter *pChar = m_PredictedWorld.GetCharacterByID(i))
					m_aClients[i].m_Predicted = pChar->GetCore();
		}

		for(int i = 0; i < MAX_CLIENTS; i++)
			if(CCharacter *pChar = m_PredictedWorld.GetCharacterByID(i))
			{
				m_aClients[i].m_aPredPos[Tick % 200] = pChar->Core()->m_Pos;
				m_aClients[i].m_aPredTick[Tick % 200] = Tick;
			}

		// check if we want to trigger effects
		if(Tick > m_aLastNewPredictedTick[Dummy])
		{
			m_aLastNewPredictedTick[Dummy] = Tick;
			m_NewPredictedTick = true;
			vec2 Pos = pLocalChar->Core()->m_Pos;
			int Events = pLocalChar->Core()->m_TriggeredEvents;
			if(g_Config.m_ClPredict && !m_SuppressEvents)
				if(Events & COREEVENT_AIR_JUMP)
					m_Effects.AirJump(Pos, 1.0f);
			if(g_Config.m_SndGame && !m_SuppressEvents)
			{
				if(Events & COREEVENT_GROUND_JUMP)
					m_Sounds.PlayAndRecord(CSounds::CHN_WORLD, SOUND_PLAYER_JUMP, 1.0f, Pos);
				if(Events & COREEVENT_HOOK_ATTACH_GROUND)
					m_Sounds.PlayAndRecord(CSounds::CHN_WORLD, SOUND_HOOK_ATTACH_GROUND, 1.0f, Pos);
				if(Events & COREEVENT_HOOK_HIT_NOHOOK)
					m_Sounds.PlayAndRecord(CSounds::CHN_WORLD, SOUND_HOOK_NOATTACH, 1.0f, Pos);
			}
		}

		// check if we want to trigger predicted airjump for dummy
		if(AntiPingPlayers() && pDummyChar && Tick > m_aLastNewPredictedTick[!Dummy])
		{
			m_aLastNewPredictedTick[!Dummy] = Tick;
			vec2 Pos = pDummyChar->Core()->m_Pos;
			int Events = pDummyChar->Core()->m_TriggeredEvents;
			if(g_Config.m_ClPredict && !m_SuppressEvents)
				if(Events & COREEVENT_AIR_JUMP)
					m_Effects.AirJump(Pos, 1.0f);
		}
	}

	// detect mispredictions of other players and make corrections smoother when possible
	static vec2 s_aLastPos[MAX_CLIENTS] = {{0, 0}};
	static bool s_aLastActive[MAX_CLIENTS] = {false};

	if(g_Config.m_ClAntiPingSmooth && Predict() && AntiPingPlayers() && m_NewTick && absolute(m_PredictedTick - Client()->PredGameTick(g_Config.m_ClDummy)) <= 1 && absolute(Client()->GameTick(g_Config.m_ClDummy) - Client()->PrevGameTick(g_Config.m_ClDummy)) <= 2)
	{
		int PredTime = clamp(Client()->GetPredictionTime(), 0, 800);
		float SmoothPace = 4 - 1.5f * PredTime / 800.f; // smoothing pace (a lower value will make the smoothing quicker)
		int64_t Len = 1000 * PredTime * SmoothPace;

		for(int i = 0; i < MAX_CLIENTS; i++)
		{
			if(!m_Snap.m_aCharacters[i].m_Active || i == m_Snap.m_LocalClientID || !s_aLastActive[i])
				continue;
			vec2 NewPos = (m_PredictedTick == Client()->PredGameTick(g_Config.m_ClDummy)) ? m_aClients[i].m_Predicted.m_Pos : m_aClients[i].m_PrevPredicted.m_Pos;
			vec2 PredErr = (s_aLastPos[i] - NewPos) / (float)minimum(Client()->GetPredictionTime(), 200);
			if(in_range(length(PredErr), 0.05f, 5.f))
			{
				vec2 PredPos = mix(m_aClients[i].m_PrevPredicted.m_Pos, m_aClients[i].m_Predicted.m_Pos, Client()->PredIntraGameTick(g_Config.m_ClDummy));
				vec2 CurPos = mix(
					vec2(m_Snap.m_aCharacters[i].m_Prev.m_X, m_Snap.m_aCharacters[i].m_Prev.m_Y),
					vec2(m_Snap.m_aCharacters[i].m_Cur.m_X, m_Snap.m_aCharacters[i].m_Cur.m_Y),
					Client()->IntraGameTick(g_Config.m_ClDummy));
				vec2 RenderDiff = PredPos - aBeforeRender[i];
				vec2 PredDiff = PredPos - CurPos;

				float aMixAmount[2];
				for(int j = 0; j < 2; j++)
				{
					aMixAmount[j] = 1.0f;
					if(absolute(PredErr[j]) > 0.05f)
					{
						aMixAmount[j] = 0.0f;
						if(absolute(RenderDiff[j]) > 0.01f)
						{
							aMixAmount[j] = 1.f - clamp(RenderDiff[j] / PredDiff[j], 0.f, 1.f);
							aMixAmount[j] = 1.f - std::pow(1.f - aMixAmount[j], 1 / 1.2f);
						}
					}
					int64_t TimePassed = time_get() - m_aClients[i].m_aSmoothStart[j];
					if(in_range(TimePassed, (int64_t)0, Len - 1))
						aMixAmount[j] = minimum(aMixAmount[j], (float)(TimePassed / (double)Len));
				}
				for(int j = 0; j < 2; j++)
					if(absolute(RenderDiff[j]) < 0.01f && absolute(PredDiff[j]) < 0.01f && absolute(m_aClients[i].m_PrevPredicted.m_Pos[j] - m_aClients[i].m_Predicted.m_Pos[j]) < 0.01f && aMixAmount[j] > aMixAmount[j ^ 1])
						aMixAmount[j] = aMixAmount[j ^ 1];
				for(int j = 0; j < 2; j++)
				{
					int64_t Remaining = minimum((1.f - aMixAmount[j]) * Len, minimum(time_freq() * 0.700f, (1.f - aMixAmount[j ^ 1]) * Len + time_freq() * 0.300f)); // don't smooth for longer than 700ms, or more than 300ms longer along one axis than the other axis
					int64_t Start = time_get() - (Len - Remaining);
					if(!in_range(Start + Len, m_aClients[i].m_aSmoothStart[j], m_aClients[i].m_aSmoothStart[j] + Len))
					{
						m_aClients[i].m_aSmoothStart[j] = Start;
						m_aClients[i].m_aSmoothLen[j] = Len;
					}
				}
			}
		}
	}

	for(int i = 0; i < MAX_CLIENTS; i++)
	{
		if(m_Snap.m_aCharacters[i].m_Active)
		{
			s_aLastPos[i] = m_aClients[i].m_Predicted.m_Pos;
			s_aLastActive[i] = true;
		}
		else
			s_aLastActive[i] = false;
	}

	if(g_Config.m_Debug && g_Config.m_ClPredict && m_PredictedTick == Client()->PredGameTick(g_Config.m_ClDummy))
	{
		CNetObj_CharacterCore Before = {0}, Now = {0}, BeforePrev = {0}, NowPrev = {0};
		BeforeChar.Write(&Before);
		BeforePrevChar.Write(&BeforePrev);
		m_PredictedChar.Write(&Now);
		m_PredictedPrevChar.Write(&NowPrev);

		if(mem_comp(&Before, &Now, sizeof(CNetObj_CharacterCore)) != 0)
		{
			Console()->Print(IConsole::OUTPUT_LEVEL_DEBUG, "client", "prediction error");
			for(unsigned i = 0; i < sizeof(CNetObj_CharacterCore) / sizeof(int); i++)
				if(((int *)&Before)[i] != ((int *)&Now)[i])
				{
					char aBuf[256];
					str_format(aBuf, sizeof(aBuf), "	%d %d %d (%d %d)", i, ((int *)&Before)[i], ((int *)&Now)[i], ((int *)&BeforePrev)[i], ((int *)&NowPrev)[i]);
					Console()->Print(IConsole::OUTPUT_LEVEL_DEBUG, "client", aBuf);
				}
		}
	}

	m_PredictedTick = Client()->PredGameTick(g_Config.m_ClDummy);

	if(m_NewPredictedTick)
		m_Ghost.OnNewPredictedSnapshot();
}

void CGameClient::OnActivateEditor()
{
	OnRelease();
}

CGameClient::CClientStats::CClientStats()
{
	Reset();
}

void CGameClient::CClientStats::Reset()
{
	m_JoinTick = 0;
	m_IngameTicks = 0;
	m_Active = false;
	m_Frags = 0;
	m_Deaths = 0;
	m_Suicides = 0;
	m_BestSpree = 0;
	m_CurrentSpree = 0;
	for(int j = 0; j < NUM_WEAPONS; j++)
	{
		m_aFragsWith[j] = 0;
		m_aDeathsFrom[j] = 0;
	}
	m_FlagGrabs = 0;
	m_FlagCaptures = 0;
}

void CGameClient::CClientData::UpdateRenderInfo(bool IsTeamPlay)
{
	m_RenderInfo = m_SkinInfo;

	// force team colors
	if(IsTeamPlay)
	{
		m_RenderInfo.m_CustomColoredSkin = true;
		const int aTeamColors[2] = {65461, 10223541};
		if(m_Team >= TEAM_RED && m_Team <= TEAM_BLUE)
		{
			m_RenderInfo.m_ColorBody = color_cast<ColorRGBA>(ColorHSLA(aTeamColors[m_Team]));
			m_RenderInfo.m_ColorFeet = color_cast<ColorRGBA>(ColorHSLA(aTeamColors[m_Team]));
		}
		else
		{
			m_RenderInfo.m_ColorBody = color_cast<ColorRGBA>(ColorHSLA(12829350));
			m_RenderInfo.m_ColorFeet = color_cast<ColorRGBA>(ColorHSLA(12829350));
		}
	}
}

void CGameClient::CClientData::Reset()
{
	m_aName[0] = 0;
	m_aClan[0] = 0;
	m_Country = -1;
	m_Team = 0;
	m_Angle = 0;
	m_Emoticon = 0;
	m_EmoticonStartTick = -1;
	m_EmoticonStartFraction = 0;
	m_Active = false;
	m_ChatIgnore = false;
	m_EmoticonIgnore = false;
	m_Friend = false;
	m_Foe = false;
	m_AuthLevel = AUTHED_NO;
	m_Afk = false;
	m_Paused = false;
	m_Spec = false;
	m_SkinInfo.m_BloodColor = ColorRGBA(1, 1, 1);
	m_SkinInfo.m_ColorableRenderSkin.Reset();
	m_SkinInfo.m_OriginalRenderSkin.Reset();
	m_SkinInfo.m_CustomColoredSkin = false;
	m_SkinInfo.m_ColorBody = ColorRGBA(1, 1, 1);
	m_SkinInfo.m_ColorFeet = ColorRGBA(1, 1, 1);
	m_SkinInfo.m_SkinMetrics.Reset();

	m_Solo = false;
	m_Jetpack = false;
	m_CollisionDisabled = false;
	m_EndlessHook = false;
	m_EndlessJump = false;
	m_HammerHitDisabled = false;
	m_GrenadeHitDisabled = false;
	m_LaserHitDisabled = false;
	m_ShotgunHitDisabled = false;
	m_HookHitDisabled = false;
	m_Super = false;
	m_HasTelegunGun = false;
	m_HasTelegunGrenade = false;
	m_HasTelegunLaser = false;
	m_FreezeEnd = 0;
	m_DeepFrozen = false;
	m_LiveFrozen = false;

	m_Evolved.m_Tick = -1;

	m_SpecChar = vec2(0, 0);
	m_SpecCharPresent = false;

	mem_zero(m_aSwitchStates, sizeof(m_aSwitchStates));

	UpdateRenderInfo(false);
}

void CGameClient::SendSwitchTeam(int Team)
{
	CNetMsg_Cl_SetTeam Msg;
	Msg.m_Team = Team;
	Client()->SendPackMsgActive(&Msg, MSGFLAG_VITAL);

	if(Team != TEAM_SPECTATORS)
		m_Camera.OnReset();
}

void CGameClient::SendInfo(bool Start)
{
	if(Start)
	{
		CNetMsg_Cl_StartInfo Msg;
		Msg.m_pName = Client()->PlayerName();
		Msg.m_pClan = g_Config.m_PlayerClan;
		Msg.m_Country = g_Config.m_PlayerCountry;
		Msg.m_pSkin = g_Config.m_ClPlayerSkin;
		Msg.m_UseCustomColor = g_Config.m_ClPlayerUseCustomColor;
		Msg.m_ColorBody = g_Config.m_ClPlayerColorBody;
		Msg.m_ColorFeet = g_Config.m_ClPlayerColorFeet;
		CMsgPacker Packer(&Msg);
		Msg.Pack(&Packer);
		Client()->SendMsg(IClient::CONN_MAIN, &Packer, MSGFLAG_VITAL);
		m_aCheckInfo[0] = -1;
	}
	else
	{
		CNetMsg_Cl_ChangeInfo Msg;
		Msg.m_pName = Client()->PlayerName();
		Msg.m_pClan = g_Config.m_PlayerClan;
		Msg.m_Country = g_Config.m_PlayerCountry;
		Msg.m_pSkin = g_Config.m_ClPlayerSkin;
		Msg.m_UseCustomColor = g_Config.m_ClPlayerUseCustomColor;
		Msg.m_ColorBody = g_Config.m_ClPlayerColorBody;
		Msg.m_ColorFeet = g_Config.m_ClPlayerColorFeet;
		CMsgPacker Packer(&Msg);
		Msg.Pack(&Packer);
		Client()->SendMsg(IClient::CONN_MAIN, &Packer, MSGFLAG_VITAL);
		m_aCheckInfo[0] = Client()->GameTickSpeed();
	}
}

void CGameClient::SendDummyInfo(bool Start)
{
	if(Start)
	{
		CNetMsg_Cl_StartInfo Msg;
		Msg.m_pName = Client()->DummyName();
		Msg.m_pClan = g_Config.m_ClDummyClan;
		Msg.m_Country = g_Config.m_ClDummyCountry;
		Msg.m_pSkin = g_Config.m_ClDummySkin;
		Msg.m_UseCustomColor = g_Config.m_ClDummyUseCustomColor;
		Msg.m_ColorBody = g_Config.m_ClDummyColorBody;
		Msg.m_ColorFeet = g_Config.m_ClDummyColorFeet;
		CMsgPacker Packer(&Msg);
		Msg.Pack(&Packer);
		Client()->SendMsg(IClient::CONN_DUMMY, &Packer, MSGFLAG_VITAL);
		m_aCheckInfo[1] = -1;
	}
	else
	{
		CNetMsg_Cl_ChangeInfo Msg;
		Msg.m_pName = Client()->DummyName();
		Msg.m_pClan = g_Config.m_ClDummyClan;
		Msg.m_Country = g_Config.m_ClDummyCountry;
		Msg.m_pSkin = g_Config.m_ClDummySkin;
		Msg.m_UseCustomColor = g_Config.m_ClDummyUseCustomColor;
		Msg.m_ColorBody = g_Config.m_ClDummyColorBody;
		Msg.m_ColorFeet = g_Config.m_ClDummyColorFeet;
		CMsgPacker Packer(&Msg);
		Msg.Pack(&Packer);
		Client()->SendMsg(IClient::CONN_DUMMY, &Packer, MSGFLAG_VITAL);
		m_aCheckInfo[1] = Client()->GameTickSpeed();
	}
}

void CGameClient::SendKill(int ClientID)
{
	CNetMsg_Cl_Kill Msg;
	Client()->SendPackMsgActive(&Msg, MSGFLAG_VITAL);

	if(g_Config.m_ClDummyCopyMoves)
	{
		CMsgPacker MsgP(NETMSGTYPE_CL_KILL, false);
		Client()->SendMsg(!g_Config.m_ClDummy, &MsgP, MSGFLAG_VITAL);
	}
}

void CGameClient::ConTeam(IConsole::IResult *pResult, void *pUserData)
{
	((CGameClient *)pUserData)->SendSwitchTeam(pResult->GetInteger(0));
}

void CGameClient::ConKill(IConsole::IResult *pResult, void *pUserData)
{
	((CGameClient *)pUserData)->SendKill(-1);
}

void CGameClient::ConchainSpecialInfoupdate(IConsole::IResult *pResult, void *pUserData, IConsole::FCommandCallback pfnCallback, void *pCallbackUserData)
{
	pfnCallback(pResult, pCallbackUserData);
	if(pResult->NumArguments())
		((CGameClient *)pUserData)->SendInfo(false);
}

void CGameClient::ConchainSpecialDummyInfoupdate(IConsole::IResult *pResult, void *pUserData, IConsole::FCommandCallback pfnCallback, void *pCallbackUserData)
{
	pfnCallback(pResult, pCallbackUserData);
	if(pResult->NumArguments())
		((CGameClient *)pUserData)->SendDummyInfo(false);
}

void CGameClient::ConchainSpecialDummy(IConsole::IResult *pResult, void *pUserData, IConsole::FCommandCallback pfnCallback, void *pCallbackUserData)
{
	pfnCallback(pResult, pCallbackUserData);
	if(pResult->NumArguments())
		if(g_Config.m_ClDummy && !((CGameClient *)pUserData)->Client()->DummyConnected())
			g_Config.m_ClDummy = 0;
}

void CGameClient::ConchainClTextEntitiesSize(IConsole::IResult *pResult, void *pUserData, IConsole::FCommandCallback pfnCallback, void *pCallbackUserData)
{
	pfnCallback(pResult, pCallbackUserData);

	if(pResult->NumArguments())
	{
		CGameClient *pGameClient = (CGameClient *)pUserData;
		pGameClient->m_MapImages.SetTextureScale(g_Config.m_ClTextEntitiesSize);
	}
}

IGameClient *CreateGameClient()
{
	return new CGameClient();
}

int CGameClient::IntersectCharacter(vec2 HookPos, vec2 NewPos, vec2 &NewPos2, int ownID)
{
	float Distance = 0.0f;
	int ClosestID = -1;

	const CClientData &OwnClientData = m_aClients[ownID];

	for(int i = 0; i < MAX_CLIENTS; i++)
	{
		if(i == ownID)
			continue;

		const CClientData &cData = m_aClients[i];

		if(!cData.m_Active)
			continue;

		CNetObj_Character Prev = m_Snap.m_aCharacters[i].m_Prev;
		CNetObj_Character Player = m_Snap.m_aCharacters[i].m_Cur;

		vec2 Position = mix(vec2(Prev.m_X, Prev.m_Y), vec2(Player.m_X, Player.m_Y), Client()->IntraGameTick(g_Config.m_ClDummy));

		bool IsOneSuper = cData.m_Super || OwnClientData.m_Super;
		bool IsOneSolo = cData.m_Solo || OwnClientData.m_Solo;

		if(!IsOneSuper && (!m_Teams.SameTeam(i, ownID) || IsOneSolo || OwnClientData.m_HookHitDisabled))
			continue;

		vec2 ClosestPoint;
		if(closest_point_on_line(HookPos, NewPos, Position, ClosestPoint))
		{
			if(distance(Position, ClosestPoint) < CCharacterCore::PhysicalSize() + 2.0f)
			{
				if(ClosestID == -1 || distance(HookPos, Position) < Distance)
				{
					NewPos2 = ClosestPoint;
					ClosestID = i;
					Distance = distance(HookPos, Position);
				}
			}
		}
	}

	return ClosestID;
}

ColorRGBA CalculateNameColor(ColorHSLA TextColorHSL)
{
	return color_cast<ColorRGBA>(ColorHSLA(TextColorHSL.h, TextColorHSL.s * 0.68f, TextColorHSL.l * 0.81f));
}

void CGameClient::UpdatePrediction()
{
	m_GameWorld.m_WorldConfig.m_IsVanilla = m_GameInfo.m_PredictVanilla;
	m_GameWorld.m_WorldConfig.m_IsDDRace = m_GameInfo.m_PredictDDRace;
	m_GameWorld.m_WorldConfig.m_IsFNG = m_GameInfo.m_PredictFNG;
	m_GameWorld.m_WorldConfig.m_PredictDDRace = m_GameInfo.m_PredictDDRace;
	m_GameWorld.m_WorldConfig.m_PredictTiles = m_GameInfo.m_PredictDDRace && m_GameInfo.m_PredictDDRaceTiles;
	m_GameWorld.m_WorldConfig.m_UseTuneZones = m_GameInfo.m_PredictDDRaceTiles;
	m_GameWorld.m_WorldConfig.m_PredictFreeze = g_Config.m_ClPredictFreeze;
	m_GameWorld.m_WorldConfig.m_PredictWeapons = AntiPingWeapons();
	m_GameWorld.m_WorldConfig.m_BugDDRaceInput = m_GameInfo.m_BugDDRaceInput;
	m_GameWorld.m_WorldConfig.m_NoWeakHookAndBounce = m_GameInfo.m_NoWeakHookAndBounce;

	// always update default tune zone, even without character
	if(!m_GameWorld.m_WorldConfig.m_UseTuneZones)
		m_GameWorld.TuningList()[0] = m_aTuning[g_Config.m_ClDummy];

	if(!m_Snap.m_pLocalCharacter)
	{
		if(CCharacter *pLocalChar = m_GameWorld.GetCharacterByID(m_Snap.m_LocalClientID))
			pLocalChar->Destroy();
		return;
	}

	if(m_Snap.m_pLocalCharacter->m_AmmoCount > 0 && m_Snap.m_pLocalCharacter->m_Weapon != WEAPON_NINJA)
		m_GameWorld.m_WorldConfig.m_InfiniteAmmo = false;
	m_GameWorld.m_WorldConfig.m_IsSolo = !m_Snap.m_aCharacters[m_Snap.m_LocalClientID].m_HasExtendedData && !m_aTuning[g_Config.m_ClDummy].m_PlayerCollision && !m_aTuning[g_Config.m_ClDummy].m_PlayerHooking;

	// update the tuning/tunezone at the local character position with the latest tunings received before the new snapshot
	vec2 LocalCharPos = vec2(m_Snap.m_pLocalCharacter->m_X, m_Snap.m_pLocalCharacter->m_Y);
	m_GameWorld.m_Core.m_aTuning[g_Config.m_ClDummy] = m_aTuning[g_Config.m_ClDummy];

	if(m_GameWorld.m_WorldConfig.m_UseTuneZones)
	{
		int TuneZone = Collision()->IsTune(Collision()->GetMapIndex(LocalCharPos));

		if(TuneZone != m_aLocalTuneZone[g_Config.m_ClDummy])
		{
			// our tunezone changed, expecting tuning message
			m_aLocalTuneZone[g_Config.m_ClDummy] = m_aExpectingTuningForZone[g_Config.m_ClDummy] = TuneZone;
			m_aExpectingTuningSince[g_Config.m_ClDummy] = 0;
		}

		if(m_aExpectingTuningForZone[g_Config.m_ClDummy] >= 0)
		{
			if(m_aReceivedTuning[g_Config.m_ClDummy])
			{
				m_GameWorld.TuningList()[m_aExpectingTuningForZone[g_Config.m_ClDummy]] = m_aTuning[g_Config.m_ClDummy];
				m_aReceivedTuning[g_Config.m_ClDummy] = false;
				m_aExpectingTuningForZone[g_Config.m_ClDummy] = -1;
			}
			else if(m_aExpectingTuningSince[g_Config.m_ClDummy] >= 5)
			{
				// if we are expecting tuning for more than 10 snaps (less than a quarter of a second)
				// it is probably dropped or it was received out of order
				// or applied to another tunezone.
				// we need to fallback to current tuning to fix ourselves.
				m_aExpectingTuningForZone[g_Config.m_ClDummy] = -1;
				m_aExpectingTuningSince[g_Config.m_ClDummy] = 0;
				m_aReceivedTuning[g_Config.m_ClDummy] = false;
				dbg_msg("tunezone", "the tuning was missed");
			}
			else
			{
				// if we are expecting tuning and have not received one yet.
				// do not update any tuning, so we don't apply it to the wrong tunezone.
				dbg_msg("tunezone", "waiting for tuning for zone %d", m_aExpectingTuningForZone[g_Config.m_ClDummy]);
				m_aExpectingTuningSince[g_Config.m_ClDummy]++;
			}
		}
		else
		{
			// if we have processed what we need, and the tuning is still wrong due to out of order messege
			// fix our tuning by using the current one
			m_GameWorld.TuningList()[TuneZone] = m_aTuning[g_Config.m_ClDummy];
			m_aExpectingTuningSince[g_Config.m_ClDummy] = 0;
			m_aReceivedTuning[g_Config.m_ClDummy] = false;
		}
	}

	// if ddnetcharacter is available, ignore server-wide tunings for hook and collision
	if(m_Snap.m_aCharacters[m_Snap.m_LocalClientID].m_HasExtendedData)
	{
		m_GameWorld.m_Core.m_aTuning[g_Config.m_ClDummy].m_PlayerCollision = 1;
		m_GameWorld.m_Core.m_aTuning[g_Config.m_ClDummy].m_PlayerHooking = 1;
	}

	CCharacter *pLocalChar = m_GameWorld.GetCharacterByID(m_Snap.m_LocalClientID);
	CCharacter *pDummyChar = 0;
	if(PredictDummy())
		pDummyChar = m_GameWorld.GetCharacterByID(m_PredictedDummyID);

	// update strong and weak hook
	if(pLocalChar && !m_Snap.m_SpecInfo.m_Active && Client()->State() != IClient::STATE_DEMOPLAYBACK && (m_aTuning[g_Config.m_ClDummy].m_PlayerCollision || m_aTuning[g_Config.m_ClDummy].m_PlayerHooking))
	{
		if(m_Snap.m_aCharacters[m_Snap.m_LocalClientID].m_HasExtendedData)
		{
			int aIDs[MAX_CLIENTS];
			for(int &ID : aIDs)
				ID = -1;
			for(int i = 0; i < MAX_CLIENTS; i++)
				if(CCharacter *pChar = m_GameWorld.GetCharacterByID(i))
					aIDs[pChar->GetStrongWeakID()] = i;
			for(int ID : aIDs)
				if(ID >= 0)
					m_CharOrder.GiveStrong(ID);
		}
		else
		{
			// manual detection
			DetectStrongHook();
		}
		for(int i : m_CharOrder.m_IDs)
		{
			if(CCharacter *pChar = m_GameWorld.GetCharacterByID(i))
			{
				m_GameWorld.RemoveEntity(pChar);
				m_GameWorld.InsertEntity(pChar);
			}
		}
	}

	// advance the gameworld to the current gametick
	if(pLocalChar && absolute(m_GameWorld.GameTick() - Client()->GameTick(g_Config.m_ClDummy)) < SERVER_TICK_SPEED)
	{
		for(int Tick = m_GameWorld.GameTick() + 1; Tick <= Client()->GameTick(g_Config.m_ClDummy); Tick++)
		{
			CNetObj_PlayerInput *pInput = (CNetObj_PlayerInput *)Client()->GetInput(Tick);
			CNetObj_PlayerInput *pDummyInput = 0;
			if(pDummyChar)
				pDummyInput = (CNetObj_PlayerInput *)Client()->GetInput(Tick, 1);
			if(pInput)
				pLocalChar->OnDirectInput(pInput);
			if(pDummyInput)
				pDummyChar->OnDirectInput(pDummyInput);
			m_GameWorld.m_GameTick = Tick;
			if(pInput)
				pLocalChar->OnPredictedInput(pInput);
			if(pDummyInput)
				pDummyChar->OnPredictedInput(pDummyInput);
			m_GameWorld.Tick();

			for(int i = 0; i < MAX_CLIENTS; i++)
				if(CCharacter *pChar = m_GameWorld.GetCharacterByID(i))
				{
					m_aClients[i].m_aPredPos[Tick % 200] = pChar->Core()->m_Pos;
					m_aClients[i].m_aPredTick[Tick % 200] = Tick;
				}
		}
	}
	else
	{
		// skip to current gametick
		m_GameWorld.m_GameTick = Client()->GameTick(g_Config.m_ClDummy);
		if(pLocalChar)
			if(CNetObj_PlayerInput *pInput = (CNetObj_PlayerInput *)Client()->GetInput(Client()->GameTick(g_Config.m_ClDummy)))
				pLocalChar->SetInput(pInput);
		if(pDummyChar)
			if(CNetObj_PlayerInput *pInput = (CNetObj_PlayerInput *)Client()->GetInput(Client()->GameTick(g_Config.m_ClDummy), 1))
				pDummyChar->SetInput(pInput);
	}

	for(int i = 0; i < MAX_CLIENTS; i++)
		if(CCharacter *pChar = m_GameWorld.GetCharacterByID(i))
		{
			m_aClients[i].m_aPredPos[Client()->GameTick(g_Config.m_ClDummy) % 200] = pChar->Core()->m_Pos;
			m_aClients[i].m_aPredTick[Client()->GameTick(g_Config.m_ClDummy) % 200] = Client()->GameTick(g_Config.m_ClDummy);
		}

	// update the local gameworld with the new snapshot
	m_GameWorld.NetObjBegin(m_Teams, m_Snap.m_LocalClientID);

	for(int i = 0; i < MAX_CLIENTS; i++)
		if(m_Snap.m_aCharacters[i].m_Active)
		{
			bool IsLocal = (i == m_Snap.m_LocalClientID || (PredictDummy() && i == m_PredictedDummyID));
			int GameTeam = (m_Snap.m_pGameInfoObj && (m_Snap.m_pGameInfoObj->m_GameFlags & GAMEFLAG_TEAMS)) ? m_aClients[i].m_Team : i;
			m_GameWorld.NetCharAdd(i, &m_Snap.m_aCharacters[i].m_Cur,
				m_Snap.m_aCharacters[i].m_HasExtendedData ? &m_Snap.m_aCharacters[i].m_ExtendedData : 0,
				GameTeam, IsLocal);
		}

	for(const CSnapEntities &EntData : SnapEntities())
		m_GameWorld.NetObjAdd(EntData.m_Item.m_ID, EntData.m_Item.m_Type, EntData.m_pData, EntData.m_pDataEx);

	m_GameWorld.NetObjEnd();
}

void CGameClient::UpdateRenderedCharacters()
{
	for(int i = 0; i < MAX_CLIENTS; i++)
	{
		if(!m_Snap.m_aCharacters[i].m_Active)
			continue;
		m_aClients[i].m_RenderCur = m_Snap.m_aCharacters[i].m_Cur;
		m_aClients[i].m_RenderPrev = m_Snap.m_aCharacters[i].m_Prev;
		m_aClients[i].m_IsPredicted = false;
		m_aClients[i].m_IsPredictedLocal = false;
		vec2 UnpredPos = mix(
			vec2(m_Snap.m_aCharacters[i].m_Prev.m_X, m_Snap.m_aCharacters[i].m_Prev.m_Y),
			vec2(m_Snap.m_aCharacters[i].m_Cur.m_X, m_Snap.m_aCharacters[i].m_Cur.m_Y),
			Client()->IntraGameTick(g_Config.m_ClDummy));
		vec2 Pos = UnpredPos;

<<<<<<< HEAD
		if(i == m_Snap.m_LocalClientID)
		{
			CCharacter *pChar = m_PredictedWorld.GetCharacterByID(i);
			if(pChar && pChar->m_FreezeTime > 0)
			{
				g_Config.m_ClAmIFrozen = 1;
			}
			else
			{
				g_Config.m_ClAmIFrozen = 0;
				g_Config.m_ClFreezeTick = Client()->GameTick(g_Config.m_ClDummy);
			}
		}



		if(Predict() && (i == m_Snap.m_LocalClientID || (AntiPingPlayers() && !IsOtherTeam(i))))
=======
		CCharacter *pChar = m_PredictedWorld.GetCharacterByID(i);
		if(Predict() && (i == m_Snap.m_LocalClientID || (AntiPingPlayers() && !IsOtherTeam(i))) && pChar)
>>>>>>> c18be529
		{
			m_aClients[i].m_Predicted.Write(&m_aClients[i].m_RenderCur);
			m_aClients[i].m_PrevPredicted.Write(&m_aClients[i].m_RenderPrev);

			m_aClients[i].m_IsPredicted = true;

			Pos = mix(
				vec2(m_aClients[i].m_RenderPrev.m_X, m_aClients[i].m_RenderPrev.m_Y),
				vec2(m_aClients[i].m_RenderCur.m_X, m_aClients[i].m_RenderCur.m_Y),
				m_aClients[i].m_IsPredicted ? Client()->PredIntraGameTick(g_Config.m_ClDummy) : Client()->IntraGameTick(g_Config.m_ClDummy));
			
			if(g_Config.m_ClRemoveAnti)
				Pos = GetFreezePos(i);

			if(i == m_Snap.m_LocalClientID)
			{
				m_aClients[i].m_IsPredictedLocal = true;
				if(AntiPingGunfire() && ((pChar->m_NinjaJetpack && pChar->m_FreezeTime == 0) || m_Snap.m_aCharacters[i].m_Cur.m_Weapon != WEAPON_NINJA || m_Snap.m_aCharacters[i].m_Cur.m_Weapon == m_aClients[i].m_Predicted.m_ActiveWeapon))
				{
					m_aClients[i].m_RenderCur.m_AttackTick = pChar->GetAttackTick();
					if(m_Snap.m_aCharacters[i].m_Cur.m_Weapon != WEAPON_NINJA && !(pChar->m_NinjaJetpack && pChar->Core()->m_ActiveWeapon == WEAPON_GUN))
						m_aClients[i].m_RenderCur.m_Weapon = m_aClients[i].m_Predicted.m_ActiveWeapon;
				}
			}
			else
			{
				// use unpredicted values for other players
				m_aClients[i].m_RenderPrev.m_Angle = m_Snap.m_aCharacters[i].m_Prev.m_Angle;
				m_aClients[i].m_RenderCur.m_Angle = m_Snap.m_aCharacters[i].m_Cur.m_Angle;

				if(g_Config.m_ClAntiPingSmooth)
					Pos = GetSmoothPos(i);

				if(g_Config.m_ClRemoveAnti && g_Config.m_ClAmIFrozen)
					Pos = GetFreezePos(i);

				if(g_Config.m_ClShowOthersGhosts && g_Config.m_ClSwapGhosts && !(m_aClients[i].m_FreezeEnd > 0 && g_Config.m_ClHideFrozenGhosts))
					Pos = UnpredPos;

				if(g_Config.m_ClUnpredOthersInFreeze && g_Config.m_ClAmIFrozen)
					Pos = UnpredPos;

			}
		}
		m_Snap.m_aCharacters[i].m_Position = Pos;
		m_aClients[i].m_RenderPos = Pos;
		if(Predict() && i == m_Snap.m_LocalClientID)
			m_LocalCharacterPos = Pos;
	}
}

void CGameClient::DetectStrongHook()
{
	static int s_aLastUpdateTick[MAX_CLIENTS] = {0};
	// attempt to detect strong/weak between players
	for(int FromPlayer = 0; FromPlayer < MAX_CLIENTS; FromPlayer++)
	{
		if(!m_Snap.m_aCharacters[FromPlayer].m_Active)
			continue;
		int ToPlayer = m_Snap.m_aCharacters[FromPlayer].m_Prev.m_HookedPlayer;
		if(ToPlayer < 0 || ToPlayer >= MAX_CLIENTS || !m_Snap.m_aCharacters[ToPlayer].m_Active || ToPlayer != m_Snap.m_aCharacters[FromPlayer].m_Cur.m_HookedPlayer)
			continue;
		if(absolute(minimum(s_aLastUpdateTick[ToPlayer], s_aLastUpdateTick[FromPlayer]) - Client()->GameTick(g_Config.m_ClDummy)) < SERVER_TICK_SPEED / 4)
			continue;
		if(m_Snap.m_aCharacters[FromPlayer].m_Prev.m_Direction != m_Snap.m_aCharacters[FromPlayer].m_Cur.m_Direction || m_Snap.m_aCharacters[ToPlayer].m_Prev.m_Direction != m_Snap.m_aCharacters[ToPlayer].m_Cur.m_Direction)
			continue;

		CCharacter *pFromCharWorld = m_GameWorld.GetCharacterByID(FromPlayer);
		CCharacter *pToCharWorld = m_GameWorld.GetCharacterByID(ToPlayer);
		if(!pFromCharWorld || !pToCharWorld)
			continue;

		s_aLastUpdateTick[ToPlayer] = s_aLastUpdateTick[FromPlayer] = Client()->GameTick(g_Config.m_ClDummy);

		float aPredictErr[2];
		CCharacterCore ToCharCur;
		ToCharCur.Read(&m_Snap.m_aCharacters[ToPlayer].m_Cur);

		CWorldCore World;
		World.m_aTuning[g_Config.m_ClDummy] = m_aTuning[g_Config.m_ClDummy];

		for(int dir = 0; dir < 2; dir++)
		{
			CCharacterCore ToChar = pFromCharWorld->GetCore();
			ToChar.Init(&World, Collision(), &m_Teams);
			World.m_apCharacters[ToPlayer] = &ToChar;
			ToChar.Read(&m_Snap.m_aCharacters[ToPlayer].m_Prev);

			CCharacterCore FromChar = pFromCharWorld->GetCore();
			FromChar.Init(&World, Collision(), &m_Teams);
			World.m_apCharacters[FromPlayer] = &FromChar;
			FromChar.Read(&m_Snap.m_aCharacters[FromPlayer].m_Prev);

			for(int Tick = Client()->PrevGameTick(g_Config.m_ClDummy); Tick < Client()->GameTick(g_Config.m_ClDummy); Tick++)
			{
				if(dir == 0)
				{
					FromChar.Tick(false);
					ToChar.Tick(false);
				}
				else
				{
					ToChar.Tick(false);
					FromChar.Tick(false);
				}
				FromChar.Move();
				FromChar.Quantize();
				ToChar.Move();
				ToChar.Quantize();
			}
			aPredictErr[dir] = distance(ToChar.m_Vel, ToCharCur.m_Vel);
		}
		const float LOW = 0.0001f;
		const float HIGH = 0.07f;
		if(aPredictErr[1] < LOW && aPredictErr[0] > HIGH)
		{
			if(m_CharOrder.HasStrongAgainst(ToPlayer, FromPlayer))
			{
				if(ToPlayer != m_Snap.m_LocalClientID)
					m_CharOrder.GiveWeak(ToPlayer);
				else
					m_CharOrder.GiveStrong(FromPlayer);
			}
		}
		else if(aPredictErr[0] < LOW && aPredictErr[1] > HIGH)
		{
			if(m_CharOrder.HasStrongAgainst(FromPlayer, ToPlayer))
			{
				if(ToPlayer != m_Snap.m_LocalClientID)
					m_CharOrder.GiveStrong(ToPlayer);
				else
					m_CharOrder.GiveWeak(FromPlayer);
			}
		}
	}
}

vec2 CGameClient::GetSmoothPos(int ClientID)
{
	vec2 Pos = mix(m_aClients[ClientID].m_PrevPredicted.m_Pos, m_aClients[ClientID].m_Predicted.m_Pos, Client()->PredIntraGameTick(g_Config.m_ClDummy));
	int64_t Now = time_get();
	for(int i = 0; i < 2; i++)
	{
		int64_t Len = clamp(m_aClients[ClientID].m_aSmoothLen[i], (int64_t)1, time_freq());
		int64_t TimePassed = Now - m_aClients[ClientID].m_aSmoothStart[i];
		if(in_range(TimePassed, (int64_t)0, Len - 1))
		{
			float MixAmount = 1.f - std::pow(1.f - TimePassed / (float)Len, 1.2f);
			int SmoothTick;
			float SmoothIntra;
			Client()->GetSmoothTick(&SmoothTick, &SmoothIntra, MixAmount);
			if(SmoothTick > 0 && m_aClients[ClientID].m_aPredTick[(SmoothTick - 1) % 200] >= Client()->PrevGameTick(g_Config.m_ClDummy) && m_aClients[ClientID].m_aPredTick[SmoothTick % 200] <= Client()->PredGameTick(g_Config.m_ClDummy))
				Pos[i] = mix(m_aClients[ClientID].m_aPredPos[(SmoothTick - 1) % 200][i], m_aClients[ClientID].m_aPredPos[SmoothTick % 200][i], SmoothIntra);
		}
	}
	return Pos;
}

vec2 CGameClient::GetFreezePos(int ClientID)
{
	vec2 Pos = mix(m_aClients[ClientID].m_PrevPredicted.m_Pos, m_aClients[ClientID].m_Predicted.m_Pos, Client()->PredIntraGameTick(g_Config.m_ClDummy));
	//int64_t Now = time_get();
	CCharacter *pChar = m_PredictedWorld.GetCharacterByID(ClientID);

	for(int i = 0; i < 2; i++)
	{
		//int64_t Len = clamp(m_aClients[ClientID].m_SmoothLen[i], (int64_t)1, time_freq());
		//int64_t TimePassed = Now - m_aClients[ClientID].m_SmoothStart[i];
		float MixAmount = 0.0f;
		int SmoothTick;
		float SmoothIntra;
		int TicksFrozen = Client()->GameTick(g_Config.m_ClDummy) - g_Config.m_ClFreezeTick;

		if(pChar && g_Config.m_ClAdjustRemovedDelay && ClientID == m_Snap.m_LocalClientID)
		{
			TicksFrozen = pChar->m_FreezeAccumulation;
		}

		if(g_Config.m_ClAmIFrozen && g_Config.m_ClRemoveAnti)
		{
			MixAmount = mix(0.0f, 1.0f, 1.0f - (float)std::min(TicksFrozen, g_Config.m_ClUnfreezeLagDelayTicks) / (float)g_Config.m_ClUnfreezeLagDelayTicks);
		}
		else
		{
			MixAmount = 1.0f;
		}
		Client()->GetSmoothFreezeTick(&SmoothTick, &SmoothIntra, MixAmount);
		if(SmoothTick > 0 && m_aClients[ClientID].m_aPredTick[(SmoothTick - 1) % 200] >= Client()->PrevGameTick(g_Config.m_ClDummy) && m_aClients[ClientID].m_aPredTick[SmoothTick % 200] <= Client()->PredGameTick(g_Config.m_ClDummy))
			Pos[i] = mix(m_aClients[ClientID].m_aPredPos[(SmoothTick - 1) % 200][i], m_aClients[ClientID].m_aPredPos[SmoothTick % 200][i], SmoothIntra);
	}
	return Pos;
}
void CGameClient::Echo(const char *pString)
{
	m_Chat.Echo(pString);
}

bool CGameClient::IsOtherTeam(int ClientID)
{
	bool Local = m_Snap.m_LocalClientID == ClientID;

	if(m_Snap.m_LocalClientID < 0)
		return false;
	else if((m_Snap.m_SpecInfo.m_Active && m_Snap.m_SpecInfo.m_SpectatorID == SPEC_FREEVIEW) || ClientID < 0)
		return false;
	else if(m_Snap.m_SpecInfo.m_Active && m_Snap.m_SpecInfo.m_SpectatorID != SPEC_FREEVIEW)
	{
		if(m_Teams.Team(ClientID) == TEAM_SUPER || m_Teams.Team(m_Snap.m_SpecInfo.m_SpectatorID) == TEAM_SUPER)
			return false;
		return m_Teams.Team(ClientID) != m_Teams.Team(m_Snap.m_SpecInfo.m_SpectatorID);
	}
	else if((m_aClients[m_Snap.m_LocalClientID].m_Solo || m_aClients[ClientID].m_Solo) && !Local)
		return true;

	if(m_Teams.Team(ClientID) == TEAM_SUPER || m_Teams.Team(m_Snap.m_LocalClientID) == TEAM_SUPER)
		return false;

	return m_Teams.Team(ClientID) != m_Teams.Team(m_Snap.m_LocalClientID);
}

int CGameClient::SwitchStateTeam()
{
	if(m_aSwitchStateTeam[g_Config.m_ClDummy] >= 0)
		return m_aSwitchStateTeam[g_Config.m_ClDummy];
	else if(m_Snap.m_LocalClientID < 0)
		return 0;
	else if(m_Snap.m_SpecInfo.m_Active && m_Snap.m_SpecInfo.m_SpectatorID != SPEC_FREEVIEW)
		return m_Teams.Team(m_Snap.m_SpecInfo.m_SpectatorID);
	return m_Teams.Team(m_Snap.m_LocalClientID);
}

bool CGameClient::IsLocalCharSuper()
{
	if(m_Snap.m_LocalClientID < 0)
		return false;
	return m_aClients[m_Snap.m_LocalClientID].m_Super;
}

void CGameClient::LoadGameSkin(const char *pPath, bool AsDir)
{
	if(m_GameSkinLoaded)
	{
		Graphics()->UnloadTexture(&m_GameSkin.m_SpriteHealthFull);
		Graphics()->UnloadTexture(&m_GameSkin.m_SpriteHealthEmpty);
		Graphics()->UnloadTexture(&m_GameSkin.m_SpriteArmorFull);
		Graphics()->UnloadTexture(&m_GameSkin.m_SpriteArmorEmpty);

		Graphics()->UnloadTexture(&m_GameSkin.m_SpriteWeaponHammerCursor);
		Graphics()->UnloadTexture(&m_GameSkin.m_SpriteWeaponGunCursor);
		Graphics()->UnloadTexture(&m_GameSkin.m_SpriteWeaponShotgunCursor);
		Graphics()->UnloadTexture(&m_GameSkin.m_SpriteWeaponGrenadeCursor);
		Graphics()->UnloadTexture(&m_GameSkin.m_SpriteWeaponNinjaCursor);
		Graphics()->UnloadTexture(&m_GameSkin.m_SpriteWeaponLaserCursor);

		for(auto &SpriteWeaponCursor : m_GameSkin.m_aSpriteWeaponCursors)
		{
			SpriteWeaponCursor = IGraphics::CTextureHandle();
		}

		Graphics()->UnloadTexture(&m_GameSkin.m_SpriteHookChain);
		Graphics()->UnloadTexture(&m_GameSkin.m_SpriteHookHead);
		Graphics()->UnloadTexture(&m_GameSkin.m_SpriteWeaponHammer);
		Graphics()->UnloadTexture(&m_GameSkin.m_SpriteWeaponGun);
		Graphics()->UnloadTexture(&m_GameSkin.m_SpriteWeaponShotgun);
		Graphics()->UnloadTexture(&m_GameSkin.m_SpriteWeaponGrenade);
		Graphics()->UnloadTexture(&m_GameSkin.m_SpriteWeaponNinja);
		Graphics()->UnloadTexture(&m_GameSkin.m_SpriteWeaponLaser);

		for(auto &SpriteWeapon : m_GameSkin.m_aSpriteWeapons)
		{
			SpriteWeapon = IGraphics::CTextureHandle();
		}

		for(auto &SpriteParticle : m_GameSkin.m_aSpriteParticles)
		{
			Graphics()->UnloadTexture(&SpriteParticle);
		}

		for(auto &SpriteStar : m_GameSkin.m_aSpriteStars)
		{
			Graphics()->UnloadTexture(&SpriteStar);
		}

		Graphics()->UnloadTexture(&m_GameSkin.m_SpriteWeaponGunProjectile);
		Graphics()->UnloadTexture(&m_GameSkin.m_SpriteWeaponShotgunProjectile);
		Graphics()->UnloadTexture(&m_GameSkin.m_SpriteWeaponGrenadeProjectile);
		Graphics()->UnloadTexture(&m_GameSkin.m_SpriteWeaponHammerProjectile);
		Graphics()->UnloadTexture(&m_GameSkin.m_SpriteWeaponNinjaProjectile);
		Graphics()->UnloadTexture(&m_GameSkin.m_SpriteWeaponLaserProjectile);

		for(auto &SpriteWeaponProjectile : m_GameSkin.m_aSpriteWeaponProjectiles)
		{
			SpriteWeaponProjectile = IGraphics::CTextureHandle();
		}

		for(int i = 0; i < 3; ++i)
		{
			Graphics()->UnloadTexture(&m_GameSkin.m_aSpriteWeaponGunMuzzles[i]);
			Graphics()->UnloadTexture(&m_GameSkin.m_aSpriteWeaponShotgunMuzzles[i]);
			Graphics()->UnloadTexture(&m_GameSkin.m_aaSpriteWeaponNinjaMuzzles[i]);

			for(auto &SpriteWeaponsMuzzle : m_GameSkin.m_aaSpriteWeaponsMuzzles)
			{
				SpriteWeaponsMuzzle[i] = IGraphics::CTextureHandle();
			}
		}

		Graphics()->UnloadTexture(&m_GameSkin.m_SpritePickupHealth);
		Graphics()->UnloadTexture(&m_GameSkin.m_SpritePickupArmor);
		Graphics()->UnloadTexture(&m_GameSkin.m_SpritePickupArmorShotgun);
		Graphics()->UnloadTexture(&m_GameSkin.m_SpritePickupArmorGrenade);
		Graphics()->UnloadTexture(&m_GameSkin.m_SpritePickupArmorLaser);
		Graphics()->UnloadTexture(&m_GameSkin.m_SpritePickupArmorNinja);
		Graphics()->UnloadTexture(&m_GameSkin.m_SpritePickupGrenade);
		Graphics()->UnloadTexture(&m_GameSkin.m_SpritePickupShotgun);
		Graphics()->UnloadTexture(&m_GameSkin.m_SpritePickupLaser);
		Graphics()->UnloadTexture(&m_GameSkin.m_SpritePickupNinja);
		Graphics()->UnloadTexture(&m_GameSkin.m_SpritePickupGun);
		Graphics()->UnloadTexture(&m_GameSkin.m_SpritePickupHammer);

		for(auto &SpritePickupWeapon : m_GameSkin.m_aSpritePickupWeapons)
		{
			SpritePickupWeapon = IGraphics::CTextureHandle();
		}

		for(auto &SpritePickupWeaponArmor : m_GameSkin.m_aSpritePickupWeaponArmor)
		{
			SpritePickupWeaponArmor = IGraphics::CTextureHandle();
		}

		Graphics()->UnloadTexture(&m_GameSkin.m_SpriteFlagBlue);
		Graphics()->UnloadTexture(&m_GameSkin.m_SpriteFlagRed);

		if(m_GameSkin.IsSixup())
		{
			Graphics()->UnloadTexture(&m_GameSkin.m_SpriteNinjaBarFullLeft);
			Graphics()->UnloadTexture(&m_GameSkin.m_SpriteNinjaBarFull);
			Graphics()->UnloadTexture(&m_GameSkin.m_SpriteNinjaBarEmpty);
			Graphics()->UnloadTexture(&m_GameSkin.m_SpriteNinjaBarEmptyRight);
		}

		m_GameSkinLoaded = false;
	}

	char aPath[IO_MAX_PATH_LENGTH];
	bool IsDefault = false;
	if(str_comp(pPath, "default") == 0)
	{
		str_copy(aPath, g_pData->m_aImages[IMAGE_GAME].m_pFilename);
		IsDefault = true;
	}
	else
	{
		if(AsDir)
			str_format(aPath, sizeof(aPath), "assets/game/%s/%s", pPath, g_pData->m_aImages[IMAGE_GAME].m_pFilename);
		else
			str_format(aPath, sizeof(aPath), "assets/game/%s.png", pPath);
	}

	CImageInfo ImgInfo;
	bool PngLoaded = Graphics()->LoadPNG(&ImgInfo, aPath, IStorage::TYPE_ALL);
	if(!PngLoaded && !IsDefault)
	{
		if(AsDir)
			LoadGameSkin("default");
		else
			LoadGameSkin(pPath, true);
	}
	else if(PngLoaded && Graphics()->CheckImageDivisibility(aPath, ImgInfo, g_pData->m_aSprites[SPRITE_HEALTH_FULL].m_pSet->m_Gridx, g_pData->m_aSprites[SPRITE_HEALTH_FULL].m_pSet->m_Gridy, true) && Graphics()->IsImageFormatRGBA(aPath, ImgInfo))
	{
		m_GameSkin.m_SpriteHealthFull = Graphics()->LoadSpriteTexture(ImgInfo, &g_pData->m_aSprites[SPRITE_HEALTH_FULL]);
		m_GameSkin.m_SpriteHealthEmpty = Graphics()->LoadSpriteTexture(ImgInfo, &g_pData->m_aSprites[SPRITE_HEALTH_EMPTY]);
		m_GameSkin.m_SpriteArmorFull = Graphics()->LoadSpriteTexture(ImgInfo, &g_pData->m_aSprites[SPRITE_ARMOR_FULL]);
		m_GameSkin.m_SpriteArmorEmpty = Graphics()->LoadSpriteTexture(ImgInfo, &g_pData->m_aSprites[SPRITE_ARMOR_EMPTY]);

		m_GameSkin.m_SpriteWeaponHammerCursor = Graphics()->LoadSpriteTexture(ImgInfo, &g_pData->m_aSprites[SPRITE_WEAPON_HAMMER_CURSOR]);
		m_GameSkin.m_SpriteWeaponGunCursor = Graphics()->LoadSpriteTexture(ImgInfo, &g_pData->m_aSprites[SPRITE_WEAPON_GUN_CURSOR]);
		m_GameSkin.m_SpriteWeaponShotgunCursor = Graphics()->LoadSpriteTexture(ImgInfo, &g_pData->m_aSprites[SPRITE_WEAPON_SHOTGUN_CURSOR]);
		m_GameSkin.m_SpriteWeaponGrenadeCursor = Graphics()->LoadSpriteTexture(ImgInfo, &g_pData->m_aSprites[SPRITE_WEAPON_GRENADE_CURSOR]);
		m_GameSkin.m_SpriteWeaponNinjaCursor = Graphics()->LoadSpriteTexture(ImgInfo, &g_pData->m_aSprites[SPRITE_WEAPON_NINJA_CURSOR]);
		m_GameSkin.m_SpriteWeaponLaserCursor = Graphics()->LoadSpriteTexture(ImgInfo, &g_pData->m_aSprites[SPRITE_WEAPON_LASER_CURSOR]);

		m_GameSkin.m_aSpriteWeaponCursors[0] = m_GameSkin.m_SpriteWeaponHammerCursor;
		m_GameSkin.m_aSpriteWeaponCursors[1] = m_GameSkin.m_SpriteWeaponGunCursor;
		m_GameSkin.m_aSpriteWeaponCursors[2] = m_GameSkin.m_SpriteWeaponShotgunCursor;
		m_GameSkin.m_aSpriteWeaponCursors[3] = m_GameSkin.m_SpriteWeaponGrenadeCursor;
		m_GameSkin.m_aSpriteWeaponCursors[4] = m_GameSkin.m_SpriteWeaponLaserCursor;
		m_GameSkin.m_aSpriteWeaponCursors[5] = m_GameSkin.m_SpriteWeaponNinjaCursor;

		// weapons and hook
		m_GameSkin.m_SpriteHookChain = Graphics()->LoadSpriteTexture(ImgInfo, &g_pData->m_aSprites[SPRITE_HOOK_CHAIN]);
		m_GameSkin.m_SpriteHookHead = Graphics()->LoadSpriteTexture(ImgInfo, &g_pData->m_aSprites[SPRITE_HOOK_HEAD]);
		m_GameSkin.m_SpriteWeaponHammer = Graphics()->LoadSpriteTexture(ImgInfo, &g_pData->m_aSprites[SPRITE_WEAPON_HAMMER_BODY]);
		m_GameSkin.m_SpriteWeaponGun = Graphics()->LoadSpriteTexture(ImgInfo, &g_pData->m_aSprites[SPRITE_WEAPON_GUN_BODY]);
		m_GameSkin.m_SpriteWeaponShotgun = Graphics()->LoadSpriteTexture(ImgInfo, &g_pData->m_aSprites[SPRITE_WEAPON_SHOTGUN_BODY]);
		m_GameSkin.m_SpriteWeaponGrenade = Graphics()->LoadSpriteTexture(ImgInfo, &g_pData->m_aSprites[SPRITE_WEAPON_GRENADE_BODY]);
		m_GameSkin.m_SpriteWeaponNinja = Graphics()->LoadSpriteTexture(ImgInfo, &g_pData->m_aSprites[SPRITE_WEAPON_NINJA_BODY]);
		m_GameSkin.m_SpriteWeaponLaser = Graphics()->LoadSpriteTexture(ImgInfo, &g_pData->m_aSprites[SPRITE_WEAPON_LASER_BODY]);

		m_GameSkin.m_aSpriteWeapons[0] = m_GameSkin.m_SpriteWeaponHammer;
		m_GameSkin.m_aSpriteWeapons[1] = m_GameSkin.m_SpriteWeaponGun;
		m_GameSkin.m_aSpriteWeapons[2] = m_GameSkin.m_SpriteWeaponShotgun;
		m_GameSkin.m_aSpriteWeapons[3] = m_GameSkin.m_SpriteWeaponGrenade;
		m_GameSkin.m_aSpriteWeapons[4] = m_GameSkin.m_SpriteWeaponLaser;
		m_GameSkin.m_aSpriteWeapons[5] = m_GameSkin.m_SpriteWeaponNinja;

		// particles
		for(int i = 0; i < 9; ++i)
		{
			m_GameSkin.m_aSpriteParticles[i] = Graphics()->LoadSpriteTexture(ImgInfo, &g_pData->m_aSprites[SPRITE_PART1 + i]);
		}

		// stars
		for(int i = 0; i < 3; ++i)
		{
			m_GameSkin.m_aSpriteStars[i] = Graphics()->LoadSpriteTexture(ImgInfo, &g_pData->m_aSprites[SPRITE_STAR1 + i]);
		}

		// projectiles
		m_GameSkin.m_SpriteWeaponGunProjectile = Graphics()->LoadSpriteTexture(ImgInfo, &g_pData->m_aSprites[SPRITE_WEAPON_GUN_PROJ]);
		m_GameSkin.m_SpriteWeaponShotgunProjectile = Graphics()->LoadSpriteTexture(ImgInfo, &g_pData->m_aSprites[SPRITE_WEAPON_SHOTGUN_PROJ]);
		m_GameSkin.m_SpriteWeaponGrenadeProjectile = Graphics()->LoadSpriteTexture(ImgInfo, &g_pData->m_aSprites[SPRITE_WEAPON_GRENADE_PROJ]);

		// these weapons have no projectiles
		m_GameSkin.m_SpriteWeaponHammerProjectile = IGraphics::CTextureHandle();
		m_GameSkin.m_SpriteWeaponNinjaProjectile = IGraphics::CTextureHandle();

		m_GameSkin.m_SpriteWeaponLaserProjectile = Graphics()->LoadSpriteTexture(ImgInfo, &g_pData->m_aSprites[SPRITE_WEAPON_LASER_PROJ]);

		m_GameSkin.m_aSpriteWeaponProjectiles[0] = m_GameSkin.m_SpriteWeaponHammerProjectile;
		m_GameSkin.m_aSpriteWeaponProjectiles[1] = m_GameSkin.m_SpriteWeaponGunProjectile;
		m_GameSkin.m_aSpriteWeaponProjectiles[2] = m_GameSkin.m_SpriteWeaponShotgunProjectile;
		m_GameSkin.m_aSpriteWeaponProjectiles[3] = m_GameSkin.m_SpriteWeaponGrenadeProjectile;
		m_GameSkin.m_aSpriteWeaponProjectiles[4] = m_GameSkin.m_SpriteWeaponLaserProjectile;
		m_GameSkin.m_aSpriteWeaponProjectiles[5] = m_GameSkin.m_SpriteWeaponNinjaProjectile;

		// muzzles
		for(int i = 0; i < 3; ++i)
		{
			m_GameSkin.m_aSpriteWeaponGunMuzzles[i] = Graphics()->LoadSpriteTexture(ImgInfo, &g_pData->m_aSprites[SPRITE_WEAPON_GUN_MUZZLE1 + i]);
			m_GameSkin.m_aSpriteWeaponShotgunMuzzles[i] = Graphics()->LoadSpriteTexture(ImgInfo, &g_pData->m_aSprites[SPRITE_WEAPON_SHOTGUN_MUZZLE1 + i]);
			m_GameSkin.m_aaSpriteWeaponNinjaMuzzles[i] = Graphics()->LoadSpriteTexture(ImgInfo, &g_pData->m_aSprites[SPRITE_WEAPON_NINJA_MUZZLE1 + i]);

			m_GameSkin.m_aaSpriteWeaponsMuzzles[1][i] = m_GameSkin.m_aSpriteWeaponGunMuzzles[i];
			m_GameSkin.m_aaSpriteWeaponsMuzzles[2][i] = m_GameSkin.m_aSpriteWeaponShotgunMuzzles[i];
			m_GameSkin.m_aaSpriteWeaponsMuzzles[5][i] = m_GameSkin.m_aaSpriteWeaponNinjaMuzzles[i];
		}

		// pickups
		m_GameSkin.m_SpritePickupHealth = Graphics()->LoadSpriteTexture(ImgInfo, &g_pData->m_aSprites[SPRITE_PICKUP_HEALTH]);
		m_GameSkin.m_SpritePickupArmor = Graphics()->LoadSpriteTexture(ImgInfo, &g_pData->m_aSprites[SPRITE_PICKUP_ARMOR]);
		m_GameSkin.m_SpritePickupHammer = Graphics()->LoadSpriteTexture(ImgInfo, &g_pData->m_aSprites[SPRITE_PICKUP_HAMMER]);
		m_GameSkin.m_SpritePickupGun = Graphics()->LoadSpriteTexture(ImgInfo, &g_pData->m_aSprites[SPRITE_PICKUP_GUN]);
		m_GameSkin.m_SpritePickupShotgun = Graphics()->LoadSpriteTexture(ImgInfo, &g_pData->m_aSprites[SPRITE_PICKUP_SHOTGUN]);
		m_GameSkin.m_SpritePickupGrenade = Graphics()->LoadSpriteTexture(ImgInfo, &g_pData->m_aSprites[SPRITE_PICKUP_GRENADE]);
		m_GameSkin.m_SpritePickupLaser = Graphics()->LoadSpriteTexture(ImgInfo, &g_pData->m_aSprites[SPRITE_PICKUP_LASER]);
		m_GameSkin.m_SpritePickupNinja = Graphics()->LoadSpriteTexture(ImgInfo, &g_pData->m_aSprites[SPRITE_PICKUP_NINJA]);
		m_GameSkin.m_SpritePickupArmorShotgun = Graphics()->LoadSpriteTexture(ImgInfo, &g_pData->m_aSprites[SPRITE_PICKUP_ARMOR_SHOTGUN]);
		m_GameSkin.m_SpritePickupArmorGrenade = Graphics()->LoadSpriteTexture(ImgInfo, &g_pData->m_aSprites[SPRITE_PICKUP_ARMOR_GRENADE]);
		m_GameSkin.m_SpritePickupArmorNinja = Graphics()->LoadSpriteTexture(ImgInfo, &g_pData->m_aSprites[SPRITE_PICKUP_ARMOR_NINJA]);
		m_GameSkin.m_SpritePickupArmorLaser = Graphics()->LoadSpriteTexture(ImgInfo, &g_pData->m_aSprites[SPRITE_PICKUP_ARMOR_LASER]);

		m_GameSkin.m_aSpritePickupWeapons[0] = m_GameSkin.m_SpritePickupHammer;
		m_GameSkin.m_aSpritePickupWeapons[1] = m_GameSkin.m_SpritePickupGun;
		m_GameSkin.m_aSpritePickupWeapons[2] = m_GameSkin.m_SpritePickupShotgun;
		m_GameSkin.m_aSpritePickupWeapons[3] = m_GameSkin.m_SpritePickupGrenade;
		m_GameSkin.m_aSpritePickupWeapons[4] = m_GameSkin.m_SpritePickupLaser;
		m_GameSkin.m_aSpritePickupWeapons[5] = m_GameSkin.m_SpritePickupNinja;

		m_GameSkin.m_aSpritePickupWeaponArmor[0] = m_GameSkin.m_SpritePickupArmorShotgun;
		m_GameSkin.m_aSpritePickupWeaponArmor[1] = m_GameSkin.m_SpritePickupArmorGrenade;
		m_GameSkin.m_aSpritePickupWeaponArmor[2] = m_GameSkin.m_SpritePickupArmorNinja;
		m_GameSkin.m_aSpritePickupWeaponArmor[3] = m_GameSkin.m_SpritePickupArmorLaser;

		// flags
		m_GameSkin.m_SpriteFlagBlue = Graphics()->LoadSpriteTexture(ImgInfo, &g_pData->m_aSprites[SPRITE_FLAG_BLUE]);
		m_GameSkin.m_SpriteFlagRed = Graphics()->LoadSpriteTexture(ImgInfo, &g_pData->m_aSprites[SPRITE_FLAG_RED]);

		// ninja bar (0.7)
		if(!Graphics()->IsSpriteTextureFullyTransparent(ImgInfo, &client_data7::g_pData->m_aSprites[client_data7::SPRITE_NINJA_BAR_FULL_LEFT]) ||
			!Graphics()->IsSpriteTextureFullyTransparent(ImgInfo, &client_data7::g_pData->m_aSprites[client_data7::SPRITE_NINJA_BAR_FULL]) ||
			!Graphics()->IsSpriteTextureFullyTransparent(ImgInfo, &client_data7::g_pData->m_aSprites[client_data7::SPRITE_NINJA_BAR_EMPTY]) ||
			!Graphics()->IsSpriteTextureFullyTransparent(ImgInfo, &client_data7::g_pData->m_aSprites[client_data7::SPRITE_NINJA_BAR_EMPTY_RIGHT]))
		{
			m_GameSkin.m_SpriteNinjaBarFullLeft = Graphics()->LoadSpriteTexture(ImgInfo, &client_data7::g_pData->m_aSprites[client_data7::SPRITE_NINJA_BAR_FULL_LEFT]);
			m_GameSkin.m_SpriteNinjaBarFull = Graphics()->LoadSpriteTexture(ImgInfo, &client_data7::g_pData->m_aSprites[client_data7::SPRITE_NINJA_BAR_FULL]);
			m_GameSkin.m_SpriteNinjaBarEmpty = Graphics()->LoadSpriteTexture(ImgInfo, &client_data7::g_pData->m_aSprites[client_data7::SPRITE_NINJA_BAR_EMPTY]);
			m_GameSkin.m_SpriteNinjaBarEmptyRight = Graphics()->LoadSpriteTexture(ImgInfo, &client_data7::g_pData->m_aSprites[client_data7::SPRITE_NINJA_BAR_EMPTY_RIGHT]);
		}

		m_GameSkinLoaded = true;

		Graphics()->FreePNG(&ImgInfo);
	}
}

void CGameClient::LoadEmoticonsSkin(const char *pPath, bool AsDir)
{
	if(m_EmoticonsSkinLoaded)
	{
		for(auto &SpriteEmoticon : m_EmoticonsSkin.m_aSpriteEmoticons)
			Graphics()->UnloadTexture(&SpriteEmoticon);

		m_EmoticonsSkinLoaded = false;
	}

	char aPath[IO_MAX_PATH_LENGTH];
	bool IsDefault = false;
	if(str_comp(pPath, "default") == 0)
	{
		str_copy(aPath, g_pData->m_aImages[IMAGE_EMOTICONS].m_pFilename);
		IsDefault = true;
	}
	else
	{
		if(AsDir)
			str_format(aPath, sizeof(aPath), "assets/emoticons/%s/%s", pPath, g_pData->m_aImages[IMAGE_EMOTICONS].m_pFilename);
		else
			str_format(aPath, sizeof(aPath), "assets/emoticons/%s.png", pPath);
	}

	CImageInfo ImgInfo;
	bool PngLoaded = Graphics()->LoadPNG(&ImgInfo, aPath, IStorage::TYPE_ALL);
	if(!PngLoaded && !IsDefault)
	{
		if(AsDir)
			LoadEmoticonsSkin("default");
		else
			LoadEmoticonsSkin(pPath, true);
	}
	else if(PngLoaded && Graphics()->CheckImageDivisibility(aPath, ImgInfo, g_pData->m_aSprites[SPRITE_OOP].m_pSet->m_Gridx, g_pData->m_aSprites[SPRITE_OOP].m_pSet->m_Gridy, true) && Graphics()->IsImageFormatRGBA(aPath, ImgInfo))
	{
		for(int i = 0; i < 16; ++i)
			m_EmoticonsSkin.m_aSpriteEmoticons[i] = Graphics()->LoadSpriteTexture(ImgInfo, &g_pData->m_aSprites[SPRITE_OOP + i]);

		m_EmoticonsSkinLoaded = true;
		Graphics()->FreePNG(&ImgInfo);
	}
}

void CGameClient::LoadParticlesSkin(const char *pPath, bool AsDir)
{
	if(m_ParticlesSkinLoaded)
	{
		Graphics()->UnloadTexture(&m_ParticlesSkin.m_SpriteParticleSlice);
		Graphics()->UnloadTexture(&m_ParticlesSkin.m_SpriteParticleBall);
		for(auto &SpriteParticleSplat : m_ParticlesSkin.m_aSpriteParticleSplat)
			Graphics()->UnloadTexture(&SpriteParticleSplat);
		Graphics()->UnloadTexture(&m_ParticlesSkin.m_SpriteParticleSmoke);
		Graphics()->UnloadTexture(&m_ParticlesSkin.m_SpriteParticleShell);
		Graphics()->UnloadTexture(&m_ParticlesSkin.m_SpriteParticleExpl);
		Graphics()->UnloadTexture(&m_ParticlesSkin.m_SpriteParticleAirJump);
		Graphics()->UnloadTexture(&m_ParticlesSkin.m_SpriteParticleHit);

		for(auto &SpriteParticle : m_ParticlesSkin.m_aSpriteParticles)
			SpriteParticle = IGraphics::CTextureHandle();

		m_ParticlesSkinLoaded = false;
	}

	char aPath[IO_MAX_PATH_LENGTH];
	bool IsDefault = false;
	if(str_comp(pPath, "default") == 0)
	{
		str_copy(aPath, g_pData->m_aImages[IMAGE_PARTICLES].m_pFilename);
		IsDefault = true;
	}
	else
	{
		if(AsDir)
			str_format(aPath, sizeof(aPath), "assets/particles/%s/%s", pPath, g_pData->m_aImages[IMAGE_PARTICLES].m_pFilename);
		else
			str_format(aPath, sizeof(aPath), "assets/particles/%s.png", pPath);
	}

	CImageInfo ImgInfo;
	bool PngLoaded = Graphics()->LoadPNG(&ImgInfo, aPath, IStorage::TYPE_ALL);
	if(!PngLoaded && !IsDefault)
	{
		if(AsDir)
			LoadParticlesSkin("default");
		else
			LoadParticlesSkin(pPath, true);
	}
	else if(PngLoaded && Graphics()->CheckImageDivisibility(aPath, ImgInfo, g_pData->m_aSprites[SPRITE_PART_SLICE].m_pSet->m_Gridx, g_pData->m_aSprites[SPRITE_PART_SLICE].m_pSet->m_Gridy, true) && Graphics()->IsImageFormatRGBA(aPath, ImgInfo))
	{
		m_ParticlesSkin.m_SpriteParticleSlice = Graphics()->LoadSpriteTexture(ImgInfo, &g_pData->m_aSprites[SPRITE_PART_SLICE]);
		m_ParticlesSkin.m_SpriteParticleBall = Graphics()->LoadSpriteTexture(ImgInfo, &g_pData->m_aSprites[SPRITE_PART_BALL]);
		for(int i = 0; i < 3; ++i)
			m_ParticlesSkin.m_aSpriteParticleSplat[i] = Graphics()->LoadSpriteTexture(ImgInfo, &g_pData->m_aSprites[SPRITE_PART_SPLAT01 + i]);
		m_ParticlesSkin.m_SpriteParticleSmoke = Graphics()->LoadSpriteTexture(ImgInfo, &g_pData->m_aSprites[SPRITE_PART_SMOKE]);
		m_ParticlesSkin.m_SpriteParticleShell = Graphics()->LoadSpriteTexture(ImgInfo, &g_pData->m_aSprites[SPRITE_PART_SHELL]);
		m_ParticlesSkin.m_SpriteParticleExpl = Graphics()->LoadSpriteTexture(ImgInfo, &g_pData->m_aSprites[SPRITE_PART_EXPL01]);
		m_ParticlesSkin.m_SpriteParticleAirJump = Graphics()->LoadSpriteTexture(ImgInfo, &g_pData->m_aSprites[SPRITE_PART_AIRJUMP]);
		m_ParticlesSkin.m_SpriteParticleHit = Graphics()->LoadSpriteTexture(ImgInfo, &g_pData->m_aSprites[SPRITE_PART_HIT01]);

		m_ParticlesSkin.m_aSpriteParticles[0] = m_ParticlesSkin.m_SpriteParticleSlice;
		m_ParticlesSkin.m_aSpriteParticles[1] = m_ParticlesSkin.m_SpriteParticleBall;
		for(int i = 0; i < 3; ++i)
			m_ParticlesSkin.m_aSpriteParticles[2 + i] = m_ParticlesSkin.m_aSpriteParticleSplat[i];
		m_ParticlesSkin.m_aSpriteParticles[5] = m_ParticlesSkin.m_SpriteParticleSmoke;
		m_ParticlesSkin.m_aSpriteParticles[6] = m_ParticlesSkin.m_SpriteParticleShell;
		m_ParticlesSkin.m_aSpriteParticles[7] = m_ParticlesSkin.m_SpriteParticleExpl;
		m_ParticlesSkin.m_aSpriteParticles[8] = m_ParticlesSkin.m_SpriteParticleAirJump;
		m_ParticlesSkin.m_aSpriteParticles[9] = m_ParticlesSkin.m_SpriteParticleHit;

		m_ParticlesSkinLoaded = true;
		free(ImgInfo.m_pData);
	}
}

void CGameClient::LoadHudSkin(const char *pPath, bool AsDir)
{
	if(m_HudSkinLoaded)
	{
		Graphics()->UnloadTexture(&m_HudSkin.m_SpriteHudAirjump);
		Graphics()->UnloadTexture(&m_HudSkin.m_SpriteHudAirjumpEmpty);
		Graphics()->UnloadTexture(&m_HudSkin.m_SpriteHudSolo);
		Graphics()->UnloadTexture(&m_HudSkin.m_SpriteHudCollisionDisabled);
		Graphics()->UnloadTexture(&m_HudSkin.m_SpriteHudEndlessJump);
		Graphics()->UnloadTexture(&m_HudSkin.m_SpriteHudEndlessHook);
		Graphics()->UnloadTexture(&m_HudSkin.m_SpriteHudJetpack);
		Graphics()->UnloadTexture(&m_HudSkin.m_SpriteHudFreezeBarFullLeft);
		Graphics()->UnloadTexture(&m_HudSkin.m_SpriteHudFreezeBarFull);
		Graphics()->UnloadTexture(&m_HudSkin.m_SpriteHudFreezeBarEmpty);
		Graphics()->UnloadTexture(&m_HudSkin.m_SpriteHudFreezeBarEmptyRight);
		Graphics()->UnloadTexture(&m_HudSkin.m_SpriteHudNinjaBarFullLeft);
		Graphics()->UnloadTexture(&m_HudSkin.m_SpriteHudNinjaBarFull);
		Graphics()->UnloadTexture(&m_HudSkin.m_SpriteHudNinjaBarEmpty);
		Graphics()->UnloadTexture(&m_HudSkin.m_SpriteHudNinjaBarEmptyRight);
		Graphics()->UnloadTexture(&m_HudSkin.m_SpriteHudHookHitDisabled);
		Graphics()->UnloadTexture(&m_HudSkin.m_SpriteHudHammerHitDisabled);
		Graphics()->UnloadTexture(&m_HudSkin.m_SpriteHudShotgunHitDisabled);
		Graphics()->UnloadTexture(&m_HudSkin.m_SpriteHudGrenadeHitDisabled);
		Graphics()->UnloadTexture(&m_HudSkin.m_SpriteHudLaserHitDisabled);
		Graphics()->UnloadTexture(&m_HudSkin.m_SpriteHudGunHitDisabled);
		Graphics()->UnloadTexture(&m_HudSkin.m_SpriteHudDeepFrozen);
		Graphics()->UnloadTexture(&m_HudSkin.m_SpriteHudLiveFrozen);
		Graphics()->UnloadTexture(&m_HudSkin.m_SpriteHudTeleportGrenade);
		Graphics()->UnloadTexture(&m_HudSkin.m_SpriteHudTeleportGun);
		Graphics()->UnloadTexture(&m_HudSkin.m_SpriteHudTeleportLaser);
		Graphics()->UnloadTexture(&m_HudSkin.m_SpriteHudPracticeMode);
		Graphics()->UnloadTexture(&m_HudSkin.m_SpriteHudDummyHammer);
		Graphics()->UnloadTexture(&m_HudSkin.m_SpriteHudDummyCopy);
		m_HudSkinLoaded = false;
	}

	char aPath[IO_MAX_PATH_LENGTH];
	bool IsDefault = false;
	if(str_comp(pPath, "default") == 0)
	{
		str_copy(aPath, g_pData->m_aImages[IMAGE_HUD].m_pFilename);
		IsDefault = true;
	}
	else
	{
		if(AsDir)
			str_format(aPath, sizeof(aPath), "assets/hud/%s/%s", pPath, g_pData->m_aImages[IMAGE_HUD].m_pFilename);
		else
			str_format(aPath, sizeof(aPath), "assets/hud/%s.png", pPath);
	}

	CImageInfo ImgInfo;
	bool PngLoaded = Graphics()->LoadPNG(&ImgInfo, aPath, IStorage::TYPE_ALL);
	if(!PngLoaded && !IsDefault)
	{
		if(AsDir)
			LoadHudSkin("default");
		else
			LoadHudSkin(pPath, true);
	}
	else if(PngLoaded && Graphics()->CheckImageDivisibility(aPath, ImgInfo, g_pData->m_aSprites[SPRITE_HUD_AIRJUMP].m_pSet->m_Gridx, g_pData->m_aSprites[SPRITE_HUD_AIRJUMP].m_pSet->m_Gridy, true) && Graphics()->IsImageFormatRGBA(aPath, ImgInfo))
	{
		m_HudSkin.m_SpriteHudAirjump = Graphics()->LoadSpriteTexture(ImgInfo, &g_pData->m_aSprites[SPRITE_HUD_AIRJUMP]);
		m_HudSkin.m_SpriteHudAirjumpEmpty = Graphics()->LoadSpriteTexture(ImgInfo, &g_pData->m_aSprites[SPRITE_HUD_AIRJUMP_EMPTY]);
		m_HudSkin.m_SpriteHudSolo = Graphics()->LoadSpriteTexture(ImgInfo, &g_pData->m_aSprites[SPRITE_HUD_SOLO]);
		m_HudSkin.m_SpriteHudCollisionDisabled = Graphics()->LoadSpriteTexture(ImgInfo, &g_pData->m_aSprites[SPRITE_HUD_COLLISION_DISABLED]);
		m_HudSkin.m_SpriteHudEndlessJump = Graphics()->LoadSpriteTexture(ImgInfo, &g_pData->m_aSprites[SPRITE_HUD_ENDLESS_JUMP]);
		m_HudSkin.m_SpriteHudEndlessHook = Graphics()->LoadSpriteTexture(ImgInfo, &g_pData->m_aSprites[SPRITE_HUD_ENDLESS_HOOK]);
		m_HudSkin.m_SpriteHudJetpack = Graphics()->LoadSpriteTexture(ImgInfo, &g_pData->m_aSprites[SPRITE_HUD_JETPACK]);
		m_HudSkin.m_SpriteHudFreezeBarFullLeft = Graphics()->LoadSpriteTexture(ImgInfo, &g_pData->m_aSprites[SPRITE_HUD_FREEZE_BAR_FULL_LEFT]);
		m_HudSkin.m_SpriteHudFreezeBarFull = Graphics()->LoadSpriteTexture(ImgInfo, &g_pData->m_aSprites[SPRITE_HUD_FREEZE_BAR_FULL]);
		m_HudSkin.m_SpriteHudFreezeBarEmpty = Graphics()->LoadSpriteTexture(ImgInfo, &g_pData->m_aSprites[SPRITE_HUD_FREEZE_BAR_EMPTY]);
		m_HudSkin.m_SpriteHudFreezeBarEmptyRight = Graphics()->LoadSpriteTexture(ImgInfo, &g_pData->m_aSprites[SPRITE_HUD_FREEZE_BAR_EMPTY_RIGHT]);
		m_HudSkin.m_SpriteHudNinjaBarFullLeft = Graphics()->LoadSpriteTexture(ImgInfo, &g_pData->m_aSprites[SPRITE_HUD_NINJA_BAR_FULL_LEFT]);
		m_HudSkin.m_SpriteHudNinjaBarFull = Graphics()->LoadSpriteTexture(ImgInfo, &g_pData->m_aSprites[SPRITE_HUD_NINJA_BAR_FULL]);
		m_HudSkin.m_SpriteHudNinjaBarEmpty = Graphics()->LoadSpriteTexture(ImgInfo, &g_pData->m_aSprites[SPRITE_HUD_NINJA_BAR_EMPTY]);
		m_HudSkin.m_SpriteHudNinjaBarEmptyRight = Graphics()->LoadSpriteTexture(ImgInfo, &g_pData->m_aSprites[SPRITE_HUD_NINJA_BAR_EMPTY_RIGHT]);
		m_HudSkin.m_SpriteHudHookHitDisabled = Graphics()->LoadSpriteTexture(ImgInfo, &g_pData->m_aSprites[SPRITE_HUD_HOOK_HIT_DISABLED]);
		m_HudSkin.m_SpriteHudHammerHitDisabled = Graphics()->LoadSpriteTexture(ImgInfo, &g_pData->m_aSprites[SPRITE_HUD_HAMMER_HIT_DISABLED]);
		m_HudSkin.m_SpriteHudShotgunHitDisabled = Graphics()->LoadSpriteTexture(ImgInfo, &g_pData->m_aSprites[SPRITE_HUD_SHOTGUN_HIT_DISABLED]);
		m_HudSkin.m_SpriteHudGrenadeHitDisabled = Graphics()->LoadSpriteTexture(ImgInfo, &g_pData->m_aSprites[SPRITE_HUD_GRENADE_HIT_DISABLED]);
		m_HudSkin.m_SpriteHudLaserHitDisabled = Graphics()->LoadSpriteTexture(ImgInfo, &g_pData->m_aSprites[SPRITE_HUD_LASER_HIT_DISABLED]);
		m_HudSkin.m_SpriteHudGunHitDisabled = Graphics()->LoadSpriteTexture(ImgInfo, &g_pData->m_aSprites[SPRITE_HUD_GUN_HIT_DISABLED]);
		m_HudSkin.m_SpriteHudDeepFrozen = Graphics()->LoadSpriteTexture(ImgInfo, &g_pData->m_aSprites[SPRITE_HUD_DEEP_FROZEN]);
		m_HudSkin.m_SpriteHudLiveFrozen = Graphics()->LoadSpriteTexture(ImgInfo, &g_pData->m_aSprites[SPRITE_HUD_LIVE_FROZEN]);
		m_HudSkin.m_SpriteHudTeleportGrenade = Graphics()->LoadSpriteTexture(ImgInfo, &g_pData->m_aSprites[SPRITE_HUD_TELEPORT_GRENADE]);
		m_HudSkin.m_SpriteHudTeleportGun = Graphics()->LoadSpriteTexture(ImgInfo, &g_pData->m_aSprites[SPRITE_HUD_TELEPORT_GUN]);
		m_HudSkin.m_SpriteHudTeleportLaser = Graphics()->LoadSpriteTexture(ImgInfo, &g_pData->m_aSprites[SPRITE_HUD_TELEPORT_LASER]);
		m_HudSkin.m_SpriteHudPracticeMode = Graphics()->LoadSpriteTexture(ImgInfo, &g_pData->m_aSprites[SPRITE_HUD_PRACTICE_MODE]);
		m_HudSkin.m_SpriteHudDummyHammer = Graphics()->LoadSpriteTexture(ImgInfo, &g_pData->m_aSprites[SPRITE_HUD_DUMMY_HAMMER]);
		m_HudSkin.m_SpriteHudDummyCopy = Graphics()->LoadSpriteTexture(ImgInfo, &g_pData->m_aSprites[SPRITE_HUD_DUMMY_COPY]);

		m_HudSkinLoaded = true;
		free(ImgInfo.m_pData);
	}
}

void CGameClient::LoadExtrasSkin(const char *pPath, bool AsDir)
{
	if(m_ExtrasSkinLoaded)
	{
		Graphics()->UnloadTexture(&m_ExtrasSkin.m_SpriteParticleSnowflake);

		for(auto &SpriteParticle : m_ExtrasSkin.m_aSpriteParticles)
			SpriteParticle = IGraphics::CTextureHandle();

		m_ExtrasSkinLoaded = false;
	}

	char aPath[IO_MAX_PATH_LENGTH];
	bool IsDefault = false;
	if(str_comp(pPath, "default") == 0)
	{
		str_copy(aPath, g_pData->m_aImages[IMAGE_EXTRAS].m_pFilename);
		IsDefault = true;
	}
	else
	{
		if(AsDir)
			str_format(aPath, sizeof(aPath), "assets/extras/%s/%s", pPath, g_pData->m_aImages[IMAGE_EXTRAS].m_pFilename);
		else
			str_format(aPath, sizeof(aPath), "assets/extras/%s.png", pPath);
	}

	CImageInfo ImgInfo;
	bool PngLoaded = Graphics()->LoadPNG(&ImgInfo, aPath, IStorage::TYPE_ALL);
	if(!PngLoaded && !IsDefault)
	{
		if(AsDir)
			LoadExtrasSkin("default");
		else
			LoadExtrasSkin(pPath, true);
	}
	else if(PngLoaded && Graphics()->CheckImageDivisibility(aPath, ImgInfo, g_pData->m_aSprites[SPRITE_PART_SNOWFLAKE].m_pSet->m_Gridx, g_pData->m_aSprites[SPRITE_PART_SNOWFLAKE].m_pSet->m_Gridy, true) && Graphics()->IsImageFormatRGBA(aPath, ImgInfo))
	{
		m_ExtrasSkin.m_SpriteParticleSnowflake = Graphics()->LoadSpriteTexture(ImgInfo, &g_pData->m_aSprites[SPRITE_PART_SNOWFLAKE]);
		m_ExtrasSkin.m_aSpriteParticles[0] = m_ExtrasSkin.m_SpriteParticleSnowflake;
		m_ExtrasSkinLoaded = true;
		free(ImgInfo.m_pData);
	}
}

void CGameClient::RefindSkins()
{
	for(auto &Client : m_aClients)
	{
		Client.m_SkinInfo.m_OriginalRenderSkin.Reset();
		Client.m_SkinInfo.m_ColorableRenderSkin.Reset();
		if(Client.m_aSkinName[0] != '\0')
		{
			const CSkin *pSkin = m_Skins.Find(Client.m_aSkinName);
			Client.m_SkinInfo.m_OriginalRenderSkin = pSkin->m_OriginalSkin;
			Client.m_SkinInfo.m_ColorableRenderSkin = pSkin->m_ColorableSkin;
			Client.UpdateRenderInfo(IsTeamPlay());
		}
	}
	m_Ghost.RefindSkin();
	m_Chat.RefindSkins();
	m_KillMessages.RefindSkins();
}

void CGameClient::LoadMapSettings()
{
	// Reset Tunezones
	CTuningParams TuningParams;
	for(int i = 0; i < NUM_TUNEZONES; i++)
	{
		TuningList()[i] = TuningParams;
		TuningList()[i].Set("gun_curvature", 0);
		TuningList()[i].Set("gun_speed", 1400);
		TuningList()[i].Set("shotgun_curvature", 0);
		TuningList()[i].Set("shotgun_speed", 500);
		TuningList()[i].Set("shotgun_speeddiff", 0);
	}

	// Load map tunings
	IMap *pMap = Kernel()->RequestInterface<IMap>();
	int Start, Num;
	pMap->GetType(MAPITEMTYPE_INFO, &Start, &Num);
	for(int i = Start; i < Start + Num; i++)
	{
		int ItemID;
		CMapItemInfoSettings *pItem = (CMapItemInfoSettings *)pMap->GetItem(i, nullptr, &ItemID);
		int ItemSize = pMap->GetItemSize(i);
		if(!pItem || ItemID != 0)
			continue;

		if(ItemSize < (int)sizeof(CMapItemInfoSettings))
			break;
		if(!(pItem->m_Settings > -1))
			break;

		int Size = pMap->GetDataSize(pItem->m_Settings);
		char *pSettings = (char *)pMap->GetData(pItem->m_Settings);
		char *pNext = pSettings;
		dbg_msg("tune", "%s", pNext);
		while(pNext < pSettings + Size)
		{
			int StrSize = str_length(pNext) + 1;
			Console()->ExecuteLine(pNext, IConsole::CLIENT_ID_GAME);
			pNext += StrSize;
		}
		pMap->UnloadData(pItem->m_Settings);
		break;
	}
}

void CGameClient::ConTuneZone(IConsole::IResult *pResult, void *pUserData)
{
	CGameClient *pSelf = (CGameClient *)pUserData;
	int List = pResult->GetInteger(0);
	const char *pParamName = pResult->GetString(1);
	float NewValue = pResult->GetFloat(2);

	if(List >= 0 && List < NUM_TUNEZONES)
		pSelf->TuningList()[List].Set(pParamName, NewValue);
}

void CGameClient::ConchainMenuMap(IConsole::IResult *pResult, void *pUserData, IConsole::FCommandCallback pfnCallback, void *pCallbackUserData)
{
	CGameClient *pSelf = (CGameClient *)pUserData;
	if(pResult->NumArguments())
	{
		if(str_comp(g_Config.m_ClMenuMap, pResult->GetString(0)) != 0)
		{
			str_copy(g_Config.m_ClMenuMap, pResult->GetString(0));
			pSelf->m_MenuBackground.LoadMenuBackground();
		}
	}
	else
		pfnCallback(pResult, pCallbackUserData);
}

void CGameClient::DummyResetInput()
{
	if(!Client()->DummyConnected())
		return;

	if((m_DummyInput.m_Fire & 1) != 0)
		m_DummyInput.m_Fire++;

	m_Controls.ResetInput(!g_Config.m_ClDummy);
	m_Controls.m_aInputData[!g_Config.m_ClDummy].m_Hook = 0;
	m_Controls.m_aInputData[!g_Config.m_ClDummy].m_Fire = m_DummyInput.m_Fire;

	m_DummyInput = m_Controls.m_aInputData[!g_Config.m_ClDummy];
}

bool CGameClient::CanDisplayWarning()
{
	return m_Menus.CanDisplayWarning();
}

bool CGameClient::IsDisplayingWarning()
{
	return m_Menus.GetCurPopup() == CMenus::POPUP_WARNING;
}

CNetObjHandler *CGameClient::GetNetObjHandler()
{
	return &m_NetObjHandler;
}

void CGameClient::SnapCollectEntities()
{
	int NumSnapItems = Client()->SnapNumItems(IClient::SNAP_CURRENT);

	std::vector<CSnapEntities> vItemData;
	std::vector<CSnapEntities> vItemEx;

	for(int Index = 0; Index < NumSnapItems; Index++)
	{
		IClient::CSnapItem Item;
		const void *pData = Client()->SnapGetItem(IClient::SNAP_CURRENT, Index, &Item);
		if(Item.m_Type == NETOBJTYPE_ENTITYEX)
			vItemEx.push_back({Item, pData, 0});
		else if(Item.m_Type == NETOBJTYPE_PICKUP || Item.m_Type == NETOBJTYPE_DDNETPICKUP || Item.m_Type == NETOBJTYPE_LASER || Item.m_Type == NETOBJTYPE_DDNETLASER || Item.m_Type == NETOBJTYPE_PROJECTILE || Item.m_Type == NETOBJTYPE_DDRACEPROJECTILE || Item.m_Type == NETOBJTYPE_DDNETPROJECTILE)
			vItemData.push_back({Item, pData, 0});
	}

	// sort by id
	class CEntComparer
	{
	public:
		bool operator()(const CSnapEntities &lhs, const CSnapEntities &rhs) const
		{
			return lhs.m_Item.m_ID < rhs.m_Item.m_ID;
		}
	};

	std::sort(vItemData.begin(), vItemData.end(), CEntComparer());
	std::sort(vItemEx.begin(), vItemEx.end(), CEntComparer());

	// merge extended items with items they belong to
	m_vSnapEntities.clear();

	size_t IndexEx = 0;
	for(const CSnapEntities &Ent : vItemData)
	{
		const CNetObj_EntityEx *pDataEx = 0;
		while(IndexEx < vItemEx.size() && vItemEx[IndexEx].m_Item.m_ID < Ent.m_Item.m_ID)
			IndexEx++;
		if(IndexEx < vItemEx.size() && vItemEx[IndexEx].m_Item.m_ID == Ent.m_Item.m_ID)
			pDataEx = (const CNetObj_EntityEx *)vItemEx[IndexEx].m_pData;

		m_vSnapEntities.push_back({Ent.m_Item, Ent.m_pData, pDataEx});
	}
}<|MERGE_RESOLUTION|>--- conflicted
+++ resolved
@@ -2493,10 +2493,10 @@
 			Client()->IntraGameTick(g_Config.m_ClDummy));
 		vec2 Pos = UnpredPos;
 
-<<<<<<< HEAD
+		CCharacter *pChar = m_PredictedWorld.GetCharacterByID(i);
+
 		if(i == m_Snap.m_LocalClientID)
 		{
-			CCharacter *pChar = m_PredictedWorld.GetCharacterByID(i);
 			if(pChar && pChar->m_FreezeTime > 0)
 			{
 				g_Config.m_ClAmIFrozen = 1;
@@ -2508,13 +2508,7 @@
 			}
 		}
 
-
-
-		if(Predict() && (i == m_Snap.m_LocalClientID || (AntiPingPlayers() && !IsOtherTeam(i))))
-=======
-		CCharacter *pChar = m_PredictedWorld.GetCharacterByID(i);
 		if(Predict() && (i == m_Snap.m_LocalClientID || (AntiPingPlayers() && !IsOtherTeam(i))) && pChar)
->>>>>>> c18be529
 		{
 			m_aClients[i].m_Predicted.Write(&m_aClients[i].m_RenderCur);
 			m_aClients[i].m_PrevPredicted.Write(&m_aClients[i].m_RenderPrev);
