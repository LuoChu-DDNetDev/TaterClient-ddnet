--- conflicted
+++ resolved
@@ -337,8 +337,7 @@
 				RenderNameplatePos(m_pClient->m_aClients[i].m_SpecChar, pInfo, 0.4f, true);
 			}
 		}
-<<<<<<< HEAD
-		if(pRenderPos->x < ScreenX0 || pRenderPos->x > ScreenX1 || pRenderPos->y < ScreenY0 || pRenderPos->y > ScreenY1)
+		if(m_pClient->m_Snap.m_aCharacters[i].m_Active)
 		{
 			continue;
 		}
@@ -353,20 +352,12 @@
 			RenderNameplatePos(Pos, pInfo, 0.4f, true);
 		}
 		else if(m_pClient->m_Snap.m_aCharacters[i].m_Active)
-=======
-		if(m_pClient->m_Snap.m_aCharacters[i].m_Active)
->>>>>>> f03d89f2
-		{
-			// Only render nameplates for active characters
-			pRenderPos = &m_pClient->m_aClients[i].m_RenderPos;
-			// don't render offscreen
-			if(!(pRenderPos->x < ScreenX0) && !(pRenderPos->x > ScreenX1) && !(pRenderPos->y < ScreenY0) && !(pRenderPos->y > ScreenY1))
-			{
-				RenderNameplate(
-					&m_pClient->m_Snap.m_aCharacters[i].m_Prev,
-					&m_pClient->m_Snap.m_aCharacters[i].m_Cur,
-					pInfo);
-			}
+		{
+			// only render nameplates for active characters
+			RenderNameplate(
+				&m_pClient->m_Snap.m_aCharacters[i].m_Prev,
+				&m_pClient->m_Snap.m_aCharacters[i].m_Cur,
+				pInfo);
 		}
 	}
 }
