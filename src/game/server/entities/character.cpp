--- conflicted
+++ resolved
@@ -1517,7 +1517,6 @@
 {
 	if(NetworkClipped(SnappingClient))
 		return;
-<<<<<<< HEAD
 
 	CCharacter* SnapChar = GameServer()->GetPlayerChar(SnappingClient);
 	if(SnapChar && !SnapChar->m_Super && 
@@ -1528,15 +1527,10 @@
 		GameServer()->m_apPlayers[SnappingClient]->m_Authed < GetPlayer()->m_Authed
 	)
 		return;
-	CNetObj_Character *Character = static_cast<CNetObj_Character *>(Server()->SnapNewItem(NETOBJTYPE_CHARACTER, m_pPlayer->GetCID(), sizeof(CNetObj_Character)));
-
-=======
-	
 	CNetObj_Character *pCharacter = static_cast<CNetObj_Character *>(Server()->SnapNewItem(NETOBJTYPE_CHARACTER, m_pPlayer->GetCID(), sizeof(CNetObj_Character)));
 	if(!pCharacter)
 		return;
-	
->>>>>>> a3797482
+
 	// write down the m_Core
 	if(!m_ReckoningTick || GameServer()->m_World.m_Paused)
 	{
@@ -1553,7 +1547,7 @@
 
 	if(m_DoSplash)
 	{
-		Character->m_Jumped = 3;
+		pCharacter->m_Jumped = 3;
 	}
 	// set emote
 	if (m_EmoteStop < Server()->Tick())
@@ -1564,28 +1558,19 @@
 
 	pCharacter->m_Emote = m_EmoteType;
 
-<<<<<<< HEAD
-	Character->m_AmmoCount = 0;
-	Character->m_Health = 0;
-	Character->m_Armor = 0;
-
-	if (m_FreezeTime > 0 || m_FreezeTime == -1)
-	{
-		Character->m_Emote = EMOTE_BLINK;
-		Character->m_Weapon = WEAPON_NINJA;
-		Character->m_AmmoCount = 0;
-	}
-	else
-		Character->m_Weapon = m_ActiveWeapon;
-	Character->m_AttackTick = m_AttackTick;
-=======
 	pCharacter->m_AmmoCount = 0;
 	pCharacter->m_Health = 0;
 	pCharacter->m_Armor = 0;
-	
-	pCharacter->m_Weapon = m_ActiveWeapon;
+
+	if (m_FreezeTime > 0 || m_FreezeTime == -1)
+	{
+		pCharacter->m_Emote = EMOTE_BLINK;
+		pCharacter->m_Weapon = WEAPON_NINJA;
+		pCharacter->m_AmmoCount = 0;
+	}
+	else
+		pCharacter->m_Weapon = m_ActiveWeapon;
 	pCharacter->m_AttackTick = m_AttackTick;
->>>>>>> a3797482
 
 	pCharacter->m_Direction = m_Input.m_Direction;
 
@@ -1594,11 +1579,7 @@
 		pCharacter->m_Health = m_Health;
 		pCharacter->m_Armor = m_Armor;
 		if(m_aWeapons[m_ActiveWeapon].m_Ammo > 0)
-<<<<<<< HEAD
-			Character->m_AmmoCount = (!m_FreezeTime)?m_aWeapons[m_ActiveWeapon].m_Ammo:0;
-=======
-			pCharacter->m_AmmoCount = m_aWeapons[m_ActiveWeapon].m_Ammo;
->>>>>>> a3797482
+			pCharacter->m_AmmoCount = (!m_FreezeTime)?m_aWeapons[m_ActiveWeapon].m_Ammo:0;
 	}
 
 	if(pCharacter->m_Emote == EMOTE_NORMAL)
