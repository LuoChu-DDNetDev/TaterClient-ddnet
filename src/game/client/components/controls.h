--- conflicted
+++ resolved
@@ -44,15 +44,12 @@
 	int SnapInput(int *pData);
 	void ClampMousePos();
 	void ResetInput(int Dummy);
-<<<<<<< HEAD
 	bool CheckNewInput();
-=======
 
 private:
 	static void ConKeyInputState(IConsole::IResult *pResult, void *pUserData);
 	static void ConKeyInputCounter(IConsole::IResult *pResult, void *pUserData);
 	static void ConKeyInputSet(IConsole::IResult *pResult, void *pUserData);
 	static void ConKeyInputNextPrevWeapon(IConsole::IResult *pResult, void *pUserData);
->>>>>>> ca5a8eda
 };
 #endif