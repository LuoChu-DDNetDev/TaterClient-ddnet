--- conflicted
+++ resolved
@@ -513,25 +513,16 @@
 			TextRender()->TextColor(1.0f, 1.0f, 1.0f, PlayerSelected ? 1.0f : 0.5f);
 			TeeAlpha = 1.0f;
 		}
-<<<<<<< HEAD
-		char aBuf[256] = {};
-		if (g_Config.m_ClSpecmenuID) {
-			str_format(aBuf, sizeof(aBuf), "%d: ", m_pClient->m_Snap.m_apInfoByDDTeamName[i]->m_ClientId);
-		}
-		str_append(aBuf, m_pClient->m_aClients[m_pClient->m_Snap.m_apInfoByDDTeamName[i]->m_ClientId].m_aName, sizeof(aBuf));
-		TextRender()->Text(Width / 2.0f + x + 50.0f, Height / 2.0f + y + BoxMove + (LineHeight - FontSize) / 2.f, FontSize, aBuf, 220.0f);
-=======
 		CTextCursor NameCursor;
 		TextRender()->SetCursor(&NameCursor, Width / 2.0f + x + 50.0f, Height / 2.0f + y + BoxMove + (LineHeight - FontSize) / 2.f, FontSize, TEXTFLAG_RENDER | TEXTFLAG_ELLIPSIS_AT_END);
 		NameCursor.m_LineWidth = 180.0f;
-		if(g_Config.m_ClShowIds)
+		if(g_Config.m_ClShowIds || g_Config.m_ClSpecmenuID)
 		{
 			char aClientId[16];
 			GameClient()->FormatClientId(m_pClient->m_Snap.m_apInfoByDDTeamName[i]->m_ClientId, aClientId, EClientIdFormat::INDENT_AUTO);
 			TextRender()->TextEx(&NameCursor, aClientId);
 		}
 		TextRender()->TextEx(&NameCursor, m_pClient->m_aClients[m_pClient->m_Snap.m_apInfoByDDTeamName[i]->m_ClientId].m_aName);
->>>>>>> 9f278979
 
 		if(GameClient()->m_MultiViewActivated)
 		{
