--- conflicted
+++ resolved
@@ -863,8 +863,6 @@
 		else
 			m_ServerMode = SERVERMODE_PUREMOD;
 	}
-<<<<<<< HEAD
-	
 	// send race msg
 	if(m_Snap.m_pLocalInfo)
 	{
@@ -931,9 +929,6 @@
 	// update render info
 	for(int i = 0; i < MAX_CLIENTS; i++)
 		m_aClients[i].UpdateRenderInfo();
-=======
-
->>>>>>> 5faec7c8
 }
 
 void CGameClient::OnPredict()
