/* (c) Magnus Auvinen. See licence.txt in the root of the distribution for more information. */
/* If you are missing that file, acquire a complete release at teeworlds.com.                */

#include <engine/client/enums.h>
#include <engine/demo.h>
#include <engine/graphics.h>
#include <engine/shared/config.h>
#include <game/gamecore.h>
#include <game/generated/client_data.h>
#include <game/generated/client_data7.h>
#include <game/generated/protocol.h>

#include <game/mapitems.h>

#include <game/client/animstate.h>
#include <game/client/gameclient.h>
#include <game/client/render.h>

#include <game/client/components/controls.h>
#include <game/client/components/effects.h>
#include <game/client/components/flow.h>
#include <game/client/components/skins.h>
#include <game/client/components/sounds.h>

#include "players.h"

#include <base/color.h>
#include <base/math.h>

// TClient
#include <game/client/components/tclient/rainbow.h>
#include <game/client/prediction/entities/character.h>

void CPlayers::RenderHand(const CTeeRenderInfo *pInfo, vec2 CenterPos, vec2 Dir, float AngleOffset, vec2 PostRotOffset, float Alpha)
{
	if(pInfo->m_aSixup[g_Config.m_ClDummy].PartTexture(protocol7::SKINPART_BODY).IsValid())
		RenderHand7(pInfo, CenterPos, Dir, AngleOffset, PostRotOffset, Alpha);
	else
		RenderHand6(pInfo, CenterPos, Dir, AngleOffset, PostRotOffset, Alpha);
}

void CPlayers::RenderHand7(const CTeeRenderInfo *pInfo, vec2 CenterPos, vec2 Dir, float AngleOffset, vec2 PostRotOffset, float Alpha)
{
	// in-game hand size is 15 when tee size is 64
	float BaseSize = 15.0f * (pInfo->m_Size / 64.0f);

	vec2 HandPos = CenterPos + Dir;
	float Angle = angle(Dir);
	if(Dir.x < 0)
		Angle -= AngleOffset;
	else
		Angle += AngleOffset;

	vec2 DirX = Dir;
	vec2 DirY(-Dir.y, Dir.x);

	if(Dir.x < 0)
		DirY = -DirY;

	HandPos += DirX * PostRotOffset.x;
	HandPos += DirY * PostRotOffset.y;

	ColorRGBA Color = pInfo->m_aSixup[g_Config.m_ClDummy].m_aColors[protocol7::SKINPART_HANDS];
	Color.a = Alpha;
	IGraphics::CQuadItem QuadOutline(HandPos.x, HandPos.y, 2 * BaseSize, 2 * BaseSize);
	IGraphics::CQuadItem QuadHand = QuadOutline;

	Graphics()->TextureSet(pInfo->m_aSixup[g_Config.m_ClDummy].PartTexture(protocol7::SKINPART_HANDS));
	Graphics()->QuadsBegin();
	Graphics()->SetColor(Color);
	Graphics()->QuadsSetRotation(Angle);

	RenderTools()->SelectSprite7(client_data7::SPRITE_TEE_HAND_OUTLINE);
	Graphics()->QuadsDraw(&QuadOutline, 1);
	RenderTools()->SelectSprite7(client_data7::SPRITE_TEE_HAND);
	Graphics()->QuadsDraw(&QuadHand, 1);

	Graphics()->QuadsSetRotation(0);
	Graphics()->QuadsEnd();
}

void CPlayers::RenderHand6(const CTeeRenderInfo *pInfo, vec2 CenterPos, vec2 Dir, float AngleOffset, vec2 PostRotOffset, float Alpha)
{
	vec2 HandPos = CenterPos + Dir;
	float Angle = angle(Dir);
	if(Dir.x < 0)
		Angle -= AngleOffset;
	else
		Angle += AngleOffset;

	vec2 DirX = Dir;
	vec2 DirY(-Dir.y, Dir.x);

	if(Dir.x < 0)
		DirY = -DirY;

	HandPos += DirX * PostRotOffset.x;
	HandPos += DirY * PostRotOffset.y;

	const CSkin::CSkinTextures *pSkinTextures = pInfo->m_CustomColoredSkin ? &pInfo->m_ColorableRenderSkin : &pInfo->m_OriginalRenderSkin;

	if(!g_Config.m_ClRainbowTees)
		Graphics()->SetColor(pInfo->m_ColorBody.r, pInfo->m_ColorBody.g, pInfo->m_ColorBody.b, Alpha);

	// two passes
	for(int i = 0; i < 2; i++)
	{
		int QuadOffset = NUM_WEAPONS * 2 + i;
		Graphics()->QuadsSetRotation(Angle);
		Graphics()->TextureSet(i == 0 ? pSkinTextures->m_HandsOutline : pSkinTextures->m_Hands);
		Graphics()->RenderQuadContainerAsSprite(m_WeaponEmoteQuadContainerIndex, QuadOffset, HandPos.x, HandPos.y);
	}
}

float CPlayers::GetPlayerTargetAngle(
	const CNetObj_Character *pPrevChar,
	const CNetObj_Character *pPlayerChar,
	int ClientId,
	float Intra)
{
	if(GameClient()->m_Snap.m_LocalClientId == ClientId && !GameClient()->m_Snap.m_SpecInfo.m_Active && Client()->State() != IClient::STATE_DEMOPLAYBACK)
	{
		// just use the direct input if it's the local player we are rendering
<<<<<<< HEAD
		// tclient
		vec2 Pos = m_pClient->m_Controls.m_aMousePos[g_Config.m_ClDummy];
		if(g_Config.m_ClScaleMouseDistance)
		{
			const int MaxDistance = g_Config.m_ClDyncam ? g_Config.m_ClDyncamMaxDistance : g_Config.m_ClMouseMaxDistance;
			if(MaxDistance > 5 && MaxDistance < 1000) // Don't scale if angle bind or reduces precision
				Pos *= 1000.0f / (float)MaxDistance;
		}
		Pos.x = (int)Pos.x;
		Pos.y = (int)Pos.y;
		return angle(Pos);
=======
		return angle(GameClient()->m_Controls.m_aMousePos[g_Config.m_ClDummy]);
>>>>>>> ca5a8eda
	}

	float AngleIntraTick = Intra;
	// using unpredicted angle when rendering other players in-game
	if(ClientId >= 0)
		AngleIntraTick = Client()->IntraGameTick(g_Config.m_ClDummy);
	if(ClientId >= 0 && GameClient()->m_Snap.m_aCharacters[ClientId].m_HasExtendedDisplayInfo)
	{
		CNetObj_DDNetCharacter *pExtendedData = &GameClient()->m_Snap.m_aCharacters[ClientId].m_ExtendedData;
		if(GameClient()->m_Snap.m_aCharacters[ClientId].m_PrevExtendedData)
		{
			const CNetObj_DDNetCharacter *PrevExtendedData = GameClient()->m_Snap.m_aCharacters[ClientId].m_PrevExtendedData;

			float MixX = mix((float)PrevExtendedData->m_TargetX, (float)pExtendedData->m_TargetX, AngleIntraTick);
			float MixY = mix((float)PrevExtendedData->m_TargetY, (float)pExtendedData->m_TargetY, AngleIntraTick);

			return angle(vec2(MixX, MixY));
		}
		else
		{
			return angle(vec2(pExtendedData->m_TargetX, pExtendedData->m_TargetY));
		}
	}
	else
	{
		// If the player moves their weapon through top, then change
		// the end angle by 2*Pi, so that the mix function will use the
		// short path and not the long one.
		if(pPlayerChar->m_Angle > (256.0f * pi) && pPrevChar->m_Angle < 0)
		{
			return mix((float)pPrevChar->m_Angle, (float)(pPlayerChar->m_Angle - 256.0f * 2 * pi), AngleIntraTick) / 256.0f;
		}
		else if(pPlayerChar->m_Angle < 0 && pPrevChar->m_Angle > (256.0f * pi))
		{
			return mix((float)pPrevChar->m_Angle, (float)(pPlayerChar->m_Angle + 256.0f * 2 * pi), AngleIntraTick) / 256.0f;
		}
		else
		{
			return mix((float)pPrevChar->m_Angle, (float)pPlayerChar->m_Angle, AngleIntraTick) / 256.0f;
		}
	}
}

void CPlayers::RenderHookCollLine(
	const CNetObj_Character *pPrevChar,
	const CNetObj_Character *pPlayerChar,
	int ClientId,
	float Intra)
{
	if(GameClient()->m_aClients[ClientId].m_DeepFrozen && (g_Config.m_ClVolleyBallBetterBall == 2 || (g_Config.m_ClVolleyBallBetterBall == 1 && str_startswith_nocase(Client()->GetCurrentMap(), "volleyball"))))
		return;

	CNetObj_Character Prev;
	CNetObj_Character Player;
	Prev = *pPrevChar;
	Player = *pPlayerChar;

	bool Local = GameClient()->m_Snap.m_LocalClientId == ClientId;
	bool OtherTeam = GameClient()->IsOtherTeam(ClientId);
	float Alpha = (OtherTeam || ClientId < 0) ? g_Config.m_ClShowOthersAlpha / 100.0f : 1.0f;
	Alpha *= (float)g_Config.m_ClHookCollAlpha / 100;

	float IntraTick = Intra;
	if(ClientId >= 0)
		IntraTick = GameClient()->m_aClients[ClientId].m_IsPredicted ? Client()->PredIntraGameTick(g_Config.m_ClDummy) : Client()->IntraGameTick(g_Config.m_ClDummy);

	float Angle = GetPlayerTargetAngle(&Prev, &Player, ClientId, IntraTick);

	vec2 ExDirection = direction(Angle);
	vec2 Position;
	if(in_range(ClientId, MAX_CLIENTS - 1))
		Position = GameClient()->m_aClients[ClientId].m_RenderPos;
	else
		Position = mix(vec2(Prev.m_X, Prev.m_Y), vec2(Player.m_X, Player.m_Y), IntraTick);
	// draw hook collision line
	{
		bool Aim = (Player.m_PlayerFlags & PLAYERFLAG_AIM);
		if(!Client()->ServerCapAnyPlayerFlag())
		{
			for(int i = 0; i < NUM_DUMMIES; i++)
			{
				if(ClientId == GameClient()->m_aLocalIds[i])
				{
					Aim = GameClient()->m_Controls.m_aShowHookColl[i];
					break;
				}
			}
		}

		bool AlwaysRenderHookColl = GameClient()->m_GameInfo.m_AllowHookColl && (Local ? g_Config.m_ClShowHookCollOwn : g_Config.m_ClShowHookCollOther) == 2;
		bool RenderHookCollPlayer = ClientId >= 0 && Aim && (Local ? g_Config.m_ClShowHookCollOwn : g_Config.m_ClShowHookCollOther) > 0;
		if(Local && GameClient()->m_GameInfo.m_AllowHookColl && Client()->State() != IClient::STATE_DEMOPLAYBACK)
			RenderHookCollPlayer = GameClient()->m_Controls.m_aShowHookColl[g_Config.m_ClDummy] && g_Config.m_ClShowHookCollOwn > 0;

		bool RenderHookCollVideo = true;
#if defined(CONF_VIDEORECORDER)
		RenderHookCollVideo = !IVideo::Current() || g_Config.m_ClVideoShowHookCollOther || Local;
#endif
		if((AlwaysRenderHookColl || RenderHookCollPlayer) && RenderHookCollVideo)
		{
<<<<<<< HEAD
=======
			vec2 ExDirection = Direction;

			if(Local && !GameClient()->m_Snap.m_SpecInfo.m_Active && Client()->State() != IClient::STATE_DEMOPLAYBACK)
			{
				ExDirection = normalize(vec2((int)GameClient()->m_Controls.m_aMousePos[g_Config.m_ClDummy].x, (int)GameClient()->m_Controls.m_aMousePos[g_Config.m_ClDummy].y));

				// fix direction if mouse is exactly in the center
				if(!(int)GameClient()->m_Controls.m_aMousePos[g_Config.m_ClDummy].x && !(int)GameClient()->m_Controls.m_aMousePos[g_Config.m_ClDummy].y)
					ExDirection = vec2(1, 0);
			}
>>>>>>> ca5a8eda
			Graphics()->TextureClear();
			vec2 InitPos = Position;
			vec2 FinishPos = InitPos + ExDirection * (GameClient()->m_aClients[ClientId].m_Predicted.m_Tuning.m_HookLength - 42.0f);

			const int HookCollSize = Local ? g_Config.m_ClHookCollSize : g_Config.m_ClHookCollSizeOther;
			if(HookCollSize > 0)
				Graphics()->QuadsBegin();
			else
				Graphics()->LinesBegin();

			ColorRGBA HookCollColor = color_cast<ColorRGBA>(ColorHSLA(g_Config.m_ClHookCollColorNoColl));

			vec2 OldPos = InitPos + ExDirection * CCharacterCore::PhysicalSize() * 1.5f;
			vec2 NewPos = OldPos;

			bool DoBreak = false;

			std::vector<std::pair<vec2, vec2>> vLineSegments;

			do
			{
				OldPos = NewPos;
				NewPos = OldPos + ExDirection * GameClient()->m_aClients[ClientId].m_Predicted.m_Tuning.m_HookFireSpeed;

				if(distance(InitPos, NewPos) > GameClient()->m_aClients[ClientId].m_Predicted.m_Tuning.m_HookLength)
				{
					NewPos = InitPos + normalize(NewPos - InitPos) * GameClient()->m_aClients[ClientId].m_Predicted.m_Tuning.m_HookLength;
					DoBreak = true;
				}

				int Tele;
				int Hit = Collision()->IntersectLineTeleHook(OldPos, NewPos, &FinishPos, nullptr, &Tele);
				if(!DoBreak && Hit == TILE_TELEINHOOK)
				{
					if(Collision()->TeleOuts(Tele - 1).size() != 1)
					{
						Hit = Collision()->IntersectLineTeleHook(OldPos, NewPos, &FinishPos, nullptr);
					}
					else
					{
						std::pair<vec2, vec2> NewPair = std::make_pair(InitPos, FinishPos);
						if(std::find(vLineSegments.begin(), vLineSegments.end(), NewPair) != vLineSegments.end())
							break;
						vLineSegments.push_back(NewPair);
						InitPos = NewPos = Collision()->TeleOuts(Tele - 1)[0];
					}
				}

				if(!DoBreak && Hit && Hit != TILE_TELEINHOOK)
				{
					if(Hit != TILE_NOHOOK)
					{
						HookCollColor = color_cast<ColorRGBA>(ColorHSLA(g_Config.m_ClHookCollColorHookableColl));
					}
				}

				if(ClientId >= 0 && GameClient()->IntersectCharacter(OldPos, FinishPos, FinishPos, ClientId) != -1)
				{
					HookCollColor = color_cast<ColorRGBA>(ColorHSLA(g_Config.m_ClHookCollColorTeeColl));
					break;
				}

				if(Hit && Hit != TILE_TELEINHOOK)
					break;

				NewPos.x = round_to_int(NewPos.x);
				NewPos.y = round_to_int(NewPos.y);

				if(OldPos == NewPos)
					break;

				ExDirection.x = round_to_int(ExDirection.x * 256.0f) / 256.0f;
				ExDirection.y = round_to_int(ExDirection.y * 256.0f) / 256.0f;
			} while(!DoBreak);

			std::pair<vec2, vec2> NewPair = std::make_pair(InitPos, FinishPos);
			if(std::find(vLineSegments.begin(), vLineSegments.end(), NewPair) == vLineSegments.end())
				vLineSegments.push_back(NewPair);

			if(AlwaysRenderHookColl && RenderHookCollPlayer)
			{
				// invert the hook coll colors when using cl_show_hook_coll_always and +showhookcoll is pressed
				HookCollColor = color_invert(HookCollColor);
			}
			Graphics()->SetColor(HookCollColor.WithAlpha(Alpha));
			for(const auto &[DrawInitPos, DrawFinishPos] : vLineSegments)
			{
				if(HookCollSize > 0)
				{
					float LineWidth = 0.5f + (float)(HookCollSize - 1) * 0.25f;
					vec2 PerpToAngle = normalize(vec2(ExDirection.y, -ExDirection.x)) * GameClient()->m_Camera.m_Zoom;
					vec2 Pos0 = DrawFinishPos + PerpToAngle * -LineWidth;
					vec2 Pos1 = DrawFinishPos + PerpToAngle * LineWidth;
					vec2 Pos2 = DrawInitPos + PerpToAngle * -LineWidth;
					vec2 Pos3 = DrawInitPos + PerpToAngle * LineWidth;
					IGraphics::CFreeformItem FreeformItem(Pos0.x, Pos0.y, Pos1.x, Pos1.y, Pos2.x, Pos2.y, Pos3.x, Pos3.y);
					Graphics()->QuadsDrawFreeform(&FreeformItem, 1);
				}
				else
				{
					IGraphics::CLineItem LineItem(DrawInitPos.x, DrawInitPos.y, DrawFinishPos.x, DrawFinishPos.y);
					Graphics()->LinesDraw(&LineItem, 1);
				}
			}
			if(HookCollSize > 0)
			{
				Graphics()->QuadsEnd();
			}
			else
			{
				Graphics()->LinesEnd();
			}
		}
	}
}
void CPlayers::RenderHook(
	const CNetObj_Character *pPrevChar,
	const CNetObj_Character *pPlayerChar,
	const CTeeRenderInfo *pRenderInfo,
	int ClientId,
	float Intra)
{
	CNetObj_Character Prev;
	CNetObj_Character Player;
	Prev = *pPrevChar;
	Player = *pPlayerChar;

	CTeeRenderInfo RenderInfo = *pRenderInfo;

	// don't render hooks to not active character cores
	if(pPlayerChar->m_HookedPlayer != -1 && !GameClient()->m_Snap.m_aCharacters[pPlayerChar->m_HookedPlayer].m_Active)
		return;

	float IntraTick = Intra;
	if(ClientId >= 0)
		IntraTick = (GameClient()->m_aClients[ClientId].m_IsPredicted) ? Client()->PredIntraGameTick(g_Config.m_ClDummy) : Client()->IntraGameTick(g_Config.m_ClDummy);

	bool OtherTeam = GameClient()->IsOtherTeam(ClientId);
	float Alpha = (OtherTeam || ClientId < 0) ? g_Config.m_ClShowOthersAlpha / 100.0f : 1.0f;
	if(ClientId == -2) // ghost
		Alpha = g_Config.m_ClRaceGhostAlpha / 100.0f;

	RenderInfo.m_Size = 64.0f;

	vec2 Position;
	if(in_range(ClientId, MAX_CLIENTS - 1))
		Position = GameClient()->m_aClients[ClientId].m_RenderPos;
	else
		Position = mix(vec2(Prev.m_X, Prev.m_Y), vec2(Player.m_X, Player.m_Y), IntraTick);

	// draw hook
	if(Prev.m_HookState > 0 && Player.m_HookState > 0)
	{
		Graphics()->SetColor(1.0f, 1.0f, 1.0f, 1.0f);

		if(ClientId < 0)
			Graphics()->SetColor(1.0f, 1.0f, 1.0f, 0.5f);

		vec2 Pos = Position;
		vec2 HookPos;

		if(in_range(pPlayerChar->m_HookedPlayer, MAX_CLIENTS - 1))
<<<<<<< HEAD
		{
			HookPos = m_pClient->m_aClients[pPlayerChar->m_HookedPlayer].m_RenderPos;
			if(g_Config.m_ClSwapGhosts && Client()->State() != IClient::STATE_DEMOPLAYBACK && m_pClient->m_Snap.m_LocalClientId == ClientId)
			{
				HookPos = GameClient()->GetSmoothPos(pPlayerChar->m_HookedPlayer);
			}
		}
=======
			HookPos = GameClient()->m_aClients[pPlayerChar->m_HookedPlayer].m_RenderPos;
>>>>>>> ca5a8eda
		else
			HookPos = mix(vec2(Prev.m_HookX, Prev.m_HookY), vec2(Player.m_HookX, Player.m_HookY), IntraTick);

		float d = distance(Pos, HookPos);
		vec2 Dir = normalize(Pos - HookPos);

		Graphics()->TextureSet(GameClient()->m_GameSkin.m_SpriteHookHead);
		Graphics()->QuadsSetRotation(angle(Dir) + pi);
		// render head
		int QuadOffset = NUM_WEAPONS * 2 + 2;
		Graphics()->SetColor(1.0f, 1.0f, 1.0f, Alpha);

		bool Local = m_pClient->m_Snap.m_LocalClientId == ClientId;
		bool DontOthers = !g_Config.m_ClRainbowOthers && !Local;
		if(g_Config.m_ClRainbowHook && !DontOthers)
			Graphics()->SetColor(GameClient()->m_Rainbow.m_RainbowColor.WithAlpha(Alpha));

		Graphics()->RenderQuadContainerAsSprite(m_WeaponEmoteQuadContainerIndex, QuadOffset, HookPos.x, HookPos.y);

		// render chain
		++QuadOffset;
		static IGraphics::SRenderSpriteInfo s_aHookChainRenderInfo[1024];
		int HookChainCount = 0;
		for(float f = 24; f < d && HookChainCount < 1024; f += 24, ++HookChainCount)
		{
			vec2 p = HookPos + Dir * f;
			s_aHookChainRenderInfo[HookChainCount].m_Pos[0] = p.x;
			s_aHookChainRenderInfo[HookChainCount].m_Pos[1] = p.y;
			s_aHookChainRenderInfo[HookChainCount].m_Scale = 1;
			s_aHookChainRenderInfo[HookChainCount].m_Rotation = angle(Dir) + pi;
		}
		Graphics()->TextureSet(GameClient()->m_GameSkin.m_SpriteHookChain);
		Graphics()->RenderQuadContainerAsSpriteMultiple(m_WeaponEmoteQuadContainerIndex, QuadOffset, HookChainCount, s_aHookChainRenderInfo);

		Graphics()->QuadsSetRotation(0);
		Graphics()->SetColor(1.0f, 1.0f, 1.0f, 1.0f);

		if(g_Config.m_ClRainbowHook && !DontOthers)
			Graphics()->SetColor(GameClient()->m_Rainbow.m_RainbowColor.WithAlpha(Alpha));

		RenderHand(&RenderInfo, Position, normalize(HookPos - Pos), -pi / 2, vec2(20, 0), Alpha);
	}
}

void CPlayers::RenderPlayer(
	const CNetObj_Character *pPrevChar,
	const CNetObj_Character *pPlayerChar,
	const CTeeRenderInfo *pRenderInfo,
	int ClientId,
	float Intra)
{
	CNetObj_Character Prev;
	CNetObj_Character Player;
	Prev = *pPrevChar;
	Player = *pPlayerChar;

	CTeeRenderInfo RenderInfo = *pRenderInfo;

<<<<<<< HEAD
	bool Local = m_pClient->m_Snap.m_LocalClientId == ClientId;
	bool OtherTeam = m_pClient->IsOtherTeam(ClientId);
	// float Alpha = (OtherTeam || ClientId < 0) ? g_Config.m_ClShowOthersAlpha / 100.0f : 1.0f;
	bool Spec = m_pClient->m_Snap.m_SpecInfo.m_Active;

	RenderTools()->m_LocalTeeRender = Local; // TClient

	float Alpha = 1.0f;
	if(OtherTeam || ClientId < 0)
		Alpha = g_Config.m_ClShowOthersAlpha / 100.0f;
	else if(g_Config.m_ClShowOthersGhosts && !Local && !Spec)
		Alpha = g_Config.m_ClPredGhostsAlpha / 100.0f;

	if(!OtherTeam && g_Config.m_ClShowOthersGhosts && !Local && g_Config.m_ClUnpredOthersInFreeze && Client()->m_IsLocalFrozen && !Spec)
		Alpha = 1.0f;

=======
	bool Local = GameClient()->m_Snap.m_LocalClientId == ClientId;
	bool OtherTeam = GameClient()->IsOtherTeam(ClientId);
	float Alpha = (OtherTeam || ClientId < 0) ? g_Config.m_ClShowOthersAlpha / 100.0f : 1.0f;
>>>>>>> ca5a8eda
	if(ClientId == -2) // ghost
		Alpha = g_Config.m_ClRaceGhostAlpha / 100.0f;

	// set size
	RenderInfo.m_Size = 64.0f;

	float IntraTick = Intra;
	if(ClientId >= 0)
		IntraTick = GameClient()->m_aClients[ClientId].m_IsPredicted ? Client()->PredIntraGameTick(g_Config.m_ClDummy) : Client()->IntraGameTick(g_Config.m_ClDummy);

	static float s_LastGameTickTime = Client()->GameTickTime(g_Config.m_ClDummy);
	static float s_LastPredIntraTick = Client()->PredIntraGameTick(g_Config.m_ClDummy);
	if(GameClient()->m_Snap.m_pGameInfoObj && !(GameClient()->m_Snap.m_pGameInfoObj->m_GameStateFlags & GAMESTATEFLAG_PAUSED))
	{
		s_LastGameTickTime = Client()->GameTickTime(g_Config.m_ClDummy);
		s_LastPredIntraTick = Client()->PredIntraGameTick(g_Config.m_ClDummy);
	}

	bool PredictLocalWeapons = false;
	float AttackTime = (Client()->PrevGameTick(g_Config.m_ClDummy) - Player.m_AttackTick) / (float)Client()->GameTickSpeed() + Client()->GameTickTime(g_Config.m_ClDummy);
	float LastAttackTime = (Client()->PrevGameTick(g_Config.m_ClDummy) - Player.m_AttackTick) / (float)Client()->GameTickSpeed() + s_LastGameTickTime;
	if(ClientId >= 0 && GameClient()->m_aClients[ClientId].m_IsPredictedLocal && GameClient()->AntiPingGunfire())
	{
		PredictLocalWeapons = true;
		AttackTime = (Client()->PredIntraGameTick(g_Config.m_ClDummy) + (Client()->PredGameTick(g_Config.m_ClDummy) - 1 - Player.m_AttackTick)) / (float)Client()->GameTickSpeed();
		LastAttackTime = (s_LastPredIntraTick + (Client()->PredGameTick(g_Config.m_ClDummy) - 1 - Player.m_AttackTick)) / (float)Client()->GameTickSpeed();
	}
	float AttackTicksPassed = AttackTime * (float)Client()->GameTickSpeed();

	float Angle = GetPlayerTargetAngle(&Prev, &Player, ClientId, IntraTick);

	vec2 Direction = direction(Angle);
	vec2 Position;
	if(in_range(ClientId, MAX_CLIENTS - 1))
		Position = GameClient()->m_aClients[ClientId].m_RenderPos;
	else
		Position = mix(vec2(Prev.m_X, Prev.m_Y), vec2(Player.m_X, Player.m_Y), IntraTick);

	if(g_Config.m_ClSwapGhosts && g_Config.m_ClShowOthersGhosts && !Local && Client()->State() != IClient::STATE_DEMOPLAYBACK)
		if(ClientId >= 0)
			Position = mix(
				vec2(m_pClient->m_Snap.m_aCharacters[ClientId].m_Prev.m_X, m_pClient->m_Snap.m_aCharacters[ClientId].m_Prev.m_Y),
				vec2(m_pClient->m_Snap.m_aCharacters[ClientId].m_Cur.m_X, m_pClient->m_Snap.m_aCharacters[ClientId].m_Cur.m_Y),
				Client()->IntraGameTick(g_Config.m_ClDummy));

	vec2 Vel = mix(vec2(Prev.m_VelX / 256.0f, Prev.m_VelY / 256.0f), vec2(Player.m_VelX / 256.0f, Player.m_VelY / 256.0f), IntraTick);

	GameClient()->m_Flow.Add(Position, Vel * 100.0f, 10.0f);

	// TClient
	if(GameClient()->m_aClients[ClientId].m_DeepFrozen && (g_Config.m_ClVolleyBallBetterBall == 2 || (g_Config.m_ClVolleyBallBetterBall == 1 && str_startswith_nocase(Client()->GetCurrentMap(), "volleyball"))))
	{
		// Update
		const float Delta = Client()->IntraGameTickSincePrev(g_Config.m_ClDummy);
		auto &ClientData = GameClient()->m_aClients[ClientId];
		ClientData.m_VolleyBallAngle += Vel.x * Delta / 48.0f;
		if(ClientData.m_VolleyBallAngle < 0.0f)
			ClientData.m_VolleyBallAngle += 2.0f * pi;
		else if(ClientData.m_VolleyBallAngle > 2.0f * pi)
			ClientData.m_VolleyBallAngle -= 2.0f * pi;
		// Render
		const CSkin *pSkin = m_pClient->m_Skins.Find(g_Config.m_ClVolleyBallBetterBallSkin);
		if(!pSkin)
			pSkin = m_pClient->m_Skins.Find("x_ninja");
		if(!pSkin)
			pSkin = m_pClient->m_Skins.Find("default");
		if(!pSkin)
			return;
		const float Size = pRenderInfo->m_Size * 1.2f;
		Graphics()->SetColor(ColorRGBA(1.0f, 1.0f, 1.0f, Alpha));
		Graphics()->TextureSet(pSkin->m_OriginalSkin.m_BodyOutline);
		Graphics()->QuadsBegin();
		IEngineGraphics::CQuadItem QuadOutline{Position.x, Position.y, Size, Size};
		Graphics()->QuadsSetRotation(ClientData.m_VolleyBallAngle);
		Graphics()->QuadsDraw(&QuadOutline, 1);
		Graphics()->QuadsEnd();
		Graphics()->TextureSet(pSkin->m_OriginalSkin.m_Body);
		Graphics()->QuadsBegin();
		Graphics()->QuadsSetRotation(ClientData.m_VolleyBallAngle);
		IEngineGraphics::CQuadItem Quad{Position.x, Position.y, Size, Size};
		Graphics()->QuadsDraw(&Quad, 1);
		Graphics()->QuadsEnd();
		return;
	}

	RenderInfo.m_GotAirJump = Player.m_Jumped & 2 ? false : true;

	RenderInfo.m_FeetFlipped = false;

	bool Stationary = Player.m_VelX <= 1 && Player.m_VelX >= -1;
	bool InAir = !Collision()->CheckPoint(Player.m_X, Player.m_Y + 16);
	if(g_Config.m_ClAntiPingImproved && !Local)
		InAir = !Collision()->CheckPoint(Position.x, Position.y + 16);
	bool Running = Player.m_VelX >= 5000 || Player.m_VelX <= -5000;
	bool WantOtherDir = (Player.m_Direction == -1 && Vel.x > 0) || (Player.m_Direction == 1 && Vel.x < 0);
	bool Inactive = ClientId >= 0 && (GameClient()->m_aClients[ClientId].m_Afk || GameClient()->m_aClients[ClientId].m_Paused);

	// evaluate animation
	float WalkTime = std::fmod(Position.x, 100.0f) / 100.0f;
	float RunTime = std::fmod(Position.x, 200.0f) / 200.0f;

	// Don't do a moon walk outside the left border
	if(WalkTime < 0)
		WalkTime += 1;
	if(RunTime < 0)
		RunTime += 1;

	CAnimState State;
	State.Set(&g_pData->m_aAnimations[ANIM_BASE], 0);

	if(InAir)
		State.Add(&g_pData->m_aAnimations[ANIM_INAIR], 0, 1.0f); // TODO: some sort of time here
	else if(Stationary)
	{
		if(Inactive)
		{
			State.Add(Direction.x < 0 ? &g_pData->m_aAnimations[ANIM_SIT_LEFT] : &g_pData->m_aAnimations[ANIM_SIT_RIGHT], 0, 1.0f); // TODO: some sort of time here
			RenderInfo.m_FeetFlipped = true;
		}
		else
			State.Add(&g_pData->m_aAnimations[ANIM_IDLE], 0, 1.0f); // TODO: some sort of time here
	}
	else if(!WantOtherDir)
	{
		if(Running)
			State.Add(Player.m_VelX < 0 ? &g_pData->m_aAnimations[ANIM_RUN_LEFT] : &g_pData->m_aAnimations[ANIM_RUN_RIGHT], RunTime, 1.0f);
		else
			State.Add(&g_pData->m_aAnimations[ANIM_WALK], WalkTime, 1.0f);
	}

	if(Player.m_Weapon == WEAPON_HAMMER)
		State.Add(&g_pData->m_aAnimations[ANIM_HAMMER_SWING], std::clamp(LastAttackTime * 5.0f, 0.0f, 1.0f), 1.0f);
	if(Player.m_Weapon == WEAPON_NINJA)
		State.Add(&g_pData->m_aAnimations[ANIM_NINJA_SWING], std::clamp(LastAttackTime * 2.0f, 0.0f, 1.0f), 1.0f);

	// do skidding
	if(!InAir && WantOtherDir && length(Vel * 50) > 500.0f)
		GameClient()->m_Effects.SkidTrail(Position, Vel, Player.m_Direction, Alpha);

	vec2 GhostWeaponPos = vec2(0, 0);
	// draw gun
	if(Player.m_Weapon >= 0)
	{
		if(!(RenderInfo.m_TeeRenderFlags & TEE_NO_WEAPON))
		{
			Graphics()->SetColor(1.0f, 1.0f, 1.0f, 1.0f);
			Graphics()->QuadsSetRotation(State.GetAttach()->m_Angle * pi * 2 + Angle);

			if(ClientId < 0)
				Graphics()->SetColor(1.0f, 1.0f, 1.0f, 0.5f);

			// normal weapons
			int CurrentWeapon = std::clamp(Player.m_Weapon, 0, NUM_WEAPONS - 1);
			Graphics()->TextureSet(GameClient()->m_GameSkin.m_aSpriteWeapons[CurrentWeapon]);
			int QuadOffset = CurrentWeapon * 2 + (Direction.x < 0 ? 1 : 0);

			Graphics()->SetColor(1.0f, 1.0f, 1.0f, Alpha);

			bool DontOthers = !g_Config.m_ClRainbowOthers && !Local;
			if(g_Config.m_ClRainbowWeapon && !DontOthers)
				Graphics()->SetColor(GameClient()->m_Rainbow.m_RainbowColor.WithAlpha(Alpha));

			vec2 Dir = Direction;
			float Recoil = 0.0f;
			vec2 WeaponPosition;
			bool IsSit = Inactive && !InAir && Stationary;

			if(Player.m_Weapon == WEAPON_HAMMER)
			{
<<<<<<< HEAD
				switch(g_Config.m_ClHammerRotatesWithCursor)
				{
				case 0:
=======
				// static position for hammer
				WeaponPosition = Position + vec2(State.GetAttach()->m_X, State.GetAttach()->m_Y);
				WeaponPosition.y += g_pData->m_Weapons.m_aId[CurrentWeapon].m_Offsety;
				if(Direction.x < 0)
					WeaponPosition.x -= g_pData->m_Weapons.m_aId[CurrentWeapon].m_Offsetx;
				if(IsSit)
					WeaponPosition.y += 3.0f;

				// if active and attack is under way, bash stuffs
				if(!Inactive || LastAttackTime < GameClient()->m_aClients[ClientId].m_Predicted.m_Tuning.GetWeaponFireDelay(Player.m_Weapon))
>>>>>>> ca5a8eda
				{
					// static position for hammer
					WeaponPosition = Position + vec2(State.GetAttach()->m_X, State.GetAttach()->m_Y);
					WeaponPosition.y += g_pData->m_Weapons.m_aId[CurrentWeapon].m_Offsety;
					if(Direction.x < 0)
						WeaponPosition.x -= g_pData->m_Weapons.m_aId[CurrentWeapon].m_Offsetx;
					if(IsSit)
						WeaponPosition.y += 3.0f;

					// if active and attack is under way, bash stuffs
					if(!Inactive || LastAttackTime < m_pClient->m_aClients[ClientId].m_Predicted.m_Tuning.GetWeaponFireDelay(Player.m_Weapon))
					{
						if(Direction.x < 0)
							Graphics()->QuadsSetRotation(-pi / 2 - State.GetAttach()->m_Angle * pi * 2);
						else
							Graphics()->QuadsSetRotation(-pi / 2 + State.GetAttach()->m_Angle * pi * 2);
					}
					else
						Graphics()->QuadsSetRotation(Direction.x < 0 ? 100.0f : 500.0f);

					Graphics()->RenderQuadContainerAsSprite(m_WeaponEmoteQuadContainerIndex, QuadOffset, WeaponPosition.x, WeaponPosition.y);
					break;
				}
				case 1:
				{
					WeaponPosition = Position + vec2(State.GetAttach()->m_X, State.GetAttach()->m_Y);
					WeaponPosition.y += g_pData->m_Weapons.m_aId[CurrentWeapon].m_Offsety;
					if(Direction.x < 0.0f)
						WeaponPosition.x -= g_pData->m_Weapons.m_aId[CurrentWeapon].m_Offsetx;
					if(IsSit)
						WeaponPosition.y += 3.0f;

					// set rotation
					float QuadsRotation = -pi / 2.0f;
					QuadsRotation += State.GetAttach()->m_Angle * (Direction.x < 0 ? -1 : 1) * pi * 2;
					QuadsRotation += Angle;
					if(Direction.x < 0.0f)
						QuadsRotation += pi;

					Graphics()->QuadsSetRotation(QuadsRotation);
					Graphics()->RenderQuadContainerAsSprite(m_WeaponEmoteQuadContainerIndex, QuadOffset, WeaponPosition.x, WeaponPosition.y);
					break;
				}
				case 2:
				{
					// TODO: should be an animation
					Recoil = 0;
					float a = AttackTicksPassed / 5.0f;
					if(a < 1)
						Recoil = std::sin(a * pi);
					WeaponPosition = Position - Dir * (Recoil * 10.0f - 5.0f);
					if(IsSit)
						WeaponPosition.y += 3.0f;

					Graphics()->QuadsSetRotation(Angle + 2 * pi);
					Graphics()->RenderQuadContainerAsSprite(m_WeaponEmoteQuadContainerIndex, QuadOffset, WeaponPosition.x, WeaponPosition.y);
					RenderHand(&RenderInfo,
						Position + Dir * g_pData->m_Weapons.m_aId[WEAPON_GUN].m_Offsetx - Dir * Recoil * 10.0f + vec2(0.0f, g_pData->m_Weapons.m_aId[WEAPON_GUN].m_Offsety),
						Direction, -3 * pi / 4, vec2(-15, 4), Alpha);
					break;
				}
				break;
				}
			}
			else if(Player.m_Weapon == WEAPON_NINJA)
			{
				WeaponPosition = Position;
				WeaponPosition.y += g_pData->m_Weapons.m_aId[CurrentWeapon].m_Offsety;
				if(IsSit)
					WeaponPosition.y += 3.0f;

				if(Direction.x < 0)
				{
					Graphics()->QuadsSetRotation(-pi / 2 - State.GetAttach()->m_Angle * pi * 2);
					WeaponPosition.x -= g_pData->m_Weapons.m_aId[CurrentWeapon].m_Offsetx;
					GameClient()->m_Effects.PowerupShine(WeaponPosition + vec2(32, 0), vec2(32, 12), Alpha);
				}
				else
				{
					Graphics()->QuadsSetRotation(-pi / 2 + State.GetAttach()->m_Angle * pi * 2);
					GameClient()->m_Effects.PowerupShine(WeaponPosition - vec2(32, 0), vec2(32, 12), Alpha);
				}
				Graphics()->RenderQuadContainerAsSprite(m_WeaponEmoteQuadContainerIndex, QuadOffset, WeaponPosition.x, WeaponPosition.y);

				// HADOKEN
				if(AttackTime <= 1 / 6.f && g_pData->m_Weapons.m_aId[CurrentWeapon].m_NumSpriteMuzzles)
				{
					int IteX = rand() % g_pData->m_Weapons.m_aId[CurrentWeapon].m_NumSpriteMuzzles;
					static int s_LastIteX = IteX;
					if(Client()->State() == IClient::STATE_DEMOPLAYBACK)
					{
						const IDemoPlayer::CInfo *pInfo = DemoPlayer()->BaseInfo();
						if(pInfo->m_Paused)
							IteX = s_LastIteX;
						else
							s_LastIteX = IteX;
					}
					else
					{
						if(GameClient()->m_Snap.m_pGameInfoObj && GameClient()->m_Snap.m_pGameInfoObj->m_GameStateFlags & GAMESTATEFLAG_PAUSED)
							IteX = s_LastIteX;
						else
							s_LastIteX = IteX;
					}
					if(g_pData->m_Weapons.m_aId[CurrentWeapon].m_aSpriteMuzzles[IteX])
					{
						if(PredictLocalWeapons || ClientId < 0)
							Dir = vec2(pPlayerChar->m_X, pPlayerChar->m_Y) - vec2(pPrevChar->m_X, pPrevChar->m_Y);
						else
							Dir = vec2(GameClient()->m_Snap.m_aCharacters[ClientId].m_Cur.m_X, GameClient()->m_Snap.m_aCharacters[ClientId].m_Cur.m_Y) - vec2(GameClient()->m_Snap.m_aCharacters[ClientId].m_Prev.m_X, GameClient()->m_Snap.m_aCharacters[ClientId].m_Prev.m_Y);
						float HadOkenAngle = 0;
						if(absolute(Dir.x) > 0.0001f || absolute(Dir.y) > 0.0001f)
						{
							Dir = normalize(Dir);
							HadOkenAngle = angle(Dir);
						}
						else
						{
							Dir = vec2(1, 0);
						}
						Graphics()->QuadsSetRotation(HadOkenAngle);
						QuadOffset = IteX * 2;
						vec2 DirY(-Dir.y, Dir.x);
						WeaponPosition = Position;
						float OffsetX = g_pData->m_Weapons.m_aId[CurrentWeapon].m_Muzzleoffsetx;
						WeaponPosition -= Dir * OffsetX;
						Graphics()->TextureSet(GameClient()->m_GameSkin.m_aaSpriteWeaponsMuzzles[CurrentWeapon][IteX]);
						Graphics()->RenderQuadContainerAsSprite(m_aWeaponSpriteMuzzleQuadContainerIndex[CurrentWeapon], QuadOffset, WeaponPosition.x, WeaponPosition.y);
					}
				}
			}
			else
			{
				// TODO: should be an animation
				Recoil = 0;
				float a = AttackTicksPassed / 5.0f;
				if(a < 1)
					Recoil = std::sin(a * pi);
				WeaponPosition = Position + Dir * g_pData->m_Weapons.m_aId[CurrentWeapon].m_Offsetx - Dir * Recoil * 10.0f;
				WeaponPosition.y += g_pData->m_Weapons.m_aId[CurrentWeapon].m_Offsety;
				if(IsSit)
					WeaponPosition.y += 3.0f;
				if(Player.m_Weapon == WEAPON_GUN && g_Config.m_ClOldGunPosition)
					WeaponPosition.y -= 8;
				Graphics()->RenderQuadContainerAsSprite(m_WeaponEmoteQuadContainerIndex, QuadOffset, WeaponPosition.x, WeaponPosition.y);
			}

			if(Player.m_Weapon == WEAPON_GUN || Player.m_Weapon == WEAPON_SHOTGUN)
			{
				// check if we're firing stuff
				if(g_pData->m_Weapons.m_aId[CurrentWeapon].m_NumSpriteMuzzles) // prev.attackticks)
				{
					float AlphaMuzzle = 0.0f;
					if(AttackTicksPassed < g_pData->m_Weapons.m_aId[CurrentWeapon].m_Muzzleduration + 3)
					{
						float t = AttackTicksPassed / g_pData->m_Weapons.m_aId[CurrentWeapon].m_Muzzleduration;
						AlphaMuzzle = mix(2.0f, 0.0f, minimum(1.0f, maximum(0.0f, t)));
					}

					int IteX = rand() % g_pData->m_Weapons.m_aId[CurrentWeapon].m_NumSpriteMuzzles;
					static int s_LastIteX = IteX;
					if(Client()->State() == IClient::STATE_DEMOPLAYBACK)
					{
						const IDemoPlayer::CInfo *pInfo = DemoPlayer()->BaseInfo();
						if(pInfo->m_Paused)
							IteX = s_LastIteX;
						else
							s_LastIteX = IteX;
					}
					else
					{
						if(GameClient()->m_Snap.m_pGameInfoObj && GameClient()->m_Snap.m_pGameInfoObj->m_GameStateFlags & GAMESTATEFLAG_PAUSED)
							IteX = s_LastIteX;
						else
							s_LastIteX = IteX;
					}
					if(AlphaMuzzle > 0.0f && g_pData->m_Weapons.m_aId[CurrentWeapon].m_aSpriteMuzzles[IteX])
					{
						float OffsetY = -g_pData->m_Weapons.m_aId[CurrentWeapon].m_Muzzleoffsety;
						QuadOffset = IteX * 2 + (Direction.x < 0 ? 1 : 0);
						if(Direction.x < 0)
							OffsetY = -OffsetY;

						vec2 DirY(-Dir.y, Dir.x);
						vec2 MuzzlePos = WeaponPosition + Dir * g_pData->m_Weapons.m_aId[CurrentWeapon].m_Muzzleoffsetx + DirY * OffsetY;
						Graphics()->TextureSet(GameClient()->m_GameSkin.m_aaSpriteWeaponsMuzzles[CurrentWeapon][IteX]);
						Graphics()->RenderQuadContainerAsSprite(m_aWeaponSpriteMuzzleQuadContainerIndex[CurrentWeapon], QuadOffset, MuzzlePos.x, MuzzlePos.y);
					}
				}
			}
			Graphics()->SetColor(1.0f, 1.0f, 1.0f, 1.0f);
			Graphics()->QuadsSetRotation(0);

			if(g_Config.m_ClRainbowTees && !DontOthers)
				Graphics()->SetColor(GameClient()->m_Rainbow.m_RainbowColor.WithAlpha(Alpha));

			switch(Player.m_Weapon)
			{
			case WEAPON_GUN: RenderHand(&RenderInfo, WeaponPosition, Direction, -3 * pi / 4, vec2(-15, 4), Alpha); break;
			case WEAPON_SHOTGUN: RenderHand(&RenderInfo, WeaponPosition, Direction, -pi / 2, vec2(-5, 4), Alpha); break;
			case WEAPON_GRENADE: RenderHand(&RenderInfo, WeaponPosition, Direction, -pi / 2, vec2(-4, 7), Alpha); break;
			}
			GhostWeaponPos = WeaponPosition;
		}
	}

	// render the "shadow" tee
	if(Local && ((g_Config.m_Debug && g_Config.m_ClUnpredictedShadow >= 0) || g_Config.m_ClUnpredictedShadow == 1))
	{
		vec2 ShadowPosition = Position;
		if(ClientId >= 0)
			ShadowPosition = mix(
				vec2(GameClient()->m_Snap.m_aCharacters[ClientId].m_Prev.m_X, GameClient()->m_Snap.m_aCharacters[ClientId].m_Prev.m_Y),
				vec2(GameClient()->m_Snap.m_aCharacters[ClientId].m_Cur.m_X, GameClient()->m_Snap.m_aCharacters[ClientId].m_Cur.m_Y),
				Client()->IntraGameTick(g_Config.m_ClDummy));

		RenderTools()->RenderTee(&State, &RenderInfo, Player.m_Emote, Direction, ShadowPosition, 0.5f); // render ghost
	}
	RenderTools()->RenderTee(&State, &RenderInfo, Player.m_Emote, Direction, Position, Alpha);
	float TeeAnimScale, TeeBaseSize;
	CRenderTools::GetRenderTeeAnimScaleAndBaseSize(&RenderInfo, TeeAnimScale, TeeBaseSize);
	vec2 BodyPos = Position + vec2(State.GetBody()->m_X, State.GetBody()->m_Y) * TeeAnimScale;
	if(RenderInfo.m_TeeRenderFlags & TEE_EFFECT_FROZEN)
	{
		GameClient()->m_Effects.FreezingFlakes(BodyPos, vec2(32, 32), Alpha);
	}
	if(RenderInfo.m_TeeRenderFlags & TEE_EFFECT_SPARKLE)
	{
		GameClient()->m_Effects.SparkleTrail(BodyPos, Alpha);
	}

	if(ClientId < 0)
		return;

	int QuadOffsetToEmoticon = NUM_WEAPONS * 2 + 2 + 2;
	if((Player.m_PlayerFlags & PLAYERFLAG_CHATTING) && !GameClient()->m_aClients[ClientId].m_Afk)
	{
		int CurEmoticon = (SPRITE_DOTDOT - SPRITE_OOP);
		Graphics()->TextureSet(GameClient()->m_EmoticonsSkin.m_aSpriteEmoticons[CurEmoticon]);
		int QuadOffset = QuadOffsetToEmoticon + CurEmoticon;
		Graphics()->SetColor(1.0f, 1.0f, 1.0f, Alpha);
		Graphics()->RenderQuadContainerAsSprite(m_WeaponEmoteQuadContainerIndex, QuadOffset, Position.x + 24.f, Position.y - 40.f);

		Graphics()->SetColor(1.0f, 1.0f, 1.0f, 1.0f);
		Graphics()->QuadsSetRotation(0);
	}

	if(g_Config.m_ClAfkEmote && GameClient()->m_aClients[ClientId].m_Afk && ClientId != GameClient()->m_aLocalIds[!g_Config.m_ClDummy])
	{
		int CurEmoticon = (SPRITE_ZZZ - SPRITE_OOP);
		Graphics()->TextureSet(GameClient()->m_EmoticonsSkin.m_aSpriteEmoticons[CurEmoticon]);
		int QuadOffset = QuadOffsetToEmoticon + CurEmoticon;
		Graphics()->SetColor(1.0f, 1.0f, 1.0f, Alpha);
		Graphics()->RenderQuadContainerAsSprite(m_WeaponEmoteQuadContainerIndex, QuadOffset, Position.x + 24.f, Position.y - 40.f);

		Graphics()->SetColor(1.0f, 1.0f, 1.0f, 1.0f);
		Graphics()->QuadsSetRotation(0);
	}

	if(g_Config.m_ClShowEmotes && !GameClient()->m_aClients[ClientId].m_EmoticonIgnore && GameClient()->m_aClients[ClientId].m_EmoticonStartTick != -1)
	{
		float SinceStart = (Client()->GameTick(g_Config.m_ClDummy) - GameClient()->m_aClients[ClientId].m_EmoticonStartTick) + (Client()->IntraGameTickSincePrev(g_Config.m_ClDummy) - GameClient()->m_aClients[ClientId].m_EmoticonStartFraction);
		float FromEnd = (2 * Client()->GameTickSpeed()) - SinceStart;

		if(0 <= SinceStart && FromEnd > 0)
		{
			float a = 1;

			if(FromEnd < Client()->GameTickSpeed() / 5)
				a = FromEnd / (Client()->GameTickSpeed() / 5.0f);

			float h = 1;
			if(SinceStart < Client()->GameTickSpeed() / 10)
				h = SinceStart / (Client()->GameTickSpeed() / 10.0f);

			float Wiggle = 0;
			if(SinceStart < Client()->GameTickSpeed() / 5)
				Wiggle = SinceStart / (Client()->GameTickSpeed() / 5.0f);

			float WiggleAngle = std::sin(5 * Wiggle);

			Graphics()->QuadsSetRotation(pi / 6 * WiggleAngle);

			Graphics()->SetColor(1.0f, 1.0f, 1.0f, a * Alpha);
			// client_datas::emoticon is an offset from the first emoticon
			int QuadOffset = QuadOffsetToEmoticon + GameClient()->m_aClients[ClientId].m_Emoticon;
			Graphics()->TextureSet(GameClient()->m_EmoticonsSkin.m_aSpriteEmoticons[GameClient()->m_aClients[ClientId].m_Emoticon]);
			Graphics()->RenderQuadContainerAsSprite(m_WeaponEmoteQuadContainerIndex, QuadOffset, Position.x, Position.y - 23.f - 32.f * h, 1.f, (64.f * h) / 64.f);

			Graphics()->SetColor(1.0f, 1.0f, 1.0f, 1.0f);
			Graphics()->QuadsSetRotation(0);
		}
	}
}

void CPlayers::RenderPlayerGhost(
	const CNetObj_Character *pPrevChar,
	const CNetObj_Character *pPlayerChar,
	const CTeeRenderInfo *pRenderInfo,
	int ClientId,
	float Intra)
{
	CNetObj_Character Prev;
	CNetObj_Character Player;
	Prev = *pPrevChar;
	Player = *pPlayerChar;

	CTeeRenderInfo RenderInfo = *pRenderInfo;

	bool Local = m_pClient->m_Snap.m_LocalClientId == ClientId;
	bool OtherTeam = m_pClient->IsOtherTeam(ClientId);
	float Alpha = 1.0f;

	RenderTools()->m_LocalTeeRender = Local; // TClient

	bool FrozenSwappingHide = (m_pClient->m_aClients[ClientId].m_FreezeEnd > 0) && g_Config.m_ClHideFrozenGhosts && g_Config.m_ClSwapGhosts;

	if(OtherTeam || ClientId < 0)
		Alpha = g_Config.m_ClShowOthersAlpha / 100.0f;
	else
		Alpha = g_Config.m_ClUnpredGhostsAlpha / 100.0f;

	if(!OtherTeam && FrozenSwappingHide)
		Alpha = 1.0f;

	// set size
	RenderInfo.m_Size = 64.0f;

	float IntraTick = Intra;
	if(ClientId >= 0)
		IntraTick = m_pClient->m_aClients[ClientId].m_IsPredicted ? Client()->PredIntraGameTick(g_Config.m_ClDummy) : Client()->IntraGameTick(g_Config.m_ClDummy);

	static float s_LastGameTickTime = Client()->GameTickTime(g_Config.m_ClDummy);
	static float s_LastPredIntraTick = Client()->PredIntraGameTick(g_Config.m_ClDummy);
	if(m_pClient->m_Snap.m_pGameInfoObj && !(m_pClient->m_Snap.m_pGameInfoObj->m_GameStateFlags & GAMESTATEFLAG_PAUSED))
	{
		s_LastGameTickTime = Client()->GameTickTime(g_Config.m_ClDummy);
		s_LastPredIntraTick = Client()->PredIntraGameTick(g_Config.m_ClDummy);
	}

	bool PredictLocalWeapons = false;
	float AttackTime = (Client()->PrevGameTick(g_Config.m_ClDummy) - Player.m_AttackTick) / (float)SERVER_TICK_SPEED + Client()->GameTickTime(g_Config.m_ClDummy);
	float LastAttackTime = (Client()->PrevGameTick(g_Config.m_ClDummy) - Player.m_AttackTick) / (float)SERVER_TICK_SPEED + s_LastGameTickTime;
	if(ClientId >= 0 && m_pClient->m_aClients[ClientId].m_IsPredictedLocal && m_pClient->AntiPingGunfire())
	{
		PredictLocalWeapons = true;
		AttackTime = (Client()->PredIntraGameTick(g_Config.m_ClDummy) + (Client()->PredGameTick(g_Config.m_ClDummy) - 1 - Player.m_AttackTick)) / (float)SERVER_TICK_SPEED;
		LastAttackTime = (s_LastPredIntraTick + (Client()->PredGameTick(g_Config.m_ClDummy) - 1 - Player.m_AttackTick)) / (float)SERVER_TICK_SPEED;
	}
	float AttackTicksPassed = AttackTime * (float)SERVER_TICK_SPEED;

	float Angle;
	if(Local && Client()->State() != IClient::STATE_DEMOPLAYBACK)
	{
		// just use the direct input if it's the local player we are rendering
		vec2 Pos = m_pClient->m_Controls.m_aMousePos[g_Config.m_ClDummy];
		if(g_Config.m_ClScaleMouseDistance)
		{
			const int MaxDistance = g_Config.m_ClDyncam ? g_Config.m_ClDyncamMaxDistance : g_Config.m_ClMouseMaxDistance;
			if(MaxDistance > 5 && MaxDistance < 1000) // Don't scale if angle bind or reduces precision
				Pos *= 1000.0f / (float)MaxDistance;
		}
		Pos.x = (int)Pos.x;
		Pos.y = (int)Pos.y;
		Angle = angle(Pos);
	}
	else
	{
		Angle = GetPlayerTargetAngle(&Prev, &Player, ClientId, IntraTick);
	}

	vec2 Direction = direction(Angle);
	vec2 Position;
	if(in_range(ClientId, MAX_CLIENTS - 1))
		Position = m_pClient->m_aClients[ClientId].m_RenderPos;
	else
		Position = mix(vec2(Prev.m_X, Prev.m_Y), vec2(Player.m_X, Player.m_Y), IntraTick);

	if(g_Config.m_ClSwapGhosts)
	{
		Position = GameClient()->GetSmoothPos(ClientId);
	}
	else
	{
		if(ClientId >= 0)
			Position = mix(
				vec2(m_pClient->m_Snap.m_aCharacters[ClientId].m_Prev.m_X, m_pClient->m_Snap.m_aCharacters[ClientId].m_Prev.m_Y),
				vec2(m_pClient->m_Snap.m_aCharacters[ClientId].m_Cur.m_X, m_pClient->m_Snap.m_aCharacters[ClientId].m_Cur.m_Y),
				Client()->IntraGameTick(g_Config.m_ClDummy));
	}

	if(g_Config.m_ClRenderGhostAsCircle && !FrozenSwappingHide)
	{
		Graphics()->TextureClear();
		Graphics()->QuadsBegin();
		Graphics()->SetColor(RenderInfo.m_ColorBody.r, RenderInfo.m_ColorBody.g, RenderInfo.m_ColorBody.b, Alpha);
		Graphics()->DrawCircle(Position.x, Position.y, 22.0f, 24);
		Graphics()->QuadsEnd();
		return;
	}

	vec2 Vel = mix(vec2(Prev.m_VelX / 256.0f, Prev.m_VelY / 256.0f), vec2(Player.m_VelX / 256.0f, Player.m_VelY / 256.0f), IntraTick);

	m_pClient->m_Flow.Add(Position, Vel * 100.0f, 10.0f);

	RenderInfo.m_GotAirJump = Player.m_Jumped & 2 ? false : true;

	RenderInfo.m_FeetFlipped = false;

	bool Stationary = Player.m_VelX <= 1 && Player.m_VelX >= -1;
	bool InAir = !Collision()->CheckPoint(Player.m_X, Player.m_Y + 16);
	bool Running = Player.m_VelX >= 5000 || Player.m_VelX <= -5000;
	bool WantOtherDir = (Player.m_Direction == -1 && Vel.x > 0) || (Player.m_Direction == 1 && Vel.x < 0);
	bool Inactive = m_pClient->m_aClients[ClientId].m_Afk || m_pClient->m_aClients[ClientId].m_Paused;

	// evaluate animation
	float WalkTime = std::fmod(Position.x, 100.0f) / 100.0f;
	float RunTime = std::fmod(Position.x, 200.0f) / 200.0f;

	// Don't do a moon walk outside the left border
	if(WalkTime < 0)
		WalkTime += 1;
	if(RunTime < 0)
		RunTime += 1;

	CAnimState State;
	State.Set(&g_pData->m_aAnimations[ANIM_BASE], 0);

	if(InAir)
		State.Add(&g_pData->m_aAnimations[ANIM_INAIR], 0, 1.0f); // TODO: some sort of time here
	else if(Stationary)
	{
		if(Inactive)
		{
			State.Add(Direction.x < 0 ? &g_pData->m_aAnimations[ANIM_SIT_LEFT] : &g_pData->m_aAnimations[ANIM_SIT_RIGHT], 0, 1.0f); // TODO: some sort of time here
			RenderInfo.m_FeetFlipped = true;
		}
		else
			State.Add(&g_pData->m_aAnimations[ANIM_IDLE], 0, 1.0f); // TODO: some sort of time here
	}
	else if(!WantOtherDir)
	{
		if(Running)
			State.Add(Player.m_VelX < 0 ? &g_pData->m_aAnimations[ANIM_RUN_LEFT] : &g_pData->m_aAnimations[ANIM_RUN_RIGHT], RunTime, 1.0f);
		else
			State.Add(&g_pData->m_aAnimations[ANIM_WALK], WalkTime, 1.0f);
	}

	if(Player.m_Weapon == WEAPON_HAMMER)
		State.Add(&g_pData->m_aAnimations[ANIM_HAMMER_SWING], std::clamp(LastAttackTime * 5.0f, 0.0f, 1.0f), 1.0f);
	if(Player.m_Weapon == WEAPON_NINJA)
		State.Add(&g_pData->m_aAnimations[ANIM_NINJA_SWING], std::clamp(LastAttackTime * 2.0f, 0.0f, 1.0f), 1.0f);

	// do skidding
	if(!InAir && WantOtherDir && length(Vel * 50) > 500.0f)
		m_pClient->m_Effects.SkidTrail(Position, Vel, Player.m_Direction, Alpha);

	vec2 GhostWeaponPos = vec2(0, 0);
	// draw gun
	{
		if(!(RenderInfo.m_TeeRenderFlags & TEE_NO_WEAPON))
		{
			Graphics()->SetColor(1.0f, 1.0f, 1.0f, 1.0f);
			Graphics()->QuadsSetRotation(State.GetAttach()->m_Angle * pi * 2 + Angle);

			if(ClientId < 0)
				Graphics()->SetColor(1.0f, 1.0f, 1.0f, 0.5f);

			// normal weapons
			int CurrentWeapon = std::clamp(Player.m_Weapon, 0, NUM_WEAPONS - 1);
			Graphics()->TextureSet(GameClient()->m_GameSkin.m_aSpriteWeapons[CurrentWeapon]);
			int QuadOffset = CurrentWeapon * 2 + (Direction.x < 0 ? 1 : 0);

			Graphics()->SetColor(1.0f, 1.0f, 1.0f, Alpha);

			vec2 Dir = Direction;
			float Recoil = 0.0f;
			vec2 WeaponPosition;
			bool IsSit = Inactive && !InAir && Stationary;

			if(Player.m_Weapon == WEAPON_HAMMER)
			{
				// static position for hammer
				WeaponPosition = Position + vec2(State.GetAttach()->m_X, State.GetAttach()->m_Y);
				WeaponPosition.y += g_pData->m_Weapons.m_aId[CurrentWeapon].m_Offsety;
				if(Direction.x < 0)
					WeaponPosition.x -= g_pData->m_Weapons.m_aId[CurrentWeapon].m_Offsetx;
				if(IsSit)
					WeaponPosition.y += 3.0f;

				// if active and attack is under way, bash stuffs
				if(!Inactive || LastAttackTime < m_pClient->m_aTuning[g_Config.m_ClDummy].GetWeaponFireDelay(Player.m_Weapon))
				{
					if(Direction.x < 0)
						Graphics()->QuadsSetRotation(-pi / 2 - State.GetAttach()->m_Angle * pi * 2);
					else
						Graphics()->QuadsSetRotation(-pi / 2 + State.GetAttach()->m_Angle * pi * 2);
				}
				else
					Graphics()->QuadsSetRotation(Direction.x < 0 ? 100.0f : 500.0f);

				Graphics()->RenderQuadContainerAsSprite(m_WeaponEmoteQuadContainerIndex, QuadOffset, WeaponPosition.x, WeaponPosition.y);
			}
			else if(Player.m_Weapon == WEAPON_NINJA)
			{
				WeaponPosition = Position;
				WeaponPosition.y += g_pData->m_Weapons.m_aId[CurrentWeapon].m_Offsety;
				if(IsSit)
					WeaponPosition.y += 3.0f;

				if(Direction.x < 0)
				{
					Graphics()->QuadsSetRotation(-pi / 2 - State.GetAttach()->m_Angle * pi * 2);
					WeaponPosition.x -= g_pData->m_Weapons.m_aId[CurrentWeapon].m_Offsetx;
					m_pClient->m_Effects.PowerupShine(WeaponPosition + vec2(32, 0), vec2(32, 12), Alpha);
				}
				else
				{
					Graphics()->QuadsSetRotation(-pi / 2 + State.GetAttach()->m_Angle * pi * 2);
					m_pClient->m_Effects.PowerupShine(WeaponPosition - vec2(32, 0), vec2(32, 12), Alpha);
				}
				Graphics()->RenderQuadContainerAsSprite(m_WeaponEmoteQuadContainerIndex, QuadOffset, WeaponPosition.x, WeaponPosition.y);

				// HADOKEN
				if(AttackTime <= 1 / 6.f && g_pData->m_Weapons.m_aId[CurrentWeapon].m_NumSpriteMuzzles)
				{
					int IteX = rand() % g_pData->m_Weapons.m_aId[CurrentWeapon].m_NumSpriteMuzzles;
					static int s_LastIteX = IteX;
					if(Client()->State() == IClient::STATE_DEMOPLAYBACK)
					{
						const IDemoPlayer::CInfo *pInfo = DemoPlayer()->BaseInfo();
						if(pInfo->m_Paused)
							IteX = s_LastIteX;
						else
							s_LastIteX = IteX;
					}
					else
					{
						if(m_pClient->m_Snap.m_pGameInfoObj && m_pClient->m_Snap.m_pGameInfoObj->m_GameStateFlags & GAMESTATEFLAG_PAUSED)
							IteX = s_LastIteX;
						else
							s_LastIteX = IteX;
					}
					if(g_pData->m_Weapons.m_aId[CurrentWeapon].m_aSpriteMuzzles[IteX])
					{
						if(PredictLocalWeapons)
							Dir = vec2(pPlayerChar->m_X, pPlayerChar->m_Y) - vec2(pPrevChar->m_X, pPrevChar->m_Y);
						else
							Dir = vec2(m_pClient->m_Snap.m_aCharacters[ClientId].m_Cur.m_X, m_pClient->m_Snap.m_aCharacters[ClientId].m_Cur.m_Y) - vec2(m_pClient->m_Snap.m_aCharacters[ClientId].m_Prev.m_X, m_pClient->m_Snap.m_aCharacters[ClientId].m_Prev.m_Y);
						float HadOkenAngle = 0;
						if(absolute(Dir.x) > 0.0001f || absolute(Dir.y) > 0.0001f)
						{
							Dir = normalize(Dir);
							HadOkenAngle = angle(Dir);
						}
						else
						{
							Dir = vec2(1, 0);
						}
						Graphics()->QuadsSetRotation(HadOkenAngle);
						QuadOffset = IteX * 2;
						vec2 DirY(-Dir.y, Dir.x);
						WeaponPosition = Position;
						float OffsetX = g_pData->m_Weapons.m_aId[CurrentWeapon].m_Muzzleoffsetx;
						WeaponPosition -= Dir * OffsetX;
						Graphics()->TextureSet(GameClient()->m_GameSkin.m_aaSpriteWeaponsMuzzles[CurrentWeapon][IteX]);
						Graphics()->RenderQuadContainerAsSprite(m_aWeaponSpriteMuzzleQuadContainerIndex[CurrentWeapon], QuadOffset, WeaponPosition.x, WeaponPosition.y);
					}
				}
			}
			else
			{
				// TODO: should be an animation
				Recoil = 0;
				float a = AttackTicksPassed / 5.0f;
				if(a < 1)
					Recoil = std::sin(a * pi);
				WeaponPosition = Position + Dir * g_pData->m_Weapons.m_aId[CurrentWeapon].m_Offsetx - Dir * Recoil * 10.0f;
				WeaponPosition.y += g_pData->m_Weapons.m_aId[CurrentWeapon].m_Offsety;
				if(IsSit)
					WeaponPosition.y += 3.0f;
				if(Player.m_Weapon == WEAPON_GUN && g_Config.m_ClOldGunPosition)
					WeaponPosition.y -= 8;
				Graphics()->RenderQuadContainerAsSprite(m_WeaponEmoteQuadContainerIndex, QuadOffset, WeaponPosition.x, WeaponPosition.y);
			}

			if(Player.m_Weapon == WEAPON_GUN || Player.m_Weapon == WEAPON_SHOTGUN)
			{
				// check if we're firing stuff
				if(g_pData->m_Weapons.m_aId[CurrentWeapon].m_NumSpriteMuzzles) // prev.attackticks)
				{
					float AlphaMuzzle = 0.0f;
					if(AttackTicksPassed < g_pData->m_Weapons.m_aId[CurrentWeapon].m_Muzzleduration + 3)
					{
						float t = AttackTicksPassed / g_pData->m_Weapons.m_aId[CurrentWeapon].m_Muzzleduration;
						AlphaMuzzle = mix(2.0f, 0.0f, minimum(1.0f, maximum(0.0f, t)));
					}

					int IteX = rand() % g_pData->m_Weapons.m_aId[CurrentWeapon].m_NumSpriteMuzzles;
					static int s_LastIteX = IteX;
					if(Client()->State() == IClient::STATE_DEMOPLAYBACK)
					{
						const IDemoPlayer::CInfo *pInfo = DemoPlayer()->BaseInfo();
						if(pInfo->m_Paused)
							IteX = s_LastIteX;
						else
							s_LastIteX = IteX;
					}
					else
					{
						if(m_pClient->m_Snap.m_pGameInfoObj && m_pClient->m_Snap.m_pGameInfoObj->m_GameStateFlags & GAMESTATEFLAG_PAUSED)
							IteX = s_LastIteX;
						else
							s_LastIteX = IteX;
					}
					if(AlphaMuzzle > 0.0f && g_pData->m_Weapons.m_aId[CurrentWeapon].m_aSpriteMuzzles[IteX])
					{
						float OffsetY = -g_pData->m_Weapons.m_aId[CurrentWeapon].m_Muzzleoffsety;
						QuadOffset = IteX * 2 + (Direction.x < 0 ? 1 : 0);
						if(Direction.x < 0)
							OffsetY = -OffsetY;

						vec2 DirY(-Dir.y, Dir.x);
						vec2 MuzzlePos = WeaponPosition + Dir * g_pData->m_Weapons.m_aId[CurrentWeapon].m_Muzzleoffsetx + DirY * OffsetY;
						Graphics()->TextureSet(GameClient()->m_GameSkin.m_aaSpriteWeaponsMuzzles[CurrentWeapon][IteX]);
						Graphics()->RenderQuadContainerAsSprite(m_aWeaponSpriteMuzzleQuadContainerIndex[CurrentWeapon], QuadOffset, MuzzlePos.x, MuzzlePos.y);
					}
				}
			}
			Graphics()->SetColor(1.0f, 1.0f, 1.0f, 1.0f);
			Graphics()->QuadsSetRotation(0);

			switch(Player.m_Weapon)
			{
			case WEAPON_GUN: RenderHand(&RenderInfo, WeaponPosition, Direction, -3 * pi / 4, vec2(-15, 4), Alpha); break;
			case WEAPON_SHOTGUN: RenderHand(&RenderInfo, WeaponPosition, Direction, -pi / 2, vec2(-5, 4), Alpha); break;
			case WEAPON_GRENADE: RenderHand(&RenderInfo, WeaponPosition, Direction, -pi / 2, vec2(-4, 7), Alpha); break;
			}
			GhostWeaponPos = WeaponPosition;
		}
	}

	RenderTools()->RenderTee(&State, &RenderInfo, Player.m_Emote, Direction, Position, Alpha);

	float TeeAnimScale, TeeBaseSize;
	CRenderTools::GetRenderTeeAnimScaleAndBaseSize(&RenderInfo, TeeAnimScale, TeeBaseSize);
	vec2 BodyPos = Position + vec2(State.GetBody()->m_X, State.GetBody()->m_Y) * TeeAnimScale;
	if(RenderInfo.m_TeeRenderFlags & TEE_EFFECT_FROZEN)
	{
		GameClient()->m_Effects.FreezingFlakes(BodyPos, vec2(32, 32), Alpha);
	}

	int QuadOffsetToEmoticon = NUM_WEAPONS * 2 + 2 + 2;
	if((Player.m_PlayerFlags & PLAYERFLAG_CHATTING) && !m_pClient->m_aClients[ClientId].m_Afk)
	{
		int CurEmoticon = (SPRITE_DOTDOT - SPRITE_OOP);
		Graphics()->TextureSet(GameClient()->m_EmoticonsSkin.m_aSpriteEmoticons[CurEmoticon]);
		int QuadOffset = QuadOffsetToEmoticon + CurEmoticon;
		Graphics()->SetColor(1.0f, 1.0f, 1.0f, Alpha);
		Graphics()->RenderQuadContainerAsSprite(m_WeaponEmoteQuadContainerIndex, QuadOffset, Position.x + 24.f, Position.y - 40.f);

		Graphics()->SetColor(1.0f, 1.0f, 1.0f, 1.0f);
		Graphics()->QuadsSetRotation(0);
	}

	if(ClientId < 0)
		return;

	if(g_Config.m_ClAfkEmote && m_pClient->m_aClients[ClientId].m_Afk && !(Client()->DummyConnected() && ClientId == m_pClient->m_aLocalIds[!g_Config.m_ClDummy]))
	{
		int CurEmoticon = (SPRITE_ZZZ - SPRITE_OOP);
		Graphics()->TextureSet(GameClient()->m_EmoticonsSkin.m_aSpriteEmoticons[CurEmoticon]);
		int QuadOffset = QuadOffsetToEmoticon + CurEmoticon;
		Graphics()->SetColor(1.0f, 1.0f, 1.0f, Alpha);
		Graphics()->RenderQuadContainerAsSprite(m_WeaponEmoteQuadContainerIndex, QuadOffset, Position.x + 24.f, Position.y - 40.f);

		Graphics()->SetColor(1.0f, 1.0f, 1.0f, 1.0f);
		Graphics()->QuadsSetRotation(0);
	}

	if(g_Config.m_ClShowEmotes && !m_pClient->m_aClients[ClientId].m_EmoticonIgnore && m_pClient->m_aClients[ClientId].m_EmoticonStartTick != -1)
	{
		float SinceStart = (Client()->GameTick(g_Config.m_ClDummy) - m_pClient->m_aClients[ClientId].m_EmoticonStartTick) + (Client()->IntraGameTickSincePrev(g_Config.m_ClDummy) - m_pClient->m_aClients[ClientId].m_EmoticonStartFraction);
		float FromEnd = (2 * Client()->GameTickSpeed()) - SinceStart;

		if(0 <= SinceStart && FromEnd > 0)
		{
			float a = 1;

			if(FromEnd < Client()->GameTickSpeed() / 5)
				a = FromEnd / (Client()->GameTickSpeed() / 5.0f);

			float h = 1;
			if(SinceStart < Client()->GameTickSpeed() / 10)
				h = SinceStart / (Client()->GameTickSpeed() / 10.0f);

			float Wiggle = 0;
			if(SinceStart < Client()->GameTickSpeed() / 5)
				Wiggle = SinceStart / (Client()->GameTickSpeed() / 5.0f);

			float WiggleAngle = std::sin(5 * Wiggle);

			Graphics()->QuadsSetRotation(pi / 6 * WiggleAngle);

			Graphics()->SetColor(1.0f, 1.0f, 1.0f, a * Alpha);
			// client_datas::emoticon is an offset from the first emoticon
			int QuadOffset = QuadOffsetToEmoticon + m_pClient->m_aClients[ClientId].m_Emoticon;
			Graphics()->TextureSet(GameClient()->m_EmoticonsSkin.m_aSpriteEmoticons[m_pClient->m_aClients[ClientId].m_Emoticon]);
			Graphics()->RenderQuadContainerAsSprite(m_WeaponEmoteQuadContainerIndex, QuadOffset, Position.x, Position.y - 23.f - 32.f * h, 1.f, (64.f * h) / 64.f);

			Graphics()->SetColor(1.0f, 1.0f, 1.0f, 1.0f);
			Graphics()->QuadsSetRotation(0);
		}
	}
}
inline bool CPlayers::IsPlayerInfoAvailable(int ClientId) const
{
	const void *pPrevInfo = Client()->SnapFindItem(IClient::SNAP_PREV, NETOBJTYPE_PLAYERINFO, ClientId);
	const void *pInfo = Client()->SnapFindItem(IClient::SNAP_CURRENT, NETOBJTYPE_PLAYERINFO, ClientId);
	return pPrevInfo && pInfo;
}

void CPlayers::OnRender()
{
	if(Client()->State() != IClient::STATE_ONLINE && Client()->State() != IClient::STATE_DEMOPLAYBACK)
		return;

	// update render info for ninja
	CTeeRenderInfo aRenderInfo[MAX_CLIENTS];
	const bool IsTeamPlay = GameClient()->IsTeamPlay();
	for(int i = 0; i < MAX_CLIENTS; ++i)
	{
		aRenderInfo[i] = GameClient()->m_aClients[i].m_RenderInfo;
		aRenderInfo[i].m_TeeRenderFlags = 0;
		if(GameClient()->m_aClients[i].m_Predicted.m_FreezeEnd != 0)
			aRenderInfo[i].m_TeeRenderFlags |= TEE_EFFECT_FROZEN | TEE_NO_WEAPON;
		if(GameClient()->m_aClients[i].m_Predicted.m_LiveFrozen)
			aRenderInfo[i].m_TeeRenderFlags |= TEE_EFFECT_FROZEN;
		if(GameClient()->m_aClients[i].m_Predicted.m_Invincible)
			aRenderInfo[i].m_TeeRenderFlags |= TEE_EFFECT_SPARKLE;

<<<<<<< HEAD
		// TClient
		if(g_Config.m_ClFreezeKatana > 0 && m_pClient->m_aClients[i].m_Predicted.m_FreezeEnd != 0)
		{
			m_pClient->m_aClients[i].m_RenderCur.m_Weapon = WEAPON_NINJA;
			aRenderInfo[i].m_TeeRenderFlags &= ~TEE_NO_WEAPON;
		}

		const bool Frozen = m_pClient->m_aClients[i].m_Predicted.m_FreezeEnd != 0;
		if((m_pClient->m_aClients[i].m_RenderCur.m_Weapon == WEAPON_NINJA || (Frozen && !m_pClient->m_GameInfo.m_NoSkinChangeForFrozen)) && g_Config.m_ClShowNinja)
=======
		const bool Frozen = GameClient()->m_aClients[i].m_Predicted.m_FreezeEnd != 0;
		if((GameClient()->m_aClients[i].m_RenderCur.m_Weapon == WEAPON_NINJA || (Frozen && !GameClient()->m_GameInfo.m_NoSkinChangeForFrozen)) && g_Config.m_ClShowNinja)
>>>>>>> ca5a8eda
		{
			// change the skin for the player to the ninja
			aRenderInfo[i].m_aSixup[g_Config.m_ClDummy].Reset();
			aRenderInfo[i].ApplySkin(NinjaTeeRenderInfo()->TeeRenderInfo());
			aRenderInfo[i].m_CustomColoredSkin = IsTeamPlay;
			if(!IsTeamPlay)
			{
				aRenderInfo[i].m_ColorBody = ColorRGBA(1, 1, 1);
				aRenderInfo[i].m_ColorFeet = ColorRGBA(1, 1, 1);

				if(g_Config.m_ClColorFreeze)
				{
					aRenderInfo[i].m_CustomColoredSkin = m_pClient->m_aClients[i].m_RenderInfo.m_CustomColoredSkin;
					aRenderInfo[i].m_ColorFeet = g_Config.m_ClColorFreezeFeet ? m_pClient->m_aClients[i].m_RenderInfo.m_ColorFeet : ColorRGBA(1, 1, 1);
					float Darken = (g_Config.m_ClColorFreezeDarken / 100.0f) * 0.5f + 0.5f;
					aRenderInfo[i].m_ColorBody = m_pClient->m_aClients[i].m_RenderInfo.m_ColorBody;
					aRenderInfo[i].m_ColorBody = ColorRGBA(aRenderInfo[i].m_ColorBody.r * Darken, aRenderInfo[i].m_ColorBody.g * Darken, aRenderInfo[i].m_ColorBody.b * Darken, 1.0);
				}
			}
		}
	}

	// get screen edges to avoid rendering offscreen
	float ScreenX0, ScreenY0, ScreenX1, ScreenY1;
	Graphics()->GetScreen(&ScreenX0, &ScreenY0, &ScreenX1, &ScreenY1);
	// expand the edges to prevent popping in/out onscreen
	//
	// it is assumed that the tee, all its weapons, and emotes fit into a 200x200 box centered on the tee
	// this may need to be changed or calculated differently in the future
	float BorderBuffer = 100;
	ScreenX0 -= BorderBuffer;
	ScreenX1 += BorderBuffer;
	ScreenY0 -= BorderBuffer;
	ScreenY1 += BorderBuffer;

	// render everyone else's hook, then our own
	const int LocalClientId = GameClient()->m_Snap.m_LocalClientId;
	for(int ClientId = 0; ClientId < MAX_CLIENTS; ClientId++)
	{
		if(ClientId == LocalClientId || !GameClient()->m_Snap.m_aCharacters[ClientId].m_Active || !IsPlayerInfoAvailable(ClientId))
		{
			continue;
		}
		RenderHook(&GameClient()->m_aClients[ClientId].m_RenderPrev, &GameClient()->m_aClients[ClientId].m_RenderCur, &aRenderInfo[ClientId], ClientId);
	}
	if(LocalClientId != -1 && GameClient()->m_Snap.m_aCharacters[LocalClientId].m_Active && IsPlayerInfoAvailable(LocalClientId))
	{
		const CGameClient::CClientData *pLocalClientData = &GameClient()->m_aClients[LocalClientId];
		RenderHook(&pLocalClientData->m_RenderPrev, &pLocalClientData->m_RenderCur, &aRenderInfo[LocalClientId], LocalClientId);
	}

	// render spectating players
	for(const auto &Client : GameClient()->m_aClients)
	{
		if(!Client.m_SpecCharPresent)
		{
			continue;
		}

		const int ClientId = Client.ClientId();
		float Alpha = (GameClient()->IsOtherTeam(ClientId) || ClientId < 0) ? g_Config.m_ClShowOthersAlpha / 100.f : 1.f;
		if(ClientId == -2) // ghost
		{
			Alpha = g_Config.m_ClRaceGhostAlpha / 100.f;
		}
		RenderTools()->RenderTee(CAnimState::GetIdle(), &SpectatorTeeRenderInfo()->TeeRenderInfo(), EMOTE_BLINK, vec2(1, 0), Client.m_SpecChar, Alpha);
	}

	// render everyone else's tee, then either our own or the tee we are spectating.
	const int RenderLastId = (GameClient()->m_Snap.m_SpecInfo.m_SpectatorId != SPEC_FREEVIEW && GameClient()->m_Snap.m_SpecInfo.m_Active) ? GameClient()->m_Snap.m_SpecInfo.m_SpectatorId : LocalClientId;

	for(int ClientId = 0; ClientId < MAX_CLIENTS; ClientId++)
	{
		if(ClientId == RenderLastId || !GameClient()->m_Snap.m_aCharacters[ClientId].m_Active || !IsPlayerInfoAvailable(ClientId))
		{
			continue;
		}

		RenderHookCollLine(&GameClient()->m_aClients[ClientId].m_RenderPrev, &GameClient()->m_aClients[ClientId].m_RenderCur, ClientId);

		if(!in_range(GameClient()->m_aClients[ClientId].m_RenderPos.x, ScreenX0, ScreenX1) || !in_range(GameClient()->m_aClients[ClientId].m_RenderPos.y, ScreenY0, ScreenY1))
		{
			if(!(g_Config.m_ClShowOthersGhosts && g_Config.m_ClSwapGhosts))
				continue;
		}

		bool Frozen = (m_pClient->m_aClients[ClientId].m_FreezeEnd > 0) && g_Config.m_ClHideFrozenGhosts;
		bool RenderGhost = true;
		if(g_Config.m_ClHideFrozenGhosts && Frozen && g_Config.m_ClShowOthersGhosts)
		{
			if(!g_Config.m_ClSwapGhosts)
				RenderGhost = false;
		}
		if(g_Config.m_ClUnpredOthersInFreeze && Client()->m_IsLocalFrozen && g_Config.m_ClShowOthersGhosts)
		{
			RenderGhost = false;
		}
<<<<<<< HEAD

		bool Spec = m_pClient->m_Snap.m_SpecInfo.m_Active;

		// If we are frozen and hiding frozen ghosts and not swapping render only the regular player
		if(RenderGhost && g_Config.m_ClShowOthersGhosts && !Spec && Client()->State() != IClient::STATE_DEMOPLAYBACK)
			RenderPlayerGhost(&m_pClient->m_aClients[ClientId].m_RenderPrev, &m_pClient->m_aClients[ClientId].m_RenderCur, &aRenderInfo[ClientId], ClientId);

		RenderPlayer(&m_pClient->m_aClients[ClientId].m_RenderPrev, &m_pClient->m_aClients[ClientId].m_RenderCur, &aRenderInfo[ClientId], ClientId);
=======
		RenderPlayer(&GameClient()->m_aClients[ClientId].m_RenderPrev, &GameClient()->m_aClients[ClientId].m_RenderCur, &aRenderInfo[ClientId], ClientId);
>>>>>>> ca5a8eda
	}
	if(RenderLastId != -1 && GameClient()->m_Snap.m_aCharacters[RenderLastId].m_Active && IsPlayerInfoAvailable(RenderLastId))
	{
		const CGameClient::CClientData *pClientData = &GameClient()->m_aClients[RenderLastId];
		RenderHookCollLine(&pClientData->m_RenderPrev, &pClientData->m_RenderCur, RenderLastId);
		RenderPlayer(&pClientData->m_RenderPrev, &pClientData->m_RenderCur, &aRenderInfo[RenderLastId], RenderLastId);
	}
}

void CPlayers::CreateNinjaTeeRenderInfo()
{
	CTeeRenderInfo NinjaTeeRenderInfo;
	NinjaTeeRenderInfo.m_Size = 64.0f;
	CSkinDescriptor NinjaSkinDescriptor;
	NinjaSkinDescriptor.m_Flags |= CSkinDescriptor::FLAG_SIX;
	str_copy(NinjaSkinDescriptor.m_aSkinName, "x_ninja");
	m_pNinjaTeeRenderInfo = GameClient()->CreateManagedTeeRenderInfo(NinjaTeeRenderInfo, NinjaSkinDescriptor);
}

void CPlayers::CreateSpectatorTeeRenderInfo()
{
	CTeeRenderInfo SpectatorTeeRenderInfo;
	SpectatorTeeRenderInfo.m_Size = 64.0f;
	CSkinDescriptor SpectatorSkinDescriptor;
	SpectatorSkinDescriptor.m_Flags |= CSkinDescriptor::FLAG_SIX;
	str_copy(SpectatorSkinDescriptor.m_aSkinName, "x_spec");
	m_pSpectatorTeeRenderInfo = GameClient()->CreateManagedTeeRenderInfo(SpectatorTeeRenderInfo, SpectatorSkinDescriptor);
}

void CPlayers::OnInit()
{
	m_WeaponEmoteQuadContainerIndex = Graphics()->CreateQuadContainer(false);

	Graphics()->SetColor(1.f, 1.f, 1.f, 1.f);

	for(int i = 0; i < NUM_WEAPONS; ++i)
	{
		float ScaleX, ScaleY;
		RenderTools()->GetSpriteScale(g_pData->m_Weapons.m_aId[i].m_pSpriteBody, ScaleX, ScaleY);
		Graphics()->QuadsSetSubset(0, 0, 1, 1);
		RenderTools()->QuadContainerAddSprite(m_WeaponEmoteQuadContainerIndex, g_pData->m_Weapons.m_aId[i].m_VisualSize * ScaleX, g_pData->m_Weapons.m_aId[i].m_VisualSize * ScaleY);
		Graphics()->QuadsSetSubset(0, 1, 1, 0);
		RenderTools()->QuadContainerAddSprite(m_WeaponEmoteQuadContainerIndex, g_pData->m_Weapons.m_aId[i].m_VisualSize * ScaleX, g_pData->m_Weapons.m_aId[i].m_VisualSize * ScaleY);
	}
	float ScaleX, ScaleY;

	// at the end the hand
	Graphics()->QuadsSetSubset(0, 0, 1, 1);
	RenderTools()->QuadContainerAddSprite(m_WeaponEmoteQuadContainerIndex, 20.f);
	Graphics()->QuadsSetSubset(0, 0, 1, 1);
	RenderTools()->QuadContainerAddSprite(m_WeaponEmoteQuadContainerIndex, 20.f);

	Graphics()->QuadsSetSubset(0, 0, 1, 1);
	RenderTools()->QuadContainerAddSprite(m_WeaponEmoteQuadContainerIndex, -12.f, -8.f, 24.f, 16.f);
	Graphics()->QuadsSetSubset(0, 0, 1, 1);
	RenderTools()->QuadContainerAddSprite(m_WeaponEmoteQuadContainerIndex, -12.f, -8.f, 24.f, 16.f);

	for(int i = 0; i < NUM_EMOTICONS; ++i)
	{
		Graphics()->QuadsSetSubset(0, 0, 1, 1);
		RenderTools()->QuadContainerAddSprite(m_WeaponEmoteQuadContainerIndex, 64.f);
	}
	Graphics()->QuadContainerUpload(m_WeaponEmoteQuadContainerIndex);

	for(int i = 0; i < NUM_WEAPONS; ++i)
	{
		m_aWeaponSpriteMuzzleQuadContainerIndex[i] = Graphics()->CreateQuadContainer(false);
		for(int n = 0; n < g_pData->m_Weapons.m_aId[i].m_NumSpriteMuzzles; ++n)
		{
			if(g_pData->m_Weapons.m_aId[i].m_aSpriteMuzzles[n])
			{
				if(i == WEAPON_GUN || i == WEAPON_SHOTGUN)
				{
					// TODO: hardcoded for now to get the same particle size as before
					RenderTools()->GetSpriteScaleImpl(96, 64, ScaleX, ScaleY);
				}
				else
					RenderTools()->GetSpriteScale(g_pData->m_Weapons.m_aId[i].m_aSpriteMuzzles[n], ScaleX, ScaleY);
			}

			float SWidth = (g_pData->m_Weapons.m_aId[i].m_VisualSize * ScaleX) * (4.0f / 3.0f);
			float SHeight = g_pData->m_Weapons.m_aId[i].m_VisualSize * ScaleY;

			Graphics()->QuadsSetSubset(0, 0, 1, 1);
			if(WEAPON_NINJA == i)
				RenderTools()->QuadContainerAddSprite(m_aWeaponSpriteMuzzleQuadContainerIndex[i], 160.f * ScaleX, 160.f * ScaleY);
			else
				RenderTools()->QuadContainerAddSprite(m_aWeaponSpriteMuzzleQuadContainerIndex[i], SWidth, SHeight);

			Graphics()->QuadsSetSubset(0, 1, 1, 0);
			if(WEAPON_NINJA == i)
				RenderTools()->QuadContainerAddSprite(m_aWeaponSpriteMuzzleQuadContainerIndex[i], 160.f * ScaleX, 160.f * ScaleY);
			else
				RenderTools()->QuadContainerAddSprite(m_aWeaponSpriteMuzzleQuadContainerIndex[i], SWidth, SHeight);
		}
		Graphics()->QuadContainerUpload(m_aWeaponSpriteMuzzleQuadContainerIndex[i]);
	}

	Graphics()->QuadsSetSubset(0.f, 0.f, 1.f, 1.f);
	Graphics()->QuadsSetRotation(0.f);

	CreateNinjaTeeRenderInfo();
	CreateSpectatorTeeRenderInfo();
}<|MERGE_RESOLUTION|>--- conflicted
+++ resolved
@@ -121,9 +121,8 @@
 	if(GameClient()->m_Snap.m_LocalClientId == ClientId && !GameClient()->m_Snap.m_SpecInfo.m_Active && Client()->State() != IClient::STATE_DEMOPLAYBACK)
 	{
 		// just use the direct input if it's the local player we are rendering
-<<<<<<< HEAD
 		// tclient
-		vec2 Pos = m_pClient->m_Controls.m_aMousePos[g_Config.m_ClDummy];
+		vec2 Pos = GameClient()->m_Controls.m_aMousePos[g_Config.m_ClDummy];
 		if(g_Config.m_ClScaleMouseDistance)
 		{
 			const int MaxDistance = g_Config.m_ClDyncam ? g_Config.m_ClDyncamMaxDistance : g_Config.m_ClMouseMaxDistance;
@@ -133,9 +132,6 @@
 		Pos.x = (int)Pos.x;
 		Pos.y = (int)Pos.y;
 		return angle(Pos);
-=======
-		return angle(GameClient()->m_Controls.m_aMousePos[g_Config.m_ClDummy]);
->>>>>>> ca5a8eda
 	}
 
 	float AngleIntraTick = Intra;
@@ -236,8 +232,6 @@
 #endif
 		if((AlwaysRenderHookColl || RenderHookCollPlayer) && RenderHookCollVideo)
 		{
-<<<<<<< HEAD
-=======
 			vec2 ExDirection = Direction;
 
 			if(Local && !GameClient()->m_Snap.m_SpecInfo.m_Active && Client()->State() != IClient::STATE_DEMOPLAYBACK)
@@ -248,7 +242,6 @@
 				if(!(int)GameClient()->m_Controls.m_aMousePos[g_Config.m_ClDummy].x && !(int)GameClient()->m_Controls.m_aMousePos[g_Config.m_ClDummy].y)
 					ExDirection = vec2(1, 0);
 			}
->>>>>>> ca5a8eda
 			Graphics()->TextureClear();
 			vec2 InitPos = Position;
 			vec2 FinishPos = InitPos + ExDirection * (GameClient()->m_aClients[ClientId].m_Predicted.m_Tuning.m_HookLength - 42.0f);
@@ -411,17 +404,13 @@
 		vec2 HookPos;
 
 		if(in_range(pPlayerChar->m_HookedPlayer, MAX_CLIENTS - 1))
-<<<<<<< HEAD
-		{
-			HookPos = m_pClient->m_aClients[pPlayerChar->m_HookedPlayer].m_RenderPos;
-			if(g_Config.m_ClSwapGhosts && Client()->State() != IClient::STATE_DEMOPLAYBACK && m_pClient->m_Snap.m_LocalClientId == ClientId)
+		{
+			HookPos = GameClient()->m_aClients[pPlayerChar->m_HookedPlayer].m_RenderPos;
+			if(g_Config.m_ClSwapGhosts && Client()->State() != IClient::STATE_DEMOPLAYBACK && GameClient()->m_Snap.m_LocalClientId == ClientId)
 			{
 				HookPos = GameClient()->GetSmoothPos(pPlayerChar->m_HookedPlayer);
 			}
 		}
-=======
-			HookPos = GameClient()->m_aClients[pPlayerChar->m_HookedPlayer].m_RenderPos;
->>>>>>> ca5a8eda
 		else
 			HookPos = mix(vec2(Prev.m_HookX, Prev.m_HookY), vec2(Player.m_HookX, Player.m_HookY), IntraTick);
 
@@ -480,11 +469,10 @@
 
 	CTeeRenderInfo RenderInfo = *pRenderInfo;
 
-<<<<<<< HEAD
-	bool Local = m_pClient->m_Snap.m_LocalClientId == ClientId;
-	bool OtherTeam = m_pClient->IsOtherTeam(ClientId);
+	bool Local = GameClient()->m_Snap.m_LocalClientId == ClientId;
+	bool OtherTeam = GameClient()->IsOtherTeam(ClientId);
 	// float Alpha = (OtherTeam || ClientId < 0) ? g_Config.m_ClShowOthersAlpha / 100.0f : 1.0f;
-	bool Spec = m_pClient->m_Snap.m_SpecInfo.m_Active;
+	bool Spec = GameClient()->m_Snap.m_SpecInfo.m_Active;
 
 	RenderTools()->m_LocalTeeRender = Local; // TClient
 
@@ -497,11 +485,6 @@
 	if(!OtherTeam && g_Config.m_ClShowOthersGhosts && !Local && g_Config.m_ClUnpredOthersInFreeze && Client()->m_IsLocalFrozen && !Spec)
 		Alpha = 1.0f;
 
-=======
-	bool Local = GameClient()->m_Snap.m_LocalClientId == ClientId;
-	bool OtherTeam = GameClient()->IsOtherTeam(ClientId);
-	float Alpha = (OtherTeam || ClientId < 0) ? g_Config.m_ClShowOthersAlpha / 100.0f : 1.0f;
->>>>>>> ca5a8eda
 	if(ClientId == -2) // ghost
 		Alpha = g_Config.m_ClRaceGhostAlpha / 100.0f;
 
@@ -671,22 +654,9 @@
 
 			if(Player.m_Weapon == WEAPON_HAMMER)
 			{
-<<<<<<< HEAD
 				switch(g_Config.m_ClHammerRotatesWithCursor)
 				{
 				case 0:
-=======
-				// static position for hammer
-				WeaponPosition = Position + vec2(State.GetAttach()->m_X, State.GetAttach()->m_Y);
-				WeaponPosition.y += g_pData->m_Weapons.m_aId[CurrentWeapon].m_Offsety;
-				if(Direction.x < 0)
-					WeaponPosition.x -= g_pData->m_Weapons.m_aId[CurrentWeapon].m_Offsetx;
-				if(IsSit)
-					WeaponPosition.y += 3.0f;
-
-				// if active and attack is under way, bash stuffs
-				if(!Inactive || LastAttackTime < GameClient()->m_aClients[ClientId].m_Predicted.m_Tuning.GetWeaponFireDelay(Player.m_Weapon))
->>>>>>> ca5a8eda
 				{
 					// static position for hammer
 					WeaponPosition = Position + vec2(State.GetAttach()->m_X, State.GetAttach()->m_Y);
@@ -697,7 +667,7 @@
 						WeaponPosition.y += 3.0f;
 
 					// if active and attack is under way, bash stuffs
-					if(!Inactive || LastAttackTime < m_pClient->m_aClients[ClientId].m_Predicted.m_Tuning.GetWeaponFireDelay(Player.m_Weapon))
+					if(!Inactive || LastAttackTime < GameClient()->m_aClients[ClientId].m_Predicted.m_Tuning.GetWeaponFireDelay(Player.m_Weapon))
 					{
 						if(Direction.x < 0)
 							Graphics()->QuadsSetRotation(-pi / 2 - State.GetAttach()->m_Angle * pi * 2);
@@ -1428,20 +1398,15 @@
 		if(GameClient()->m_aClients[i].m_Predicted.m_Invincible)
 			aRenderInfo[i].m_TeeRenderFlags |= TEE_EFFECT_SPARKLE;
 
-<<<<<<< HEAD
 		// TClient
-		if(g_Config.m_ClFreezeKatana > 0 && m_pClient->m_aClients[i].m_Predicted.m_FreezeEnd != 0)
-		{
-			m_pClient->m_aClients[i].m_RenderCur.m_Weapon = WEAPON_NINJA;
+		if(g_Config.m_ClFreezeKatana > 0 && GameClient()->m_aClients[i].m_Predicted.m_FreezeEnd != 0)
+		{
+			GameClient()->m_aClients[i].m_RenderCur.m_Weapon = WEAPON_NINJA;
 			aRenderInfo[i].m_TeeRenderFlags &= ~TEE_NO_WEAPON;
 		}
 
-		const bool Frozen = m_pClient->m_aClients[i].m_Predicted.m_FreezeEnd != 0;
-		if((m_pClient->m_aClients[i].m_RenderCur.m_Weapon == WEAPON_NINJA || (Frozen && !m_pClient->m_GameInfo.m_NoSkinChangeForFrozen)) && g_Config.m_ClShowNinja)
-=======
 		const bool Frozen = GameClient()->m_aClients[i].m_Predicted.m_FreezeEnd != 0;
 		if((GameClient()->m_aClients[i].m_RenderCur.m_Weapon == WEAPON_NINJA || (Frozen && !GameClient()->m_GameInfo.m_NoSkinChangeForFrozen)) && g_Config.m_ClShowNinja)
->>>>>>> ca5a8eda
 		{
 			// change the skin for the player to the ninja
 			aRenderInfo[i].m_aSixup[g_Config.m_ClDummy].Reset();
@@ -1528,7 +1493,7 @@
 				continue;
 		}
 
-		bool Frozen = (m_pClient->m_aClients[ClientId].m_FreezeEnd > 0) && g_Config.m_ClHideFrozenGhosts;
+		bool Frozen = (GameClient()->m_aClients[ClientId].m_FreezeEnd > 0) && g_Config.m_ClHideFrozenGhosts;
 		bool RenderGhost = true;
 		if(g_Config.m_ClHideFrozenGhosts && Frozen && g_Config.m_ClShowOthersGhosts)
 		{
@@ -1539,18 +1504,14 @@
 		{
 			RenderGhost = false;
 		}
-<<<<<<< HEAD
-
-		bool Spec = m_pClient->m_Snap.m_SpecInfo.m_Active;
+
+		bool Spec = GameClient()->m_Snap.m_SpecInfo.m_Active;
 
 		// If we are frozen and hiding frozen ghosts and not swapping render only the regular player
 		if(RenderGhost && g_Config.m_ClShowOthersGhosts && !Spec && Client()->State() != IClient::STATE_DEMOPLAYBACK)
-			RenderPlayerGhost(&m_pClient->m_aClients[ClientId].m_RenderPrev, &m_pClient->m_aClients[ClientId].m_RenderCur, &aRenderInfo[ClientId], ClientId);
-
-		RenderPlayer(&m_pClient->m_aClients[ClientId].m_RenderPrev, &m_pClient->m_aClients[ClientId].m_RenderCur, &aRenderInfo[ClientId], ClientId);
-=======
+			RenderPlayerGhost(&GameClient()->m_aClients[ClientId].m_RenderPrev, &GameClient()->m_aClients[ClientId].m_RenderCur, &aRenderInfo[ClientId], ClientId);
+
 		RenderPlayer(&GameClient()->m_aClients[ClientId].m_RenderPrev, &GameClient()->m_aClients[ClientId].m_RenderCur, &aRenderInfo[ClientId], ClientId);
->>>>>>> ca5a8eda
 	}
 	if(RenderLastId != -1 && GameClient()->m_Snap.m_aCharacters[RenderLastId].m_Active && IsPlayerInfoAvailable(RenderLastId))
 	{
