/* (c) Magnus Auvinen. See licence.txt in the root of the distribution for more information. */
/* If you are missing that file, acquire a complete release at teeworlds.com.                */
#ifndef ENGINE_CLIENT_H
#define ENGINE_CLIENT_H
#include "kernel.h"

#include "graphics.h"
#include "message.h"
#include <base/hash.h>

#include <engine/client/enums.h>
#include <engine/friends.h>
#include <engine/shared/translation_context.h>

#include <game/generated/protocol.h>
#include <game/generated/protocol7.h>

#include <functional>
#include <optional>

#define CONNECTLINK_DOUBLE_SLASH "ddnet://"
#define CONNECTLINK_NO_SLASH "ddnet:"

struct SWarning;

enum
{
	RECORDER_MANUAL = 0,
	RECORDER_AUTO = 1,
	RECORDER_RACE = 2,
	RECORDER_REPLAYS = 3,
	RECORDER_MAX = 4,
};

typedef bool (*CLIENTFUNC_FILTER)(const void *pData, int DataSize, void *pUser);
struct CChecksumData;

class IClient : public IInterface
{
	MACRO_INTERFACE("client")
public:
	/* Constants: Client States
		STATE_OFFLINE - The client is offline.
		STATE_CONNECTING - The client is trying to connect to a server.
		STATE_LOADING - The client has connected to a server and is loading resources.
		STATE_ONLINE - The client is connected to a server and running the game.
		STATE_DEMOPLAYBACK - The client is playing a demo
		STATE_QUITTING - The client is quitting.
	*/

	enum EClientState
	{
		STATE_OFFLINE = 0,
		STATE_CONNECTING,
		STATE_LOADING,
		STATE_ONLINE,
		STATE_DEMOPLAYBACK,
		STATE_QUITTING,
		STATE_RESTARTING,
	};

	/**
	 * More precise state for @see STATE_LOADING
	 * Sets what is actually happening in the client right now
	 */
	enum ELoadingStateDetail
	{
		LOADING_STATE_DETAIL_INITIAL,
		LOADING_STATE_DETAIL_LOADING_MAP,
		LOADING_STATE_DETAIL_LOADING_DEMO,
		LOADING_STATE_DETAIL_SENDING_READY,
		LOADING_STATE_DETAIL_GETTING_READY,
	};

	enum ELoadingCallbackDetail
	{
		LOADING_CALLBACK_DETAIL_MAP,
		LOADING_CALLBACK_DETAIL_DEMO,
	};
	typedef std::function<void(ELoadingCallbackDetail Detail)> TLoadingCallback;
	CTranslationContext m_TranslationContext;

protected:
	// quick access to state of the client
	EClientState m_State = IClient::STATE_OFFLINE;
	ELoadingStateDetail m_LoadingStateDetail = LOADING_STATE_DETAIL_INITIAL;
	int64_t m_StateStartTime;

	// quick access to time variables
	int m_aPrevGameTick[NUM_DUMMIES] = {0, 0};
	int m_aCurGameTick[NUM_DUMMIES] = {0, 0};
	float m_aGameIntraTick[NUM_DUMMIES] = {0.0f, 0.0f};
	float m_aGameTickTime[NUM_DUMMIES] = {0.0f, 0.0f};
	float m_aGameIntraTickSincePrev[NUM_DUMMIES] = {0.0f, 0.0f};

	int m_aPredTick[NUM_DUMMIES] = {0, 0};
	float m_aPredIntraTick[NUM_DUMMIES] = {0.0f, 0.0f};

	float m_LocalTime = 0.0f;
	float m_GlobalTime = 0.0f;
	float m_RenderFrameTime = 0.0001f;
	float m_FrameTimeAverage = 0.0001f;

	TLoadingCallback m_LoadingCallback = nullptr;

	char m_aNews[3000] = "";
	int m_Points = -1;
	int64_t m_ReconnectTime = 0;

public:
	class CSnapItem
	{
	public:
		int m_Type;
		int m_Id;
		const void *m_pData;
		int m_DataSize;
	};

	enum
	{
		CONN_MAIN = 0,
		CONN_DUMMY,
		CONN_CONTACT,
		NUM_CONNS,
	};

	enum
	{
		CONNECTIVITY_UNKNOWN,
		CONNECTIVITY_CHECKING,
		CONNECTIVITY_UNREACHABLE,
		CONNECTIVITY_REACHABLE,
		// Different global IP address has been detected for UDP and
		// TCP connections.
		CONNECTIVITY_DIFFERING_UDP_TCP_IP_ADDRESSES,
	};

	//
	inline EClientState State() const { return m_State; }
	inline ELoadingStateDetail LoadingStateDetail() const { return m_LoadingStateDetail; }
	inline int64_t StateStartTime() const { return m_StateStartTime; }
	void SetLoadingStateDetail(ELoadingStateDetail LoadingStateDetail) { m_LoadingStateDetail = LoadingStateDetail; }

	void SetLoadingCallback(TLoadingCallback &&Func) { m_LoadingCallback = std::move(Func); }

	// tick time access
	inline int PrevGameTick(int Conn) const { return m_aPrevGameTick[Conn]; }
	inline int GameTick(int Conn) const { return m_aCurGameTick[Conn]; }
	inline int PredGameTick(int Conn) const { return m_aPredTick[Conn]; }
	inline float IntraGameTick(int Conn) const { return m_aGameIntraTick[Conn]; }
	inline float PredIntraGameTick(int Conn) const { return m_aPredIntraTick[Conn]; }
	inline float IntraGameTickSincePrev(int Conn) const { return m_aGameIntraTickSincePrev[Conn]; }
	inline float GameTickTime(int Conn) const { return m_aGameTickTime[Conn]; }
	inline int GameTickSpeed() const { return SERVER_TICK_SPEED; }

	// other time access
	inline float RenderFrameTime() const { return m_RenderFrameTime; }
	inline float LocalTime() const { return m_LocalTime; }
	inline float GlobalTime() const { return m_GlobalTime; }
	inline float FrameTimeAverage() const { return m_FrameTimeAverage; }

	// actions
	virtual void Connect(const char *pAddress, const char *pPassword = nullptr) = 0;
	virtual void Disconnect() = 0;

	// dummy
	virtual void DummyDisconnect(const char *pReason) = 0;
	virtual void DummyConnect() = 0;
	virtual bool DummyConnected() const = 0;
	virtual bool DummyConnecting() const = 0;
	virtual bool DummyConnectingDelayed() const = 0;
	virtual bool DummyAllowed() const = 0;

	virtual void Restart() = 0;
	virtual void Quit() = 0;
	virtual const char *DemoPlayer_Play(const char *pFilename, int StorageType) = 0;
#if defined(CONF_VIDEORECORDER)
	virtual const char *DemoPlayer_Render(const char *pFilename, int StorageType, const char *pVideoName, int SpeedIndex, bool StartPaused = false) = 0;
#endif
	virtual void DemoRecorder_Start(const char *pFilename, bool WithTimestamp, int Recorder, bool Verbose = false) = 0;
	virtual void DemoRecorder_HandleAutoStart() = 0;
	virtual void DemoRecorder_UpdateReplayRecorder() = 0;
	virtual class IDemoRecorder *DemoRecorder(int Recorder) = 0;
	virtual void AutoScreenshot_Start() = 0;
	virtual void AutoStatScreenshot_Start() = 0;
	virtual void AutoCSV_Start() = 0;
	virtual void ServerBrowserUpdate() = 0;

	// gfx
	virtual void Notify(const char *pTitle, const char *pMessage) = 0;
	virtual void OnWindowResize() = 0;

	virtual void UpdateAndSwap() = 0;

	// networking
	virtual void EnterGame(int Conn) = 0;

	//
	virtual const NETADDR &ServerAddress() const = 0;
	virtual int ConnectNetTypes() const = 0;
	virtual const char *ConnectAddressString() const = 0;
	virtual const char *MapDownloadName() const = 0;
	virtual int MapDownloadAmount() const = 0;
	virtual int MapDownloadTotalsize() const = 0;

	// input
	virtual int *GetInput(int Tick, int IsDummy = 0) const = 0;

	// remote console
	virtual void RconAuth(const char *pUsername, const char *pPassword, bool Dummy) = 0;
	virtual bool RconAuthed() const = 0;
	virtual bool UseTempRconCommands() const = 0;
	virtual void Rcon(const char *pLine) = 0;
	virtual bool ReceivingRconCommands() const = 0;
	virtual float GotRconCommandsPercentage() const = 0;
	virtual bool ReceivingMaplist() const = 0;
	virtual float GotMaplistPercentage() const = 0;
	virtual const std::vector<std::string> &MaplistEntries() const = 0;

	// server info
	virtual void GetServerInfo(class CServerInfo *pServerInfo) const = 0;
	virtual bool ServerCapAnyPlayerFlag() const = 0;

	virtual int GetPredictionTime() = 0;
	virtual int GetPredictionTick() = 0;

	// snapshot interface

	enum
	{
		SNAP_CURRENT = 0,
		SNAP_PREV = 1,
		NUM_SNAPSHOT_TYPES = 2,
	};

	// TODO: Refactor: should redo this a bit i think, too many virtual calls
	virtual int SnapNumItems(int SnapId) const = 0;
	virtual const void *SnapFindItem(int SnapId, int Type, int Id) const = 0;
	virtual CSnapItem SnapGetItem(int SnapId, int Index) const = 0;

	virtual void SnapSetStaticsize(int ItemType, int Size) = 0;
	virtual void SnapSetStaticsize7(int ItemType, int Size) = 0;

	virtual int SendMsg(int Conn, CMsgPacker *pMsg, int Flags) = 0;
	virtual int SendMsgActive(CMsgPacker *pMsg, int Flags) = 0;

	template<class T>
	int SendPackMsgActive(T *pMsg, int Flags, bool NoTranslate = false)
	{
		CMsgPacker Packer(T::ms_MsgId, false, NoTranslate);
		if(pMsg->Pack(&Packer))
			return -1;
		return SendMsgActive(&Packer, Flags);
	}

	template<class T>
	int SendPackMsg(int Conn, T *pMsg, int Flags, bool NoTranslate = false)
	{
		CMsgPacker Packer(T::ms_MsgId, false, NoTranslate);
		if(pMsg->Pack(&Packer))
			return -1;
		return SendMsg(Conn, &Packer, Flags);
	}

	//
	virtual const char *PlayerName() const = 0;
	virtual const char *DummyName() = 0;
	virtual const char *ErrorString() const = 0;
	virtual const char *LatestVersion() const = 0;
	virtual bool ConnectionProblems() const = 0;

	virtual IGraphics::CTextureHandle GetDebugFont() const = 0; // TODO: remove this function

	// DDRace

	virtual const char *GetCurrentMap() const = 0;
	virtual const char *GetCurrentMapPath() const = 0;
	virtual SHA256_DIGEST GetCurrentMapSha256() const = 0;
	virtual unsigned GetCurrentMapCrc() const = 0;

	const char *News() const { return m_aNews; }
	int Points() const { return m_Points; }
	int64_t ReconnectTime() const { return m_ReconnectTime; }
	void SetReconnectTime(int64_t ReconnectTime) { m_ReconnectTime = ReconnectTime; }

	virtual bool IsSixup() const = 0;

	virtual void RaceRecord_Start(const char *pFilename) = 0;
	virtual void RaceRecord_Stop() = 0;
	virtual bool RaceRecord_IsRecording() = 0;

	virtual void DemoSliceBegin() = 0;
	virtual void DemoSliceEnd() = 0;
	virtual void DemoSlice(const char *pDstPath, CLIENTFUNC_FILTER pfnFilter, void *pUser) = 0;

	enum class EInfoState
	{
		LOADING,
		SUCCESS,
		ERROR,
	};
	virtual EInfoState InfoState() const = 0;
	virtual void RequestDDNetInfo() = 0;
	virtual bool EditorHasUnsavedData() const = 0;

	virtual void GenerateTimeoutSeed() = 0;

	virtual IFriends *Foes() = 0;

	virtual void GetSmoothTick(int *pSmoothTick, float *pSmoothIntraTick, float MixAmount) = 0;
	// TClient
	virtual void GetSmoothFreezeTick(int *pSmoothTick, float *pSmoothIntraTick, float MixAmount) = 0;

	virtual void AddWarning(const SWarning &Warning) = 0;
	virtual std::optional<SWarning> CurrentWarning() = 0;

	virtual CChecksumData *ChecksumData() = 0;
	virtual int UdpConnectivity(int NetType) = 0;

	/**
	 * Opens a link in the browser.
	 *
	 * @param pLink The link to open in a browser.
	 *
	 * @return `true` on success, `false` on failure.
	 *
	 * @remark This may not be called with untrusted input or it'll result in arbitrary code execution, especially on Windows.
	 */
	virtual bool ViewLink(const char *pLink) = 0;
	/**
	 * Opens a file or directory with the default program.
	 *
	 * @param pFilename The file or folder to open with the default program.
	 *
	 * @return `true` on success, `false` on failure.
	 *
	 * @remark This may not be called with untrusted input or it'll result in arbitrary code execution, especially on Windows.
	 */
	virtual bool ViewFile(const char *pFilename) = 0;

#if defined(CONF_FAMILY_WINDOWS)
	virtual void ShellRegister() = 0;
	virtual void ShellUnregister() = 0;
#endif

<<<<<<< HEAD
	enum EMessageBoxType
	{
		MESSAGE_BOX_TYPE_ERROR,
		MESSAGE_BOX_TYPE_WARNING,
		MESSAGE_BOX_TYPE_INFO,
	};
	virtual void ShowMessageBox(const char *pTitle, const char *pMessage, EMessageBoxType Type = MESSAGE_BOX_TYPE_ERROR) = 0;
	virtual void GetGpuInfoString(char (&aGpuInfo)[256]) = 0;

	// TClient
	bool m_IsLocalFrozen = false;
=======
	virtual std::optional<int> ShowMessageBox(const IGraphics::CMessageBox &MessageBox) = 0;
	virtual void GetGpuInfoString(char (&aGpuInfo)[512]) = 0;
>>>>>>> 3af5d3cd
};

class IGameClient : public IInterface
{
	MACRO_INTERFACE("gameclient")
protected:
public:
	virtual void OnConsoleInit() = 0;

	virtual void OnRconType(bool UsernameReq) = 0;
	virtual void OnRconLine(const char *pLine) = 0;
	virtual void OnInit() = 0;
	virtual void InvalidateSnapshot() = 0;
	virtual void OnNewSnapshot() = 0;
	virtual void OnEnterGame() = 0;
	virtual void OnShutdown() = 0;
	virtual void OnRender() = 0;
	virtual void OnUpdate() = 0;
	virtual void OnStateChange(int NewState, int OldState) = 0;
	virtual void OnConnected() = 0;
	virtual void OnMessage(int MsgId, CUnpacker *pUnpacker, int Conn, bool Dummy) = 0;
	virtual void OnPredict() = 0;
	virtual void OnActivateEditor() = 0;
	virtual void OnWindowResize() = 0;

	virtual int OnSnapInput(int *pData, bool Dummy, bool Force) = 0;
	virtual void OnDummySwap() = 0;
	virtual void SendDummyInfo(bool Start) = 0;

	virtual const char *GetItemName(int Type) const = 0;
	virtual const char *Version() const = 0;
	virtual const char *NetVersion() const = 0;
	virtual const char *NetVersion7() const = 0;
	virtual int DDNetVersion() const = 0;
	virtual const char *DDNetVersionStr() const = 0;

	virtual void OnDummyDisconnect() = 0;
	virtual void DummyResetInput() = 0;
	virtual void Echo(const char *pString) = 0;

	virtual bool CanDisplayWarning() const = 0;
	virtual void RenderShutdownMessage() = 0;

	virtual CNetObjHandler *GetNetObjHandler() = 0;
	virtual protocol7::CNetObjHandler *GetNetObjHandler7() = 0;

	virtual int ClientVersion7() const = 0;

	virtual void ApplySkin7InfoFromSnapObj(const protocol7::CNetObj_De_ClientInfo *pObj, int ClientId) = 0;
	virtual int OnDemoRecSnap7(class CSnapshot *pFrom, class CSnapshot *pTo, int Conn) = 0;
	virtual int TranslateSnap(class CSnapshot *pSnapDstSix, class CSnapshot *pSnapSrcSeven, int Conn, bool Dummy) = 0;
	virtual void ProcessDemoSnapshot(class CSnapshot *pSnap) = 0;

	// TClient
	virtual bool CheckNewInput() = 0;
	virtual void InitializeLanguage() = 0;
};

extern IGameClient *CreateGameClient();
#endif<|MERGE_RESOLUTION|>--- conflicted
+++ resolved
@@ -344,22 +344,11 @@
 	virtual void ShellUnregister() = 0;
 #endif
 
-<<<<<<< HEAD
-	enum EMessageBoxType
-	{
-		MESSAGE_BOX_TYPE_ERROR,
-		MESSAGE_BOX_TYPE_WARNING,
-		MESSAGE_BOX_TYPE_INFO,
-	};
-	virtual void ShowMessageBox(const char *pTitle, const char *pMessage, EMessageBoxType Type = MESSAGE_BOX_TYPE_ERROR) = 0;
-	virtual void GetGpuInfoString(char (&aGpuInfo)[256]) = 0;
+	virtual std::optional<int> ShowMessageBox(const IGraphics::CMessageBox &MessageBox) = 0;
+	virtual void GetGpuInfoString(char (&aGpuInfo)[512]) = 0;
 
 	// TClient
 	bool m_IsLocalFrozen = false;
-=======
-	virtual std::optional<int> ShowMessageBox(const IGraphics::CMessageBox &MessageBox) = 0;
-	virtual void GetGpuInfoString(char (&aGpuInfo)[512]) = 0;
->>>>>>> 3af5d3cd
 };
 
 class IGameClient : public IInterface
