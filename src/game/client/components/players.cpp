--- conflicted
+++ resolved
@@ -616,20 +616,7 @@
 
 			if(Player.m_Weapon == WEAPON_HAMMER)
 			{
-<<<<<<< HEAD
 				switch(g_Config.m_ClHammerRotatesWithCursor)
-=======
-				// static position for hammer
-				WeaponPosition = Position + vec2(State.GetAttach()->m_X, State.GetAttach()->m_Y);
-				WeaponPosition.y += g_pData->m_Weapons.m_aId[CurrentWeapon].m_Offsety;
-				if(Direction.x < 0)
-					WeaponPosition.x -= g_pData->m_Weapons.m_aId[CurrentWeapon].m_Offsetx;
-				if(IsSit)
-					WeaponPosition.y += 3.0f;
-
-				// if active and attack is under way, bash stuffs
-				if(!Inactive || LastAttackTime < m_pClient->m_aClients[ClientId].m_Predicted.m_Tuning.GetWeaponFireDelay(Player.m_Weapon))
->>>>>>> 1cd863d6
 				{
 				case 0:
 				{
@@ -642,7 +629,7 @@
 						WeaponPosition.y += 3.0f;
 
 					// if active and attack is under way, bash stuffs
-					if(!Inactive || LastAttackTime < m_pClient->m_aTuning[g_Config.m_ClDummy].GetWeaponFireDelay(Player.m_Weapon))
+					if(!Inactive || LastAttackTime < m_pClient->m_aClients[ClientId].m_Predicted.m_Tuning.GetWeaponFireDelay(Player.m_Weapon))
 					{
 						if(Direction.x < 0)
 							Graphics()->QuadsSetRotation(-pi / 2 - State.GetAttach()->m_Angle * pi * 2);
@@ -1385,15 +1372,8 @@
 		if(m_pClient->m_aClients[i].m_Predicted.m_Invincible)
 			aRenderInfo[i].m_TeeRenderFlags |= TEE_EFFECT_SPARKLE;
 
-<<<<<<< HEAD
-		const CGameClient::CSnapState::CCharacterInfo &CharacterInfo = m_pClient->m_Snap.m_aCharacters[i];
-		const bool Frozen = CharacterInfo.m_HasExtendedData && CharacterInfo.m_ExtendedData.m_FreezeEnd != 0;
-
-		if(((CharacterInfo.m_Cur.m_Weapon == WEAPON_NINJA || Frozen) && g_Config.m_ClShowNinja) || (g_Config.m_ClAmIFrozen && g_Config.m_ClFreezeUpdateFix && m_pClient->m_Snap.m_LocalClientId == i && g_Config.m_ClShowNinja) || (Frozen && !m_pClient->m_GameInfo.m_NoSkinChangeForFrozen && g_Config.m_ClShowNinja))
-=======
 		const bool Frozen = m_pClient->m_aClients[i].m_Predicted.m_FreezeEnd != 0;
 		if((m_pClient->m_aClients[i].m_RenderCur.m_Weapon == WEAPON_NINJA || (Frozen && !m_pClient->m_GameInfo.m_NoSkinChangeForFrozen)) && g_Config.m_ClShowNinja)
->>>>>>> 1cd863d6
 		{
 			// change the skin for the player to the ninja
 			const auto *pSkin = m_pClient->m_Skins.FindOrNullptr("x_ninja");
