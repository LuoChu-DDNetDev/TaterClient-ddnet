/* (c) Magnus Auvinen. See licence.txt in the root of the distribution for more information. */
/* If you are missing that file, acquire a complete release at teeworlds.com.                */
#ifndef ENGINE_CLIENT_CLIENT_H
#define ENGINE_CLIENT_CLIENT_H

#include <deque>
#include <memory>

#include <base/hash.h>

#include <engine/client.h>
#include <engine/client/checksum.h>
#include <engine/client/friends.h>
#include <engine/client/ghost.h>
#include <engine/client/serverbrowser.h>
#include <engine/client/updater.h>
#include <engine/editor.h>
#include <engine/graphics.h>
#include <engine/shared/config.h>
#include <engine/shared/demo.h>
#include <engine/shared/fifo.h>
#include <engine/shared/http.h>
#include <engine/shared/network.h>
#include <engine/warning.h>

#include "graph.h"
#include "smooth_time.h"

class CDemoEdit;
class IDemoRecorder;
class CMsgPacker;
class CUnpacker;
class IConfigManager;
class IDiscord;
class IEngine;
class IEngineInput;
class IEngineMap;
class IEngineSound;
class IFriends;
class ILogger;
class ISteam;
class IStorage;
class IUpdater;

#define CONNECTLINK_DOUBLE_SLASH "ddnet://"
#define CONNECTLINK_NO_SLASH "ddnet:"

class CServerCapabilities
{
public:
	bool m_ChatTimeoutCode;
	bool m_AnyPlayerFlag;
	bool m_PingEx;
	bool m_AllowDummy;
	bool m_SyncWeaponInput;
};

class CClient : public IClient, public CDemoPlayer::IListener
{
	// needed interfaces
	IConfigManager *m_pConfigManager = nullptr;
	CConfig *m_pConfig = nullptr;
	IConsole *m_pConsole = nullptr;
	IDiscord *m_pDiscord = nullptr;
	IEditor *m_pEditor = nullptr;
	IEngine *m_pEngine = nullptr;
	IFavorites *m_pFavorites = nullptr;
	IGameClient *m_pGameClient = nullptr;
	IEngineGraphics *m_pGraphics = nullptr;
	IEngineInput *m_pInput = nullptr;
	IEngineMap *m_pMap = nullptr;
	IEngineSound *m_pSound = nullptr;
	ISteam *m_pSteam = nullptr;
	IStorage *m_pStorage = nullptr;
	IEngineTextRender *m_pTextRender = nullptr;
	IUpdater *m_pUpdater = nullptr;

	CNetClient m_aNetClient[NUM_CONNS];
	CDemoPlayer m_DemoPlayer;
	CDemoRecorder m_aDemoRecorder[RECORDER_MAX];
	CDemoEditor m_DemoEditor;
	CGhostRecorder m_GhostRecorder;
	CGhostLoader m_GhostLoader;
	CServerBrowser m_ServerBrowser;
	CUpdater m_Updater;
	CFriends m_Friends;
	CFriends m_Foes;

	char m_aConnectAddressStr[MAX_SERVER_ADDRESSES * NETADDR_MAXSTRSIZE];

	CUuid m_ConnectionID;

	bool m_HaveGlobalTcpAddr = false;
	NETADDR m_GlobalTcpAddr;

	uint64_t m_aSnapshotParts[NUM_DUMMIES];
	int64_t m_LocalStartTime;
	int64_t m_GlobalStartTime;

	IGraphics::CTextureHandle m_DebugFont;

	int64_t m_LastRenderTime;

	int m_SnapCrcErrors;
	bool m_AutoScreenshotRecycle;
	bool m_AutoStatScreenshotRecycle;
	bool m_AutoCSVRecycle;
	bool m_EditorActive;
	bool m_SoundInitFailed;

	int m_aAckGameTick[NUM_DUMMIES];
	int m_aCurrentRecvTick[NUM_DUMMIES];
	int m_aRconAuthed[NUM_DUMMIES];
	char m_aRconUsername[32];
	char m_aRconPassword[sizeof(g_Config.m_SvRconPassword)];
	int m_UseTempRconCommands;
	char m_aPassword[sizeof(g_Config.m_Password)];
	bool m_SendPassword;
	bool m_ButtonRender = false;

	// version-checking
	char m_aVersionStr[10];

	// pinging
	int64_t m_PingStartTime;

	char m_aCurrentMap[IO_MAX_PATH_LENGTH];
	char m_aCurrentMapPath[IO_MAX_PATH_LENGTH];

	char m_aTimeoutCodes[NUM_DUMMIES][32];
	bool m_CodeRunAfterJoin[NUM_DUMMIES];
	bool m_CodeRunAfterJoinConsole[NUM_DUMMIES];
	bool m_GenerateTimeoutSeed;

	//
	char m_aCmdConnect[256];
	char m_aCmdPlayDemo[IO_MAX_PATH_LENGTH];
	char m_aCmdEditMap[IO_MAX_PATH_LENGTH];

	// map download
	char m_aMapDownloadUrl[256];
	std::shared_ptr<CHttpRequest> m_pMapdownloadTask;
	char m_aMapdownloadFilename[256];
	char m_aMapdownloadFilenameTemp[256];
	char m_aMapdownloadName[256];
	IOHANDLE m_MapdownloadFileTemp;
	int m_MapdownloadChunk;
	int m_MapdownloadCrc;
	int m_MapdownloadAmount;
	int m_MapdownloadTotalsize;
	bool m_MapdownloadSha256Present;
	SHA256_DIGEST m_MapdownloadSha256;

	bool m_MapDetailsPresent;
	char m_aMapDetailsName[256];
	int m_MapDetailsCrc;
	SHA256_DIGEST m_MapDetailsSha256;
	char m_aMapDetailsUrl[256];

	char m_aDDNetInfoTmp[64];
	std::shared_ptr<CHttpRequest> m_pDDNetInfoTask;

	// time
	CSmoothTime m_aGameTime[NUM_DUMMIES];
	CSmoothTime m_PredictedTime;

	// input
	struct // TODO: handle input better
	{
		int m_aData[MAX_INPUT_SIZE]; // the input data
		int m_Tick; // the tick that the input is for
		int64_t m_PredictedTime; // prediction latency when we sent this input
		int64_t m_PredictionMargin; // prediction margin when we sent this input
		int64_t m_Time;
	} m_aInputs[NUM_DUMMIES][200];

	int m_aCurrentInput[NUM_DUMMIES];
	bool m_LastDummy;
	bool m_DummySendConnInfo;

	// graphs
	CGraph m_InputtimeMarginGraph;
	CGraph m_GametimeMarginGraph;
	CGraph m_FpsGraph;

	// the game snapshots are modifiable by the game
	CSnapshotStorage m_aSnapshotStorage[NUM_DUMMIES];
	CSnapshotStorage::CHolder *m_aapSnapshots[NUM_DUMMIES][NUM_SNAPSHOT_TYPES];

	int m_aReceivedSnapshots[NUM_DUMMIES];
	char m_aaSnapshotIncomingData[NUM_DUMMIES][CSnapshot::MAX_SIZE];
	int m_aSnapshotIncomingDataSize[NUM_DUMMIES];

	CSnapshotStorage::CHolder m_aDemorecSnapshotHolders[NUM_SNAPSHOT_TYPES];
	char m_aaaDemorecSnapshotData[NUM_SNAPSHOT_TYPES][2][CSnapshot::MAX_SIZE];

	CSnapshotDelta m_SnapshotDelta;

	std::deque<std::shared_ptr<CDemoEdit>> m_EditJobs;

	//
	bool m_CanReceiveServerCapabilities;
	bool m_ServerSentCapabilities;
	CServerCapabilities m_ServerCapabilities;

	CServerInfo m_CurrentServerInfo;
	int64_t m_CurrentServerInfoRequestTime; // >= 0 should request, == -1 got info

	int m_CurrentServerPingInfoType;
	int m_CurrentServerPingBasicToken;
	int m_CurrentServerPingToken;
	CUuid m_CurrentServerPingUuid;
	int64_t m_CurrentServerCurrentPingTime; // >= 0 request running
	int64_t m_CurrentServerNextPingTime; // >= 0 should request

	// version info
	struct CVersionInfo
	{
		enum
		{
			STATE_INIT = 0,
			STATE_START,
			STATE_READY,
		};

		int m_State;
	} m_VersionInfo;

	std::vector<SWarning> m_vWarnings;

	CFifo m_Fifo;

	IOHANDLE m_BenchmarkFile;
	int64_t m_BenchmarkStopTime;

	CChecksum m_Checksum;
	int m_OwnExecutableSize = 0;
	IOHANDLE m_OwnExecutable;

	// favorite command handling
	bool m_FavoritesGroup = false;
	bool m_FavoritesGroupAllowPing = false;
	int m_FavoritesGroupNum = 0;
	NETADDR m_aFavoritesGroupAddresses[MAX_SERVER_ADDRESSES];

	void UpdateDemoIntraTimers();
	int MaxLatencyTicks() const;
	int PredictionMargin() const;

	std::shared_ptr<ILogger> m_pFileLogger = nullptr;
	std::shared_ptr<ILogger> m_pStdoutLogger = nullptr;

public:
	IConfigManager *ConfigManager() { return m_pConfigManager; }
	CConfig *Config() { return m_pConfig; }
	IDiscord *Discord() { return m_pDiscord; }
	IEngine *Engine() { return m_pEngine; }
	IGameClient *GameClient() { return m_pGameClient; }
	IEngineGraphics *Graphics() { return m_pGraphics; }
	IEngineInput *Input() { return m_pInput; }
	IEngineSound *Sound() { return m_pSound; }
	ISteam *Steam() { return m_pSteam; }
	IStorage *Storage() { return m_pStorage; }
	IEngineTextRender *TextRender() { return m_pTextRender; }
	IUpdater *Updater() { return m_pUpdater; }

	CClient();

	// ----- send functions -----
	int SendMsg(int Conn, CMsgPacker *pMsg, int Flags) override;
	// Send via the currently active client (main/dummy)
	int SendMsgActive(CMsgPacker *pMsg, int Flags) override;

<<<<<<< HEAD
	void SendTaterInfo(int Conn);
	void SendInfo();
=======
	void SendInfo(int Conn);
>>>>>>> 80c4940b
	void SendEnterGame(int Conn);
	void SendReady(int Conn);
	void SendMapRequest();

	bool RconAuthed() const override { return m_aRconAuthed[g_Config.m_ClDummy] != 0; }
	bool UseTempRconCommands() const override { return m_UseTempRconCommands != 0; }
	void RconAuth(const char *pName, const char *pPassword) override;
	void Rcon(const char *pCmd) override;

	bool ConnectionProblems() const override;

	bool SoundInitFailed() const override { return m_SoundInitFailed; }

	IGraphics::CTextureHandle GetDebugFont() const override { return m_DebugFont; }

	void DirectInput(int *pInput, int Size);
	void SendInput();

	// TODO: OPT: do this a lot smarter!
	int *GetInput(int Tick, int IsDummy) const override;

	const char *LatestVersion() const override;

	// ------ state handling -----
	void SetState(EClientState s);

	// called when the map is loaded and we should init for a new round
	void OnEnterGame(bool Dummy);
	void EnterGame(int Conn) override;

	void Connect(const char *pAddress, const char *pPassword = nullptr) override;
	void DisconnectWithReason(const char *pReason);
	void Disconnect() override;

	void DummyDisconnect(const char *pReason) override;
	void DummyConnect() override;
	bool DummyConnected() override;
	bool DummyConnecting() override;
	bool DummyAllowed() override;
	int m_DummyConnected;
	int m_LastDummyConnectTime;

	void GetServerInfo(CServerInfo *pServerInfo) const override;
	void ServerInfoRequest();

	void LoadDebugFont();

	// ---

	int GetPredictionTime() override;
	void *SnapGetItem(int SnapID, int Index, CSnapItem *pItem) const override;
	int SnapItemSize(int SnapID, int Index) const override;
	const void *SnapFindItem(int SnapID, int Type, int ID) const override;
	int SnapNumItems(int SnapID) const override;
	void SnapSetStaticsize(int ItemType, int Size) override;

	void Render();
	void DebugRender();

	void Restart() override;
	void Quit() override;

	const char *PlayerName() const override;
	const char *DummyName() const override;
	const char *ErrorString() const override;

	const char *LoadMap(const char *pName, const char *pFilename, SHA256_DIGEST *pWantedSha256, unsigned WantedCrc);
	const char *LoadMapSearch(const char *pMapName, SHA256_DIGEST *pWantedSha256, int WantedCrc);

	void ProcessConnlessPacket(CNetChunk *pPacket);
	void ProcessServerInfo(int Type, NETADDR *pFrom, const void *pData, int DataSize);
	void ProcessServerPacket(CNetChunk *pPacket, int Conn, bool Dummy);

	int UnpackAndValidateSnapshot(CSnapshot *pFrom, CSnapshot *pTo);

	void ResetMapDownload();
	void FinishMapDownload();

	void RequestDDNetInfo() override;
	void ResetDDNetInfo();
	bool IsDDNetInfoChanged();
	void FinishDDNetInfo();
	void LoadDDNetInfo();

	const NETADDR &ServerAddress() const override { return *m_aNetClient[CONN_MAIN].ServerAddress(); }
	int ConnectNetTypes() const override;
	const char *ConnectAddressString() const override { return m_aConnectAddressStr; }
	const char *MapDownloadName() const override { return m_aMapdownloadName; }
	int MapDownloadAmount() const override { return !m_pMapdownloadTask ? m_MapdownloadAmount : (int)m_pMapdownloadTask->Current(); }
	int MapDownloadTotalsize() const override { return !m_pMapdownloadTask ? m_MapdownloadTotalsize : (int)m_pMapdownloadTask->Size(); }

	void PumpNetwork();

	void OnDemoPlayerSnapshot(void *pData, int Size) override;
	void OnDemoPlayerMessage(void *pData, int Size) override;

	void Update();

	void RegisterInterfaces();
	void InitInterfaces();

	void Run();

	bool InitNetworkClient(char *pError, size_t ErrorSize);
	bool CtrlShiftKey(int Key, bool &Last);

	static void Con_Connect(IConsole::IResult *pResult, void *pUserData);
	static void Con_Disconnect(IConsole::IResult *pResult, void *pUserData);

	static void Con_DummyConnect(IConsole::IResult *pResult, void *pUserData);
	static void Con_DummyDisconnect(IConsole::IResult *pResult, void *pUserData);
	static void Con_DummyResetInput(IConsole::IResult *pResult, void *pUserData);

	static void Con_Quit(IConsole::IResult *pResult, void *pUserData);
	static void Con_Restart(IConsole::IResult *pResult, void *pUserData);
	static void Con_DemoPlay(IConsole::IResult *pResult, void *pUserData);
	static void Con_DemoSpeed(IConsole::IResult *pResult, void *pUserData);
	static void Con_Minimize(IConsole::IResult *pResult, void *pUserData);
	static void Con_Ping(IConsole::IResult *pResult, void *pUserData);
	static void Con_Screenshot(IConsole::IResult *pResult, void *pUserData);

#if defined(CONF_VIDEORECORDER)
	static void StartVideo(IConsole::IResult *pResult, void *pUserData, const char *pVideoName);
	static void Con_StartVideo(IConsole::IResult *pResult, void *pUserData);
	static void Con_StopVideo(IConsole::IResult *pResult, void *pUserData);
	const char *DemoPlayer_Render(const char *pFilename, int StorageType, const char *pVideoName, int SpeedIndex, bool StartPaused = false) override;
#endif

	static void Con_Rcon(IConsole::IResult *pResult, void *pUserData);
	static void Con_RconAuth(IConsole::IResult *pResult, void *pUserData);
	static void Con_RconLogin(IConsole::IResult *pResult, void *pUserData);
	static void Con_BeginFavoriteGroup(IConsole::IResult *pResult, void *pUserData);
	static void Con_EndFavoriteGroup(IConsole::IResult *pResult, void *pUserData);
	static void Con_AddFavorite(IConsole::IResult *pResult, void *pUserData);
	static void Con_RemoveFavorite(IConsole::IResult *pResult, void *pUserData);
	static void Con_Play(IConsole::IResult *pResult, void *pUserData);
	static void Con_Record(IConsole::IResult *pResult, void *pUserData);
	static void Con_StopRecord(IConsole::IResult *pResult, void *pUserData);
	static void Con_AddDemoMarker(IConsole::IResult *pResult, void *pUserData);
	static void Con_BenchmarkQuit(IConsole::IResult *pResult, void *pUserData);
	static void ConchainServerBrowserUpdate(IConsole::IResult *pResult, void *pUserData, IConsole::FCommandCallback pfnCallback, void *pCallbackUserData);
	static void ConchainFullscreen(IConsole::IResult *pResult, void *pUserData, IConsole::FCommandCallback pfnCallback, void *pCallbackUserData);
	static void ConchainWindowBordered(IConsole::IResult *pResult, void *pUserData, IConsole::FCommandCallback pfnCallback, void *pCallbackUserData);
	static void ConchainWindowScreen(IConsole::IResult *pResult, void *pUserData, IConsole::FCommandCallback pfnCallback, void *pCallbackUserData);
	static void ConchainWindowVSync(IConsole::IResult *pResult, void *pUserData, IConsole::FCommandCallback pfnCallback, void *pCallbackUserData);
	static void ConchainWindowResize(IConsole::IResult *pResult, void *pUserData, IConsole::FCommandCallback pfnCallback, void *pCallbackUserData);
	static void ConchainTimeoutSeed(IConsole::IResult *pResult, void *pUserData, IConsole::FCommandCallback pfnCallback, void *pCallbackUserData);
	static void ConchainPassword(IConsole::IResult *pResult, void *pUserData, IConsole::FCommandCallback pfnCallback, void *pCallbackUserData);
	static void ConchainReplays(IConsole::IResult *pResult, void *pUserData, IConsole::FCommandCallback pfnCallback, void *pCallbackUserData);
	static void ConchainLoglevel(IConsole::IResult *pResult, void *pUserData, IConsole::FCommandCallback pfnCallback, void *pCallbackUserData);
	static void ConchainStdoutOutputLevel(IConsole::IResult *pResult, void *pUserData, IConsole::FCommandCallback pfnCallback, void *pCallbackUserData);

	static void Con_DemoSlice(IConsole::IResult *pResult, void *pUserData);
	static void Con_DemoSliceBegin(IConsole::IResult *pResult, void *pUserData);
	static void Con_DemoSliceEnd(IConsole::IResult *pResult, void *pUserData);
	static void Con_SaveReplay(IConsole::IResult *pResult, void *pUserData);

	void RegisterCommands();

	const char *DemoPlayer_Play(const char *pFilename, int StorageType) override;
	void DemoRecorder_Start(const char *pFilename, bool WithTimestamp, int Recorder, bool Verbose = false) override;
	void DemoRecorder_HandleAutoStart() override;
	void DemoRecorder_StartReplayRecorder();
	void DemoRecorder_Stop(int Recorder, bool RemoveFile = false) override;
	void DemoRecorder_AddDemoMarker(int Recorder);
	IDemoRecorder *DemoRecorder(int Recorder) override;

	void AutoScreenshot_Start() override;
	void AutoStatScreenshot_Start() override;
	void AutoScreenshot_Cleanup();
	void AutoStatScreenshot_Cleanup();

	void AutoCSV_Start() override;
	void AutoCSV_Cleanup();

	void ServerBrowserUpdate() override;

	void HandleConnectAddress(const NETADDR *pAddr);
	void HandleConnectLink(const char *pLink);
	void HandleDemoPath(const char *pPath);
	void HandleMapPath(const char *pPath);

	virtual void InitChecksum();
	virtual int HandleChecksum(int Conn, CUuid Uuid, CUnpacker *pUnpacker);

	// gfx
	void SwitchWindowScreen(int Index) override;
	void SetWindowParams(int FullscreenMode, bool IsBorderless, bool AllowResizing) override;
	void ToggleWindowVSync() override;
	void Notify(const char *pTitle, const char *pMessage) override;
	void OnWindowResize() override;
	void BenchmarkQuit(int Seconds, const char *pFilename);

	void UpdateAndSwap() override;

	// DDRace

	void GenerateTimeoutSeed() override;
	void GenerateTimeoutCodes(const NETADDR *pAddrs, int NumAddrs);

	int GetCurrentRaceTime() override;

	const char *GetCurrentMap() const override;
	const char *GetCurrentMapPath() const override;
	SHA256_DIGEST GetCurrentMapSha256() const override;
	unsigned GetCurrentMapCrc() const override;

	void RaceRecord_Start(const char *pFilename) override;
	void RaceRecord_Stop() override;
	bool RaceRecord_IsRecording() override;

	void DemoSliceBegin() override;
	void DemoSliceEnd() override;
	void DemoSlice(const char *pDstPath, CLIENTFUNC_FILTER pfnFilter, void *pUser) override;
	virtual void SaveReplay(int Length, const char *pFilename = "");

	bool EditorHasUnsavedData() const override { return m_pEditor->HasUnsavedData(); }

	IFriends *Foes() override { return &m_Foes; }

    void GetSmoothFreezeTick(int *pSmoothTick, float *pSmoothIntraTick, float MixAmount) override;
	void GetSmoothTick(int *pSmoothTick, float *pSmoothIntraTick, float MixAmount) override;

	void AddWarning(const SWarning &Warning) override;
	SWarning *GetCurWarning() override;

	CChecksumData *ChecksumData() override { return &m_Checksum.m_Data; }
	bool InfoTaskRunning() override { return m_pDDNetInfoTask != nullptr; }
	int UdpConnectivity(int NetType) override;

#if defined(CONF_FAMILY_WINDOWS)
	void ShellRegister() override;
	void ShellUnregister() override;
#endif

	void ShowMessageBox(const char *pTitle, const char *pMessage, EMessageBoxType Type = MESSAGE_BOX_TYPE_ERROR) override;
	void GetGPUInfoString(char (&aGPUInfo)[256]) override;
	void SetLoggers(std::shared_ptr<ILogger> &&pFileLogger, std::shared_ptr<ILogger> &&pStdoutLogger);
};

#endif<|MERGE_RESOLUTION|>--- conflicted
+++ resolved
@@ -271,12 +271,8 @@
 	// Send via the currently active client (main/dummy)
 	int SendMsgActive(CMsgPacker *pMsg, int Flags) override;
 
-<<<<<<< HEAD
 	void SendTaterInfo(int Conn);
-	void SendInfo();
-=======
 	void SendInfo(int Conn);
->>>>>>> 80c4940b
 	void SendEnterGame(int Conn);
 	void SendReady(int Conn);
 	void SendMapRequest();
