--- conflicted
+++ resolved
@@ -282,11 +282,7 @@
 	Graphics()->SetColor(1.f, 1.f, 1.f, 1.f);
 
 	float StartX = Width * 1.5f - 10.0f;
-<<<<<<< HEAD
-	float y = 30.0f + 100.0f * std::max(std::min(g_Config.m_ClShowFrozenHud, 1) * std::min(2, g_Config.m_ClFrozenMaxRows), ((g_Config.m_ClShowfps ? 1 : 0) + g_Config.m_ClShowpred));
-=======
-	float y = 30.0f + 100.0f * ((g_Config.m_ClShowfps ? 1 : 0) + (g_Config.m_ClShowpred && Client()->State() != IClient::STATE_DEMOPLAYBACK));
->>>>>>> 80c4940b
+	float y = 30.0f + 100.0f * std::max(std::min(g_Config.m_ClShowFrozenHud, 1) * std::min(2, g_Config.m_ClFrozenMaxRows), ((g_Config.m_ClShowfps ? 1 : 0) + (g_Config.m_ClShowpred && Client()->State() != IClient::STATE_DEMOPLAYBACK)));
 
 	for(int i = 1; i <= MAX_KILLMSGS; i++)
 	{
