/* (c) Magnus Auvinen. See licence.txt in the root of the distribution for more information. */
/* If you are missing that file, acquire a complete release at teeworlds.com.                */

#include <engine/client/enums.h>
#include <engine/demo.h>
#include <engine/graphics.h>
#include <engine/shared/config.h>
#include <game/gamecore.h>
#include <game/generated/client_data.h>
#include <game/generated/client_data7.h>
#include <game/generated/protocol.h>

#include <game/mapitems.h>

#include <game/client/animstate.h>
#include <game/client/gameclient.h>
#include <game/client/render.h>

#include <game/client/components/controls.h>
#include <game/client/components/effects.h>
#include <game/client/components/flow.h>
#include <game/client/components/skins.h>
#include <game/client/components/sounds.h>

#include "players.h"

#include <base/color.h>
#include <base/math.h>

// TClient
#include <game/client/components/tclient/rainbow.h>
#include <game/client/prediction/entities/character.h>

void CPlayers::RenderHand(const CTeeRenderInfo *pInfo, vec2 CenterPos, vec2 Dir, float AngleOffset, vec2 PostRotOffset, float Alpha)
{
	if(pInfo->m_aSixup[g_Config.m_ClDummy].PartTexture(protocol7::SKINPART_BODY).IsValid())
		RenderHand7(pInfo, CenterPos, Dir, AngleOffset, PostRotOffset, Alpha);
	else
		RenderHand6(pInfo, CenterPos, Dir, AngleOffset, PostRotOffset, Alpha);
}

void CPlayers::RenderHand7(const CTeeRenderInfo *pInfo, vec2 CenterPos, vec2 Dir, float AngleOffset, vec2 PostRotOffset, float Alpha)
{
	// in-game hand size is 15 when tee size is 64
	float BaseSize = 15.0f * (pInfo->m_Size / 64.0f);

	vec2 HandPos = CenterPos + Dir;
	float Angle = angle(Dir);
	if(Dir.x < 0)
		Angle -= AngleOffset;
	else
		Angle += AngleOffset;

	vec2 DirX = Dir;
	vec2 DirY(-Dir.y, Dir.x);

	if(Dir.x < 0)
		DirY = -DirY;

	HandPos += DirX * PostRotOffset.x;
	HandPos += DirY * PostRotOffset.y;

	ColorRGBA Color = pInfo->m_aSixup[g_Config.m_ClDummy].m_aColors[protocol7::SKINPART_HANDS];
	Color.a = Alpha;
	IGraphics::CQuadItem QuadOutline(HandPos.x, HandPos.y, 2 * BaseSize, 2 * BaseSize);
	IGraphics::CQuadItem QuadHand = QuadOutline;

	Graphics()->TextureSet(pInfo->m_aSixup[g_Config.m_ClDummy].PartTexture(protocol7::SKINPART_HANDS));
	Graphics()->QuadsBegin();
	Graphics()->SetColor(Color);
	Graphics()->QuadsSetRotation(Angle);

	RenderTools()->SelectSprite7(client_data7::SPRITE_TEE_HAND_OUTLINE);
	Graphics()->QuadsDraw(&QuadOutline, 1);
	RenderTools()->SelectSprite7(client_data7::SPRITE_TEE_HAND);
	Graphics()->QuadsDraw(&QuadHand, 1);

	Graphics()->QuadsSetRotation(0);
	Graphics()->QuadsEnd();
}

void CPlayers::RenderHand6(const CTeeRenderInfo *pInfo, vec2 CenterPos, vec2 Dir, float AngleOffset, vec2 PostRotOffset, float Alpha)
{
	vec2 HandPos = CenterPos + Dir;
	float Angle = angle(Dir);
	if(Dir.x < 0)
		Angle -= AngleOffset;
	else
		Angle += AngleOffset;

	vec2 DirX = Dir;
	vec2 DirY(-Dir.y, Dir.x);

	if(Dir.x < 0)
		DirY = -DirY;

	HandPos += DirX * PostRotOffset.x;
	HandPos += DirY * PostRotOffset.y;

	const CSkin::CSkinTextures *pSkinTextures = pInfo->m_CustomColoredSkin ? &pInfo->m_ColorableRenderSkin : &pInfo->m_OriginalRenderSkin;

	if(!g_Config.m_ClRainbowTees)
		Graphics()->SetColor(pInfo->m_ColorBody.r, pInfo->m_ColorBody.g, pInfo->m_ColorBody.b, Alpha);

	// two passes
	for(int i = 0; i < 2; i++)
	{
		int QuadOffset = NUM_WEAPONS * 2 + i;
		Graphics()->QuadsSetRotation(Angle);
		Graphics()->TextureSet(i == 0 ? pSkinTextures->m_HandsOutline : pSkinTextures->m_Hands);
		Graphics()->RenderQuadContainerAsSprite(m_WeaponEmoteQuadContainerIndex, QuadOffset, HandPos.x, HandPos.y);
	}
}

float CPlayers::GetPlayerTargetAngle(
	const CNetObj_Character *pPrevChar,
	const CNetObj_Character *pPlayerChar,
	int ClientId,
	float Intra)
{
	if(GameClient()->m_Snap.m_LocalClientId == ClientId && !GameClient()->m_Snap.m_SpecInfo.m_Active && Client()->State() != IClient::STATE_DEMOPLAYBACK)
	{
		// just use the direct input if it's the local player we are rendering
		// tclient
		vec2 Pos = GameClient()->m_Controls.m_aMousePos[g_Config.m_ClDummy];
		if(g_Config.m_ClScaleMouseDistance)
		{
			const int MaxDistance = g_Config.m_ClDyncam ? g_Config.m_ClDyncamMaxDistance : g_Config.m_ClMouseMaxDistance;
			if(MaxDistance > 5 && MaxDistance < 1000) // Don't scale if angle bind or reduces precision
				Pos *= 1000.0f / (float)MaxDistance;
		}
		Pos.x = (int)Pos.x;
		Pos.y = (int)Pos.y;
		return angle(Pos);
	}

	float AngleIntraTick = Intra;
	// using unpredicted angle when rendering other players in-game
	if(ClientId >= 0)
		AngleIntraTick = Client()->IntraGameTick(g_Config.m_ClDummy);
	if(ClientId >= 0 && GameClient()->m_Snap.m_aCharacters[ClientId].m_HasExtendedDisplayInfo)
	{
		CNetObj_DDNetCharacter *pExtendedData = &GameClient()->m_Snap.m_aCharacters[ClientId].m_ExtendedData;
		if(GameClient()->m_Snap.m_aCharacters[ClientId].m_PrevExtendedData)
		{
			const CNetObj_DDNetCharacter *PrevExtendedData = GameClient()->m_Snap.m_aCharacters[ClientId].m_PrevExtendedData;

			float MixX = mix((float)PrevExtendedData->m_TargetX, (float)pExtendedData->m_TargetX, AngleIntraTick);
			float MixY = mix((float)PrevExtendedData->m_TargetY, (float)pExtendedData->m_TargetY, AngleIntraTick);

			return angle(vec2(MixX, MixY));
		}
		else
		{
			return angle(vec2(pExtendedData->m_TargetX, pExtendedData->m_TargetY));
		}
	}
	else
	{
		// If the player moves their weapon through top, then change
		// the end angle by 2*Pi, so that the mix function will use the
		// short path and not the long one.
		if(pPlayerChar->m_Angle > (256.0f * pi) && pPrevChar->m_Angle < 0)
		{
			return mix((float)pPrevChar->m_Angle, (float)(pPlayerChar->m_Angle - 256.0f * 2 * pi), AngleIntraTick) / 256.0f;
		}
		else if(pPlayerChar->m_Angle < 0 && pPrevChar->m_Angle > (256.0f * pi))
		{
			return mix((float)pPrevChar->m_Angle, (float)(pPlayerChar->m_Angle + 256.0f * 2 * pi), AngleIntraTick) / 256.0f;
		}
		else
		{
			return mix((float)pPrevChar->m_Angle, (float)pPlayerChar->m_Angle, AngleIntraTick) / 256.0f;
		}
	}
}

void CPlayers::RenderHookCollLine(
	const CNetObj_Character *pPrevChar,
	const CNetObj_Character *pPlayerChar,
	int ClientId,
	float Intra)
{
	if(GameClient()->m_aClients[ClientId].m_DeepFrozen && (g_Config.m_ClVolleyBallBetterBall == 2 || (g_Config.m_ClVolleyBallBetterBall == 1 && str_startswith_nocase(Client()->GetCurrentMap(), "volleyball"))))
		return;

	CNetObj_Character Prev;
	CNetObj_Character Player;
	Prev = *pPrevChar;
	Player = *pPlayerChar;

	bool Local = GameClient()->m_Snap.m_LocalClientId == ClientId;
	bool OtherTeam = GameClient()->IsOtherTeam(ClientId);
	float Alpha = (OtherTeam || ClientId < 0) ? g_Config.m_ClShowOthersAlpha / 100.0f : 1.0f;
	Alpha *= (float)g_Config.m_ClHookCollAlpha / 100;

	float IntraTick = Intra;
	if(ClientId >= 0)
		IntraTick = GameClient()->m_aClients[ClientId].m_IsPredicted ? Client()->PredIntraGameTick(g_Config.m_ClDummy) : Client()->IntraGameTick(g_Config.m_ClDummy);

	float Angle = GetPlayerTargetAngle(&Prev, &Player, ClientId, IntraTick);

	vec2 ExDirection = direction(Angle);
	vec2 Position;
	if(in_range(ClientId, MAX_CLIENTS - 1))
		Position = GameClient()->m_aClients[ClientId].m_RenderPos;
	else
		Position = mix(vec2(Prev.m_X, Prev.m_Y), vec2(Player.m_X, Player.m_Y), IntraTick);
	// draw hook collision line
	{
		bool Aim = (Player.m_PlayerFlags & PLAYERFLAG_AIM);
		if(!Client()->ServerCapAnyPlayerFlag())
		{
			for(int i = 0; i < NUM_DUMMIES; i++)
			{
				if(ClientId == GameClient()->m_aLocalIds[i])
				{
					Aim = GameClient()->m_Controls.m_aShowHookColl[i];
					break;
				}
			}
		}

		bool AlwaysRenderHookColl = GameClient()->m_GameInfo.m_AllowHookColl && (Local ? g_Config.m_ClShowHookCollOwn : g_Config.m_ClShowHookCollOther) == 2;
		bool RenderHookCollPlayer = ClientId >= 0 && Aim && (Local ? g_Config.m_ClShowHookCollOwn : g_Config.m_ClShowHookCollOther) > 0;
		if(Local && GameClient()->m_GameInfo.m_AllowHookColl && Client()->State() != IClient::STATE_DEMOPLAYBACK)
			RenderHookCollPlayer = GameClient()->m_Controls.m_aShowHookColl[g_Config.m_ClDummy] && g_Config.m_ClShowHookCollOwn > 0;

		bool RenderHookCollVideo = true;
#if defined(CONF_VIDEORECORDER)
		RenderHookCollVideo = !IVideo::Current() || g_Config.m_ClVideoShowHookCollOther || Local;
#endif
		if((AlwaysRenderHookColl || RenderHookCollPlayer) && RenderHookCollVideo)
		{
			ExDirection = direction(Angle);

			if(Local && !GameClient()->m_Snap.m_SpecInfo.m_Active && Client()->State() != IClient::STATE_DEMOPLAYBACK)
			{
				ExDirection = normalize(vec2((int)GameClient()->m_Controls.m_aMousePos[g_Config.m_ClDummy].x, (int)GameClient()->m_Controls.m_aMousePos[g_Config.m_ClDummy].y));

				// fix direction if mouse is exactly in the center
				if(!(int)GameClient()->m_Controls.m_aMousePos[g_Config.m_ClDummy].x && !(int)GameClient()->m_Controls.m_aMousePos[g_Config.m_ClDummy].y)
					ExDirection = vec2(1, 0);
			}
			Graphics()->TextureClear();
			vec2 InitPos = Position;
			vec2 FinishPos = InitPos + ExDirection * (GameClient()->m_aClients[ClientId].m_Predicted.m_Tuning.m_HookLength - 42.0f);

			const int HookCollSize = Local ? g_Config.m_ClHookCollSize : g_Config.m_ClHookCollSizeOther;
			if(HookCollSize > 0)
				Graphics()->QuadsBegin();
			else
				Graphics()->LinesBegin();

			ColorRGBA HookCollColor = color_cast<ColorRGBA>(ColorHSLA(g_Config.m_ClHookCollColorNoColl));

			vec2 OldPos = InitPos + ExDirection * CCharacterCore::PhysicalSize() * 1.5f;
			vec2 NewPos = OldPos;

			bool DoBreak = false;

			std::vector<std::pair<vec2, vec2>> vLineSegments;

			do
			{
				OldPos = NewPos;
				NewPos = OldPos + ExDirection * GameClient()->m_aClients[ClientId].m_Predicted.m_Tuning.m_HookFireSpeed;

				if(distance(InitPos, NewPos) > GameClient()->m_aClients[ClientId].m_Predicted.m_Tuning.m_HookLength)
				{
					NewPos = InitPos + normalize(NewPos - InitPos) * GameClient()->m_aClients[ClientId].m_Predicted.m_Tuning.m_HookLength;
					DoBreak = true;
				}

				int Tele;
				int Hit = Collision()->IntersectLineTeleHook(OldPos, NewPos, &FinishPos, nullptr, &Tele);

				if(ClientId >= 0 && GameClient()->IntersectCharacter(OldPos, FinishPos, FinishPos, ClientId) != -1)
				{
					HookCollColor = color_cast<ColorRGBA>(ColorHSLA(g_Config.m_ClHookCollColorTeeColl));
					break;
				}

				if(!DoBreak && Hit == TILE_TELEINHOOK)
				{
					if(Collision()->TeleOuts(Tele - 1).size() != 1)
					{
						Hit = Collision()->IntersectLineTeleHook(OldPos, NewPos, &FinishPos, nullptr);
					}
					else
					{
						std::pair<vec2, vec2> NewPair = std::make_pair(InitPos, FinishPos);
						if(std::find(vLineSegments.begin(), vLineSegments.end(), NewPair) != vLineSegments.end())
							break;
						vLineSegments.push_back(NewPair);
						InitPos = NewPos = Collision()->TeleOuts(Tele - 1)[0];
					}
				}

				if(!DoBreak && Hit && Hit != TILE_TELEINHOOK)
				{
					if(Hit != TILE_NOHOOK)
					{
						HookCollColor = color_cast<ColorRGBA>(ColorHSLA(g_Config.m_ClHookCollColorHookableColl));
					}
				}

				if(Hit && Hit != TILE_TELEINHOOK)
					break;

				NewPos.x = round_to_int(NewPos.x);
				NewPos.y = round_to_int(NewPos.y);

				if(OldPos == NewPos)
					break;

				ExDirection.x = round_to_int(ExDirection.x * 256.0f) / 256.0f;
				ExDirection.y = round_to_int(ExDirection.y * 256.0f) / 256.0f;
			} while(!DoBreak);

			std::pair<vec2, vec2> NewPair = std::make_pair(InitPos, FinishPos);
			if(std::find(vLineSegments.begin(), vLineSegments.end(), NewPair) == vLineSegments.end())
				vLineSegments.push_back(NewPair);

			if(AlwaysRenderHookColl && RenderHookCollPlayer)
			{
				// invert the hook coll colors when using cl_show_hook_coll_always and +showhookcoll is pressed
				HookCollColor = color_invert(HookCollColor);
			}
			Graphics()->SetColor(HookCollColor.WithAlpha(Alpha));
			for(const auto &[DrawInitPos, DrawFinishPos] : vLineSegments)
			{
				if(HookCollSize > 0)
				{
					float LineWidth = 0.5f + (float)(HookCollSize - 1) * 0.25f;
					vec2 PerpToAngle = normalize(vec2(ExDirection.y, -ExDirection.x)) * GameClient()->m_Camera.m_Zoom;
					vec2 Pos0 = DrawFinishPos + PerpToAngle * -LineWidth;
					vec2 Pos1 = DrawFinishPos + PerpToAngle * LineWidth;
					vec2 Pos2 = DrawInitPos + PerpToAngle * -LineWidth;
					vec2 Pos3 = DrawInitPos + PerpToAngle * LineWidth;
					IGraphics::CFreeformItem FreeformItem(Pos0.x, Pos0.y, Pos1.x, Pos1.y, Pos2.x, Pos2.y, Pos3.x, Pos3.y);
					Graphics()->QuadsDrawFreeform(&FreeformItem, 1);
				}
				else
				{
					IGraphics::CLineItem LineItem(DrawInitPos.x, DrawInitPos.y, DrawFinishPos.x, DrawFinishPos.y);
					Graphics()->LinesDraw(&LineItem, 1);
				}
			}
			if(HookCollSize > 0)
			{
				Graphics()->QuadsEnd();
			}
			else
			{
				Graphics()->LinesEnd();
			}
		}
	}
}
void CPlayers::RenderHook(
	const CNetObj_Character *pPrevChar,
	const CNetObj_Character *pPlayerChar,
	const CTeeRenderInfo *pRenderInfo,
	int ClientId,
	float Intra)
{
	CNetObj_Character Prev;
	CNetObj_Character Player;
	Prev = *pPrevChar;
	Player = *pPlayerChar;

	CTeeRenderInfo RenderInfo = *pRenderInfo;

	// don't render hooks to not active character cores
	if(pPlayerChar->m_HookedPlayer != -1 && !GameClient()->m_Snap.m_aCharacters[pPlayerChar->m_HookedPlayer].m_Active)
		return;

	float IntraTick = Intra;
	if(ClientId >= 0)
		IntraTick = (GameClient()->m_aClients[ClientId].m_IsPredicted) ? Client()->PredIntraGameTick(g_Config.m_ClDummy) : Client()->IntraGameTick(g_Config.m_ClDummy);

	bool OtherTeam = GameClient()->IsOtherTeam(ClientId);
	float Alpha = (OtherTeam || ClientId < 0) ? g_Config.m_ClShowOthersAlpha / 100.0f : 1.0f;
	if(ClientId == -2) // ghost
		Alpha = g_Config.m_ClRaceGhostAlpha / 100.0f;

	RenderInfo.m_Size = 64.0f;

	vec2 Position;
	if(in_range(ClientId, MAX_CLIENTS - 1))
		Position = GameClient()->m_aClients[ClientId].m_RenderPos;
	else
		Position = mix(vec2(Prev.m_X, Prev.m_Y), vec2(Player.m_X, Player.m_Y), IntraTick);

	// draw hook
	if(Prev.m_HookState > 0 && Player.m_HookState > 0)
	{
		Graphics()->SetColor(1.0f, 1.0f, 1.0f, 1.0f);

		if(ClientId < 0)
			Graphics()->SetColor(1.0f, 1.0f, 1.0f, 0.5f);

		vec2 Pos = Position;
		vec2 HookPos;

		if(in_range(pPlayerChar->m_HookedPlayer, MAX_CLIENTS - 1))
		{
			HookPos = GameClient()->m_aClients[pPlayerChar->m_HookedPlayer].m_RenderPos;
			if(g_Config.m_ClSwapGhosts && Client()->State() != IClient::STATE_DEMOPLAYBACK && GameClient()->m_Snap.m_LocalClientId == ClientId)
			{
				HookPos = GameClient()->GetSmoothPos(pPlayerChar->m_HookedPlayer);
			}
		}
		else
			HookPos = mix(vec2(Prev.m_HookX, Prev.m_HookY), vec2(Player.m_HookX, Player.m_HookY), IntraTick);

		float d = distance(Pos, HookPos);
		vec2 Dir = normalize(Pos - HookPos);

		Graphics()->TextureSet(GameClient()->m_GameSkin.m_SpriteHookHead);
		Graphics()->QuadsSetRotation(angle(Dir) + pi);
		// render head
		int QuadOffset = NUM_WEAPONS * 2 + 2;
		Graphics()->SetColor(1.0f, 1.0f, 1.0f, Alpha);

		bool Local = GameClient()->m_Snap.m_LocalClientId == ClientId;
		bool DontOthers = !g_Config.m_ClRainbowOthers && !Local;
		if(g_Config.m_ClRainbowHook && !DontOthers)
			Graphics()->SetColor(GameClient()->m_Rainbow.m_RainbowColor.WithAlpha(Alpha));

		Graphics()->RenderQuadContainerAsSprite(m_WeaponEmoteQuadContainerIndex, QuadOffset, HookPos.x, HookPos.y);

		// render chain
		++QuadOffset;
		static IGraphics::SRenderSpriteInfo s_aHookChainRenderInfo[1024];
		int HookChainCount = 0;
		for(float f = 24; f < d && HookChainCount < 1024; f += 24, ++HookChainCount)
		{
			vec2 p = HookPos + Dir * f;
			s_aHookChainRenderInfo[HookChainCount].m_Pos[0] = p.x;
			s_aHookChainRenderInfo[HookChainCount].m_Pos[1] = p.y;
			s_aHookChainRenderInfo[HookChainCount].m_Scale = 1;
			s_aHookChainRenderInfo[HookChainCount].m_Rotation = angle(Dir) + pi;
		}
		Graphics()->TextureSet(GameClient()->m_GameSkin.m_SpriteHookChain);
		Graphics()->RenderQuadContainerAsSpriteMultiple(m_WeaponEmoteQuadContainerIndex, QuadOffset, HookChainCount, s_aHookChainRenderInfo);

		Graphics()->QuadsSetRotation(0);
		Graphics()->SetColor(1.0f, 1.0f, 1.0f, 1.0f);

		if(g_Config.m_ClRainbowHook && !DontOthers)
			Graphics()->SetColor(GameClient()->m_Rainbow.m_RainbowColor.WithAlpha(Alpha));

		RenderHand(&RenderInfo, Position, normalize(HookPos - Pos), -pi / 2, vec2(20, 0), Alpha);
	}
}

void CPlayers::RenderPlayer(
	const CNetObj_Character *pPrevChar,
	const CNetObj_Character *pPlayerChar,
	const CTeeRenderInfo *pRenderInfo,
	int ClientId,
	float Intra)
{
	CNetObj_Character Prev;
	CNetObj_Character Player;
	Prev = *pPrevChar;
	Player = *pPlayerChar;

	CTeeRenderInfo RenderInfo = *pRenderInfo;

	bool Local = GameClient()->m_Snap.m_LocalClientId == ClientId;
	bool OtherTeam = GameClient()->IsOtherTeam(ClientId);
	// float Alpha = (OtherTeam || ClientId < 0) ? g_Config.m_ClShowOthersAlpha / 100.0f : 1.0f;
	bool Spec = GameClient()->m_Snap.m_SpecInfo.m_Active;

	RenderTools()->m_LocalTeeRender = Local; // TClient

	float Alpha = 1.0f;
	if(OtherTeam || ClientId < 0)
		Alpha = g_Config.m_ClShowOthersAlpha / 100.0f;
	else if(g_Config.m_ClShowOthersGhosts && !Local && !Spec)
		Alpha = g_Config.m_ClPredGhostsAlpha / 100.0f;

	if(!OtherTeam && g_Config.m_ClShowOthersGhosts && !Local && g_Config.m_ClUnpredOthersInFreeze && Client()->m_IsLocalFrozen && !Spec)
		Alpha = 1.0f;

	if(ClientId == -2) // ghost
		Alpha = g_Config.m_ClRaceGhostAlpha / 100.0f;

	// set size
	RenderInfo.m_Size = 64.0f;

	float IntraTick = Intra;
	if(ClientId >= 0)
		IntraTick = GameClient()->m_aClients[ClientId].m_IsPredicted ? Client()->PredIntraGameTick(g_Config.m_ClDummy) : Client()->IntraGameTick(g_Config.m_ClDummy);

	static float s_LastGameTickTime = Client()->GameTickTime(g_Config.m_ClDummy);
	static float s_LastPredIntraTick = Client()->PredIntraGameTick(g_Config.m_ClDummy);
	if(GameClient()->m_Snap.m_pGameInfoObj && !(GameClient()->m_Snap.m_pGameInfoObj->m_GameStateFlags & GAMESTATEFLAG_PAUSED))
	{
		s_LastGameTickTime = Client()->GameTickTime(g_Config.m_ClDummy);
		s_LastPredIntraTick = Client()->PredIntraGameTick(g_Config.m_ClDummy);
	}

	bool PredictLocalWeapons = false;
	float AttackTime = (Client()->PrevGameTick(g_Config.m_ClDummy) - Player.m_AttackTick) / (float)Client()->GameTickSpeed() + Client()->GameTickTime(g_Config.m_ClDummy);
	float LastAttackTime = (Client()->PrevGameTick(g_Config.m_ClDummy) - Player.m_AttackTick) / (float)Client()->GameTickSpeed() + s_LastGameTickTime;
	if(ClientId >= 0 && GameClient()->m_aClients[ClientId].m_IsPredictedLocal && GameClient()->AntiPingGunfire())
	{
		PredictLocalWeapons = true;
		AttackTime = (Client()->PredIntraGameTick(g_Config.m_ClDummy) + (Client()->PredGameTick(g_Config.m_ClDummy) - 1 - Player.m_AttackTick)) / (float)Client()->GameTickSpeed();
		LastAttackTime = (s_LastPredIntraTick + (Client()->PredGameTick(g_Config.m_ClDummy) - 1 - Player.m_AttackTick)) / (float)Client()->GameTickSpeed();
	}
	float AttackTicksPassed = AttackTime * (float)Client()->GameTickSpeed();

	float Angle = GetPlayerTargetAngle(&Prev, &Player, ClientId, IntraTick);

	vec2 Direction = direction(Angle);
	vec2 Position;
	if(in_range(ClientId, MAX_CLIENTS - 1))
		Position = GameClient()->m_aClients[ClientId].m_RenderPos;
	else
		Position = mix(vec2(Prev.m_X, Prev.m_Y), vec2(Player.m_X, Player.m_Y), IntraTick);

	if(g_Config.m_ClSwapGhosts && g_Config.m_ClShowOthersGhosts && !Local && Client()->State() != IClient::STATE_DEMOPLAYBACK)
		if(ClientId >= 0)
			Position = mix(
				vec2(GameClient()->m_Snap.m_aCharacters[ClientId].m_Prev.m_X, GameClient()->m_Snap.m_aCharacters[ClientId].m_Prev.m_Y),
				vec2(GameClient()->m_Snap.m_aCharacters[ClientId].m_Cur.m_X, GameClient()->m_Snap.m_aCharacters[ClientId].m_Cur.m_Y),
				Client()->IntraGameTick(g_Config.m_ClDummy));

	vec2 Vel = mix(vec2(Prev.m_VelX / 256.0f, Prev.m_VelY / 256.0f), vec2(Player.m_VelX / 256.0f, Player.m_VelY / 256.0f), IntraTick);

	GameClient()->m_Flow.Add(Position, Vel * 100.0f, 10.0f);

	// TClient
	if(GameClient()->m_aClients[ClientId].m_DeepFrozen && (g_Config.m_ClVolleyBallBetterBall == 2 || (g_Config.m_ClVolleyBallBetterBall == 1 && str_startswith_nocase(Client()->GetCurrentMap(), "volleyball"))))
	{
		// Update
		const float Delta = Client()->IntraGameTickSincePrev(g_Config.m_ClDummy);
		auto &ClientData = GameClient()->m_aClients[ClientId];
		ClientData.m_VolleyBallAngle += Vel.x * Delta / 48.0f;
		if(ClientData.m_VolleyBallAngle < 0.0f)
			ClientData.m_VolleyBallAngle += 2.0f * pi;
		else if(ClientData.m_VolleyBallAngle > 2.0f * pi)
			ClientData.m_VolleyBallAngle -= 2.0f * pi;
		// Render
		const CSkin *pSkin = GameClient()->m_Skins.Find(g_Config.m_ClVolleyBallBetterBallSkin);
		if(!pSkin)
			pSkin = GameClient()->m_Skins.Find("x_ninja");
		if(!pSkin)
			pSkin = GameClient()->m_Skins.Find("default");
		if(!pSkin)
			return;
		const float Size = pRenderInfo->m_Size * 1.2f;
		Graphics()->SetColor(ColorRGBA(1.0f, 1.0f, 1.0f, Alpha));
		Graphics()->TextureSet(pSkin->m_OriginalSkin.m_BodyOutline);
		Graphics()->QuadsBegin();
		IEngineGraphics::CQuadItem QuadOutline{Position.x, Position.y, Size, Size};
		Graphics()->QuadsSetRotation(ClientData.m_VolleyBallAngle);
		Graphics()->QuadsDraw(&QuadOutline, 1);
		Graphics()->QuadsEnd();
		Graphics()->TextureSet(pSkin->m_OriginalSkin.m_Body);
		Graphics()->QuadsBegin();
		Graphics()->QuadsSetRotation(ClientData.m_VolleyBallAngle);
		IEngineGraphics::CQuadItem Quad{Position.x, Position.y, Size, Size};
		Graphics()->QuadsDraw(&Quad, 1);
		Graphics()->QuadsEnd();
		return;
	}

	RenderInfo.m_GotAirJump = Player.m_Jumped & 2 ? false : true;

	RenderInfo.m_FeetFlipped = false;

	bool Stationary = Player.m_VelX <= 1 && Player.m_VelX >= -1;
	bool InAir = !Collision()->CheckPoint(Player.m_X, Player.m_Y + 16);
	if(g_Config.m_ClAntiPingImproved && !Local)
		InAir = !Collision()->CheckPoint(Position.x, Position.y + 16);
	bool Running = Player.m_VelX >= 5000 || Player.m_VelX <= -5000;
	bool WantOtherDir = (Player.m_Direction == -1 && Vel.x > 0) || (Player.m_Direction == 1 && Vel.x < 0);
	bool Inactive = ClientId >= 0 && (GameClient()->m_aClients[ClientId].m_Afk || GameClient()->m_aClients[ClientId].m_Paused);

	// evaluate animation
	float WalkTime = std::fmod(Position.x, 100.0f) / 100.0f;
	float RunTime = std::fmod(Position.x, 200.0f) / 200.0f;

	// Don't do a moon walk outside the left border
	if(WalkTime < 0)
		WalkTime += 1;
	if(RunTime < 0)
		RunTime += 1;

	CAnimState State;
	State.Set(&g_pData->m_aAnimations[ANIM_BASE], 0);

	if(InAir)
		State.Add(&g_pData->m_aAnimations[ANIM_INAIR], 0, 1.0f); // TODO: some sort of time here
	else if(Stationary)
	{
		if(Inactive)
		{
			State.Add(Direction.x < 0 ? &g_pData->m_aAnimations[ANIM_SIT_LEFT] : &g_pData->m_aAnimations[ANIM_SIT_RIGHT], 0, 1.0f); // TODO: some sort of time here
			RenderInfo.m_FeetFlipped = true;
		}
		else
			State.Add(&g_pData->m_aAnimations[ANIM_IDLE], 0, 1.0f); // TODO: some sort of time here
	}
	else if(!WantOtherDir)
	{
		if(Running)
			State.Add(Player.m_VelX < 0 ? &g_pData->m_aAnimations[ANIM_RUN_LEFT] : &g_pData->m_aAnimations[ANIM_RUN_RIGHT], RunTime, 1.0f);
		else
			State.Add(&g_pData->m_aAnimations[ANIM_WALK], WalkTime, 1.0f);
	}

	if(Player.m_Weapon == WEAPON_HAMMER)
		State.Add(&g_pData->m_aAnimations[ANIM_HAMMER_SWING], std::clamp(LastAttackTime * 5.0f, 0.0f, 1.0f), 1.0f);
	if(Player.m_Weapon == WEAPON_NINJA)
		State.Add(&g_pData->m_aAnimations[ANIM_NINJA_SWING], std::clamp(LastAttackTime * 2.0f, 0.0f, 1.0f), 1.0f);

	// do skidding
	if(!InAir && WantOtherDir && length(Vel * 50) > 500.0f)
		GameClient()->m_Effects.SkidTrail(Position, Vel, Player.m_Direction, Alpha);

	vec2 GhostWeaponPos = vec2(0, 0);
	// draw gun
	if(Player.m_Weapon >= 0)
	{
		if(!(RenderInfo.m_TeeRenderFlags & TEE_NO_WEAPON))
		{
			Graphics()->SetColor(1.0f, 1.0f, 1.0f, 1.0f);
			Graphics()->QuadsSetRotation(State.GetAttach()->m_Angle * pi * 2 + Angle);

			if(ClientId < 0)
				Graphics()->SetColor(1.0f, 1.0f, 1.0f, 0.5f);

			// normal weapons
			int CurrentWeapon = std::clamp(Player.m_Weapon, 0, NUM_WEAPONS - 1);
			Graphics()->TextureSet(GameClient()->m_GameSkin.m_aSpriteWeapons[CurrentWeapon]);
			int QuadOffset = CurrentWeapon * 2 + (Direction.x < 0 ? 1 : 0);

			Graphics()->SetColor(1.0f, 1.0f, 1.0f, Alpha);

			bool DontOthers = !g_Config.m_ClRainbowOthers && !Local;
			if(g_Config.m_ClRainbowWeapon && !DontOthers)
				Graphics()->SetColor(GameClient()->m_Rainbow.m_RainbowColor.WithAlpha(Alpha));

			vec2 Dir = Direction;
			float Recoil = 0.0f;
			vec2 WeaponPosition;
			bool IsSit = Inactive && !InAir && Stationary;

			if(Player.m_Weapon == WEAPON_HAMMER)
			{
				switch(g_Config.m_ClHammerRotatesWithCursor)
				{
				case 0:
				{
					// static position for hammer
					WeaponPosition = Position + vec2(State.GetAttach()->m_X, State.GetAttach()->m_Y);
					WeaponPosition.y += g_pData->m_Weapons.m_aId[CurrentWeapon].m_Offsety;
					if(Direction.x < 0)
						WeaponPosition.x -= g_pData->m_Weapons.m_aId[CurrentWeapon].m_Offsetx;
					if(IsSit)
						WeaponPosition.y += 3.0f;

					// if active and attack is under way, bash stuffs
					if(!Inactive || LastAttackTime < GameClient()->m_aClients[ClientId].m_Predicted.m_Tuning.GetWeaponFireDelay(Player.m_Weapon))
					{
						if(Direction.x < 0)
							Graphics()->QuadsSetRotation(-pi / 2 - State.GetAttach()->m_Angle * pi * 2);
						else
							Graphics()->QuadsSetRotation(-pi / 2 + State.GetAttach()->m_Angle * pi * 2);
					}
					else
						Graphics()->QuadsSetRotation(Direction.x < 0 ? 100.0f : 500.0f);

					Graphics()->RenderQuadContainerAsSprite(m_WeaponEmoteQuadContainerIndex, QuadOffset, WeaponPosition.x, WeaponPosition.y);
					break;
				}
				case 1:
				{
					WeaponPosition = Position + vec2(State.GetAttach()->m_X, State.GetAttach()->m_Y);
					WeaponPosition.y += g_pData->m_Weapons.m_aId[CurrentWeapon].m_Offsety;
					if(Direction.x < 0.0f)
						WeaponPosition.x -= g_pData->m_Weapons.m_aId[CurrentWeapon].m_Offsetx;
					if(IsSit)
						WeaponPosition.y += 3.0f;

					// set rotation
					float QuadsRotation = -pi / 2.0f;
					QuadsRotation += State.GetAttach()->m_Angle * (Direction.x < 0 ? -1 : 1) * pi * 2;
					QuadsRotation += Angle;
					if(Direction.x < 0.0f)
						QuadsRotation += pi;

					Graphics()->QuadsSetRotation(QuadsRotation);
					Graphics()->RenderQuadContainerAsSprite(m_WeaponEmoteQuadContainerIndex, QuadOffset, WeaponPosition.x, WeaponPosition.y);
					break;
				}
				case 2:
				{
					// TODO: should be an animation
					Recoil = 0;
					float a = AttackTicksPassed / 5.0f;
					if(a < 1)
						Recoil = std::sin(a * pi);
					WeaponPosition = Position - Dir * (Recoil * 10.0f - 5.0f);
					if(IsSit)
						WeaponPosition.y += 3.0f;

					Graphics()->QuadsSetRotation(Angle + 2 * pi);
					Graphics()->RenderQuadContainerAsSprite(m_WeaponEmoteQuadContainerIndex, QuadOffset, WeaponPosition.x, WeaponPosition.y);
					RenderHand(&RenderInfo,
						Position + Dir * g_pData->m_Weapons.m_aId[WEAPON_GUN].m_Offsetx - Dir * Recoil * 10.0f + vec2(0.0f, g_pData->m_Weapons.m_aId[WEAPON_GUN].m_Offsety),
						Direction, -3 * pi / 4, vec2(-15, 4), Alpha);
					break;
				}
				break;
				}
			}
			else if(Player.m_Weapon == WEAPON_NINJA)
			{
				WeaponPosition = Position;
				WeaponPosition.y += g_pData->m_Weapons.m_aId[CurrentWeapon].m_Offsety;
				if(IsSit)
					WeaponPosition.y += 3.0f;

				if(Direction.x < 0)
				{
					Graphics()->QuadsSetRotation(-pi / 2 - State.GetAttach()->m_Angle * pi * 2);
					WeaponPosition.x -= g_pData->m_Weapons.m_aId[CurrentWeapon].m_Offsetx;
					GameClient()->m_Effects.PowerupShine(WeaponPosition + vec2(32, 0), vec2(32, 12), Alpha);
				}
				else
				{
					Graphics()->QuadsSetRotation(-pi / 2 + State.GetAttach()->m_Angle * pi * 2);
					GameClient()->m_Effects.PowerupShine(WeaponPosition - vec2(32, 0), vec2(32, 12), Alpha);
				}
				Graphics()->RenderQuadContainerAsSprite(m_WeaponEmoteQuadContainerIndex, QuadOffset, WeaponPosition.x, WeaponPosition.y);

				// HADOKEN
				if(AttackTime <= 1 / 6.f && g_pData->m_Weapons.m_aId[CurrentWeapon].m_NumSpriteMuzzles)
				{
					int IteX = rand() % g_pData->m_Weapons.m_aId[CurrentWeapon].m_NumSpriteMuzzles;
					static int s_LastIteX = IteX;
					if(Client()->State() == IClient::STATE_DEMOPLAYBACK)
					{
						const IDemoPlayer::CInfo *pInfo = DemoPlayer()->BaseInfo();
						if(pInfo->m_Paused)
							IteX = s_LastIteX;
						else
							s_LastIteX = IteX;
					}
					else
					{
						if(GameClient()->m_Snap.m_pGameInfoObj && GameClient()->m_Snap.m_pGameInfoObj->m_GameStateFlags & GAMESTATEFLAG_PAUSED)
							IteX = s_LastIteX;
						else
							s_LastIteX = IteX;
					}
					if(g_pData->m_Weapons.m_aId[CurrentWeapon].m_aSpriteMuzzles[IteX])
					{
						if(PredictLocalWeapons || ClientId < 0)
							Dir = vec2(pPlayerChar->m_X, pPlayerChar->m_Y) - vec2(pPrevChar->m_X, pPrevChar->m_Y);
						else
							Dir = vec2(GameClient()->m_Snap.m_aCharacters[ClientId].m_Cur.m_X, GameClient()->m_Snap.m_aCharacters[ClientId].m_Cur.m_Y) - vec2(GameClient()->m_Snap.m_aCharacters[ClientId].m_Prev.m_X, GameClient()->m_Snap.m_aCharacters[ClientId].m_Prev.m_Y);
						float HadOkenAngle = 0;
						if(absolute(Dir.x) > 0.0001f || absolute(Dir.y) > 0.0001f)
						{
							Dir = normalize(Dir);
							HadOkenAngle = angle(Dir);
						}
						else
						{
							Dir = vec2(1, 0);
						}
						Graphics()->QuadsSetRotation(HadOkenAngle);
						QuadOffset = IteX * 2;
						vec2 DirY(-Dir.y, Dir.x);
						WeaponPosition = Position;
						float OffsetX = g_pData->m_Weapons.m_aId[CurrentWeapon].m_Muzzleoffsetx;
						WeaponPosition -= Dir * OffsetX;
						Graphics()->TextureSet(GameClient()->m_GameSkin.m_aaSpriteWeaponsMuzzles[CurrentWeapon][IteX]);
						Graphics()->RenderQuadContainerAsSprite(m_aWeaponSpriteMuzzleQuadContainerIndex[CurrentWeapon], QuadOffset, WeaponPosition.x, WeaponPosition.y);
					}
				}
			}
			else
			{
				// TODO: should be an animation
				Recoil = 0;
				float a = AttackTicksPassed / 5.0f;
				if(a < 1)
					Recoil = std::sin(a * pi);
				WeaponPosition = Position + Dir * g_pData->m_Weapons.m_aId[CurrentWeapon].m_Offsetx - Dir * Recoil * 10.0f;
				WeaponPosition.y += g_pData->m_Weapons.m_aId[CurrentWeapon].m_Offsety;
				if(IsSit)
					WeaponPosition.y += 3.0f;
				if(Player.m_Weapon == WEAPON_GUN && g_Config.m_ClOldGunPosition)
					WeaponPosition.y -= 8;
				Graphics()->RenderQuadContainerAsSprite(m_WeaponEmoteQuadContainerIndex, QuadOffset, WeaponPosition.x, WeaponPosition.y);
			}

			if(Player.m_Weapon == WEAPON_GUN || Player.m_Weapon == WEAPON_SHOTGUN)
			{
				// check if we're firing stuff
				if(g_pData->m_Weapons.m_aId[CurrentWeapon].m_NumSpriteMuzzles) // prev.attackticks)
				{
					float AlphaMuzzle = 0.0f;
					if(AttackTicksPassed < g_pData->m_Weapons.m_aId[CurrentWeapon].m_Muzzleduration + 3)
					{
						float t = AttackTicksPassed / g_pData->m_Weapons.m_aId[CurrentWeapon].m_Muzzleduration;
						AlphaMuzzle = mix(2.0f, 0.0f, minimum(1.0f, maximum(0.0f, t)));
					}

					int IteX = rand() % g_pData->m_Weapons.m_aId[CurrentWeapon].m_NumSpriteMuzzles;
					static int s_LastIteX = IteX;
					if(Client()->State() == IClient::STATE_DEMOPLAYBACK)
					{
						const IDemoPlayer::CInfo *pInfo = DemoPlayer()->BaseInfo();
						if(pInfo->m_Paused)
							IteX = s_LastIteX;
						else
							s_LastIteX = IteX;
					}
					else
					{
						if(GameClient()->m_Snap.m_pGameInfoObj && GameClient()->m_Snap.m_pGameInfoObj->m_GameStateFlags & GAMESTATEFLAG_PAUSED)
							IteX = s_LastIteX;
						else
							s_LastIteX = IteX;
					}
					if(AlphaMuzzle > 0.0f && g_pData->m_Weapons.m_aId[CurrentWeapon].m_aSpriteMuzzles[IteX])
					{
						float OffsetY = -g_pData->m_Weapons.m_aId[CurrentWeapon].m_Muzzleoffsety;
						QuadOffset = IteX * 2 + (Direction.x < 0 ? 1 : 0);
						if(Direction.x < 0)
							OffsetY = -OffsetY;

						vec2 DirY(-Dir.y, Dir.x);
						vec2 MuzzlePos = WeaponPosition + Dir * g_pData->m_Weapons.m_aId[CurrentWeapon].m_Muzzleoffsetx + DirY * OffsetY;
						Graphics()->TextureSet(GameClient()->m_GameSkin.m_aaSpriteWeaponsMuzzles[CurrentWeapon][IteX]);
						Graphics()->RenderQuadContainerAsSprite(m_aWeaponSpriteMuzzleQuadContainerIndex[CurrentWeapon], QuadOffset, MuzzlePos.x, MuzzlePos.y);
					}
				}
			}
			Graphics()->SetColor(1.0f, 1.0f, 1.0f, 1.0f);
			Graphics()->QuadsSetRotation(0);

			if(g_Config.m_ClRainbowTees && !DontOthers)
				Graphics()->SetColor(GameClient()->m_Rainbow.m_RainbowColor.WithAlpha(Alpha));

			switch(Player.m_Weapon)
			{
			case WEAPON_GUN: RenderHand(&RenderInfo, WeaponPosition, Direction, -3 * pi / 4, vec2(-15, 4), Alpha); break;
			case WEAPON_SHOTGUN: RenderHand(&RenderInfo, WeaponPosition, Direction, -pi / 2, vec2(-5, 4), Alpha); break;
			case WEAPON_GRENADE: RenderHand(&RenderInfo, WeaponPosition, Direction, -pi / 2, vec2(-4, 7), Alpha); break;
			}
			GhostWeaponPos = WeaponPosition;
		}
	}

	// render the "shadow" tee
	if(Local && ((g_Config.m_Debug && g_Config.m_ClUnpredictedShadow >= 0) || g_Config.m_ClUnpredictedShadow == 1))
	{
		vec2 ShadowPosition = Position;
		if(ClientId >= 0)
			ShadowPosition = mix(
				vec2(GameClient()->m_Snap.m_aCharacters[ClientId].m_Prev.m_X, GameClient()->m_Snap.m_aCharacters[ClientId].m_Prev.m_Y),
				vec2(GameClient()->m_Snap.m_aCharacters[ClientId].m_Cur.m_X, GameClient()->m_Snap.m_aCharacters[ClientId].m_Cur.m_Y),
				Client()->IntraGameTick(g_Config.m_ClDummy));

		RenderTools()->RenderTee(&State, &RenderInfo, Player.m_Emote, Direction, ShadowPosition, 0.5f); // render ghost
	}
	RenderTools()->RenderTee(&State, &RenderInfo, Player.m_Emote, Direction, Position, Alpha);
	float TeeAnimScale, TeeBaseSize;
	CRenderTools::GetRenderTeeAnimScaleAndBaseSize(&RenderInfo, TeeAnimScale, TeeBaseSize);
	vec2 BodyPos = Position + vec2(State.GetBody()->m_X, State.GetBody()->m_Y) * TeeAnimScale;
	if(RenderInfo.m_TeeRenderFlags & TEE_EFFECT_FROZEN)
	{
		GameClient()->m_Effects.FreezingFlakes(BodyPos, vec2(32, 32), Alpha);
	}
	if(RenderInfo.m_TeeRenderFlags & TEE_EFFECT_SPARKLE)
	{
		GameClient()->m_Effects.SparkleTrail(BodyPos, Alpha);
	}

	if(ClientId < 0)
		return;

	int QuadOffsetToEmoticon = NUM_WEAPONS * 2 + 2 + 2;
	if((Player.m_PlayerFlags & PLAYERFLAG_CHATTING) && !GameClient()->m_aClients[ClientId].m_Afk)
	{
		int CurEmoticon = (SPRITE_DOTDOT - SPRITE_OOP);
		Graphics()->TextureSet(GameClient()->m_EmoticonsSkin.m_aSpriteEmoticons[CurEmoticon]);
		int QuadOffset = QuadOffsetToEmoticon + CurEmoticon;
		Graphics()->SetColor(1.0f, 1.0f, 1.0f, Alpha);
		Graphics()->RenderQuadContainerAsSprite(m_WeaponEmoteQuadContainerIndex, QuadOffset, Position.x + 24.f, Position.y - 40.f);

		Graphics()->SetColor(1.0f, 1.0f, 1.0f, 1.0f);
		Graphics()->QuadsSetRotation(0);
	}

	if(g_Config.m_ClAfkEmote && GameClient()->m_aClients[ClientId].m_Afk && ClientId != GameClient()->m_aLocalIds[!g_Config.m_ClDummy])
	{
		int CurEmoticon = (SPRITE_ZZZ - SPRITE_OOP);
		Graphics()->TextureSet(GameClient()->m_EmoticonsSkin.m_aSpriteEmoticons[CurEmoticon]);
		int QuadOffset = QuadOffsetToEmoticon + CurEmoticon;
		Graphics()->SetColor(1.0f, 1.0f, 1.0f, Alpha);
		Graphics()->RenderQuadContainerAsSprite(m_WeaponEmoteQuadContainerIndex, QuadOffset, Position.x + 24.f, Position.y - 40.f);

		Graphics()->SetColor(1.0f, 1.0f, 1.0f, 1.0f);
		Graphics()->QuadsSetRotation(0);
	}

	if(g_Config.m_ClShowEmotes && !GameClient()->m_aClients[ClientId].m_EmoticonIgnore && GameClient()->m_aClients[ClientId].m_EmoticonStartTick != -1)
	{
		float SinceStart = (Client()->GameTick(g_Config.m_ClDummy) - GameClient()->m_aClients[ClientId].m_EmoticonStartTick) + (Client()->IntraGameTickSincePrev(g_Config.m_ClDummy) - GameClient()->m_aClients[ClientId].m_EmoticonStartFraction);
		float FromEnd = (2 * Client()->GameTickSpeed()) - SinceStart;

		if(0 <= SinceStart && FromEnd > 0)
		{
			float a = 1;

			if(FromEnd < Client()->GameTickSpeed() / 5)
				a = FromEnd / (Client()->GameTickSpeed() / 5.0f);

			float h = 1;
			if(SinceStart < Client()->GameTickSpeed() / 10)
				h = SinceStart / (Client()->GameTickSpeed() / 10.0f);

			float Wiggle = 0;
			if(SinceStart < Client()->GameTickSpeed() / 5)
				Wiggle = SinceStart / (Client()->GameTickSpeed() / 5.0f);

			float WiggleAngle = std::sin(5 * Wiggle);

			Graphics()->QuadsSetRotation(pi / 6 * WiggleAngle);

			Graphics()->SetColor(1.0f, 1.0f, 1.0f, a * Alpha);
			// client_datas::emoticon is an offset from the first emoticon
			int QuadOffset = QuadOffsetToEmoticon + GameClient()->m_aClients[ClientId].m_Emoticon;
			Graphics()->TextureSet(GameClient()->m_EmoticonsSkin.m_aSpriteEmoticons[GameClient()->m_aClients[ClientId].m_Emoticon]);
			Graphics()->RenderQuadContainerAsSprite(m_WeaponEmoteQuadContainerIndex, QuadOffset, Position.x, Position.y - 23.f - 32.f * h, 1.f, (64.f * h) / 64.f);

			Graphics()->SetColor(1.0f, 1.0f, 1.0f, 1.0f);
			Graphics()->QuadsSetRotation(0);
		}
	}
}

void CPlayers::RenderPlayerGhost(
	const CNetObj_Character *pPrevChar,
	const CNetObj_Character *pPlayerChar,
	const CTeeRenderInfo *pRenderInfo,
	int ClientId,
	float Intra)
{
	CNetObj_Character Prev;
	CNetObj_Character Player;
	Prev = *pPrevChar;
	Player = *pPlayerChar;

	CTeeRenderInfo RenderInfo = *pRenderInfo;

	bool Local = GameClient()->m_Snap.m_LocalClientId == ClientId;
	bool OtherTeam = GameClient()->IsOtherTeam(ClientId);
	float Alpha = 1.0f;

	RenderTools()->m_LocalTeeRender = Local; // TClient

	bool FrozenSwappingHide = (GameClient()->m_aClients[ClientId].m_FreezeEnd > 0) && g_Config.m_ClHideFrozenGhosts && g_Config.m_ClSwapGhosts;

	if(OtherTeam || ClientId < 0)
		Alpha = g_Config.m_ClShowOthersAlpha / 100.0f;
	else
		Alpha = g_Config.m_ClUnpredGhostsAlpha / 100.0f;

	if(!OtherTeam && FrozenSwappingHide)
		Alpha = 1.0f;

	// set size
	RenderInfo.m_Size = 64.0f;

	float IntraTick = Intra;
	if(ClientId >= 0)
		IntraTick = GameClient()->m_aClients[ClientId].m_IsPredicted ? Client()->PredIntraGameTick(g_Config.m_ClDummy) : Client()->IntraGameTick(g_Config.m_ClDummy);

	static float s_LastGameTickTime = Client()->GameTickTime(g_Config.m_ClDummy);
	static float s_LastPredIntraTick = Client()->PredIntraGameTick(g_Config.m_ClDummy);
	if(GameClient()->m_Snap.m_pGameInfoObj && !(GameClient()->m_Snap.m_pGameInfoObj->m_GameStateFlags & GAMESTATEFLAG_PAUSED))
	{
		s_LastGameTickTime = Client()->GameTickTime(g_Config.m_ClDummy);
		s_LastPredIntraTick = Client()->PredIntraGameTick(g_Config.m_ClDummy);
	}

	bool PredictLocalWeapons = false;
	float AttackTime = (Client()->PrevGameTick(g_Config.m_ClDummy) - Player.m_AttackTick) / (float)SERVER_TICK_SPEED + Client()->GameTickTime(g_Config.m_ClDummy);
	float LastAttackTime = (Client()->PrevGameTick(g_Config.m_ClDummy) - Player.m_AttackTick) / (float)SERVER_TICK_SPEED + s_LastGameTickTime;
	if(ClientId >= 0 && GameClient()->m_aClients[ClientId].m_IsPredictedLocal && GameClient()->AntiPingGunfire())
	{
		PredictLocalWeapons = true;
		AttackTime = (Client()->PredIntraGameTick(g_Config.m_ClDummy) + (Client()->PredGameTick(g_Config.m_ClDummy) - 1 - Player.m_AttackTick)) / (float)SERVER_TICK_SPEED;
		LastAttackTime = (s_LastPredIntraTick + (Client()->PredGameTick(g_Config.m_ClDummy) - 1 - Player.m_AttackTick)) / (float)SERVER_TICK_SPEED;
	}
	float AttackTicksPassed = AttackTime * (float)SERVER_TICK_SPEED;

	float Angle;
	if(Local && Client()->State() != IClient::STATE_DEMOPLAYBACK)
	{
		// just use the direct input if it's the local player we are rendering
		vec2 Pos = GameClient()->m_Controls.m_aMousePos[g_Config.m_ClDummy];
		if(g_Config.m_ClScaleMouseDistance)
		{
			const int MaxDistance = g_Config.m_ClDyncam ? g_Config.m_ClDyncamMaxDistance : g_Config.m_ClMouseMaxDistance;
			if(MaxDistance > 5 && MaxDistance < 1000) // Don't scale if angle bind or reduces precision
				Pos *= 1000.0f / (float)MaxDistance;
		}
		Pos.x = (int)Pos.x;
		Pos.y = (int)Pos.y;
		Angle = angle(Pos);
	}
	else
	{
		Angle = GetPlayerTargetAngle(&Prev, &Player, ClientId, IntraTick);
	}

	vec2 Direction = direction(Angle);
	vec2 Position;
	if(in_range(ClientId, MAX_CLIENTS - 1))
		Position = GameClient()->m_aClients[ClientId].m_RenderPos;
	else
		Position = mix(vec2(Prev.m_X, Prev.m_Y), vec2(Player.m_X, Player.m_Y), IntraTick);

	if(g_Config.m_ClSwapGhosts)
	{
		Position = GameClient()->GetSmoothPos(ClientId);
	}
	else
	{
		if(ClientId >= 0)
			Position = mix(
				vec2(GameClient()->m_Snap.m_aCharacters[ClientId].m_Prev.m_X, GameClient()->m_Snap.m_aCharacters[ClientId].m_Prev.m_Y),
				vec2(GameClient()->m_Snap.m_aCharacters[ClientId].m_Cur.m_X, GameClient()->m_Snap.m_aCharacters[ClientId].m_Cur.m_Y),
				Client()->IntraGameTick(g_Config.m_ClDummy));
	}

	if(g_Config.m_ClRenderGhostAsCircle && !FrozenSwappingHide)
	{
		Graphics()->TextureClear();
		Graphics()->QuadsBegin();
		Graphics()->SetColor(RenderInfo.m_ColorBody.r, RenderInfo.m_ColorBody.g, RenderInfo.m_ColorBody.b, Alpha);
		Graphics()->DrawCircle(Position.x, Position.y, 22.0f, 24);
		Graphics()->QuadsEnd();
		return;
	}

	vec2 Vel = mix(vec2(Prev.m_VelX / 256.0f, Prev.m_VelY / 256.0f), vec2(Player.m_VelX / 256.0f, Player.m_VelY / 256.0f), IntraTick);

	GameClient()->m_Flow.Add(Position, Vel * 100.0f, 10.0f);

	RenderInfo.m_GotAirJump = Player.m_Jumped & 2 ? false : true;

	RenderInfo.m_FeetFlipped = false;

	bool Stationary = Player.m_VelX <= 1 && Player.m_VelX >= -1;
	bool InAir = !Collision()->CheckPoint(Player.m_X, Player.m_Y + 16);
	bool Running = Player.m_VelX >= 5000 || Player.m_VelX <= -5000;
	bool WantOtherDir = (Player.m_Direction == -1 && Vel.x > 0) || (Player.m_Direction == 1 && Vel.x < 0);
	bool Inactive = GameClient()->m_aClients[ClientId].m_Afk || GameClient()->m_aClients[ClientId].m_Paused;

	// evaluate animation
	float WalkTime = std::fmod(Position.x, 100.0f) / 100.0f;
	float RunTime = std::fmod(Position.x, 200.0f) / 200.0f;

	// Don't do a moon walk outside the left border
	if(WalkTime < 0)
		WalkTime += 1;
	if(RunTime < 0)
		RunTime += 1;

	CAnimState State;
	State.Set(&g_pData->m_aAnimations[ANIM_BASE], 0);

	if(InAir)
		State.Add(&g_pData->m_aAnimations[ANIM_INAIR], 0, 1.0f); // TODO: some sort of time here
	else if(Stationary)
	{
		if(Inactive)
		{
			State.Add(Direction.x < 0 ? &g_pData->m_aAnimations[ANIM_SIT_LEFT] : &g_pData->m_aAnimations[ANIM_SIT_RIGHT], 0, 1.0f); // TODO: some sort of time here
			RenderInfo.m_FeetFlipped = true;
		}
		else
			State.Add(&g_pData->m_aAnimations[ANIM_IDLE], 0, 1.0f); // TODO: some sort of time here
	}
	else if(!WantOtherDir)
	{
		if(Running)
			State.Add(Player.m_VelX < 0 ? &g_pData->m_aAnimations[ANIM_RUN_LEFT] : &g_pData->m_aAnimations[ANIM_RUN_RIGHT], RunTime, 1.0f);
		else
			State.Add(&g_pData->m_aAnimations[ANIM_WALK], WalkTime, 1.0f);
	}

	if(Player.m_Weapon == WEAPON_HAMMER)
		State.Add(&g_pData->m_aAnimations[ANIM_HAMMER_SWING], std::clamp(LastAttackTime * 5.0f, 0.0f, 1.0f), 1.0f);
	if(Player.m_Weapon == WEAPON_NINJA)
		State.Add(&g_pData->m_aAnimations[ANIM_NINJA_SWING], std::clamp(LastAttackTime * 2.0f, 0.0f, 1.0f), 1.0f);

	// do skidding
	if(!InAir && WantOtherDir && length(Vel * 50) > 500.0f)
		GameClient()->m_Effects.SkidTrail(Position, Vel, Player.m_Direction, Alpha);

	vec2 GhostWeaponPos = vec2(0, 0);
	// draw gun
	{
		if(!(RenderInfo.m_TeeRenderFlags & TEE_NO_WEAPON))
		{
			Graphics()->SetColor(1.0f, 1.0f, 1.0f, 1.0f);
			Graphics()->QuadsSetRotation(State.GetAttach()->m_Angle * pi * 2 + Angle);

			if(ClientId < 0)
				Graphics()->SetColor(1.0f, 1.0f, 1.0f, 0.5f);

			// normal weapons
			int CurrentWeapon = std::clamp(Player.m_Weapon, 0, NUM_WEAPONS - 1);
			Graphics()->TextureSet(GameClient()->m_GameSkin.m_aSpriteWeapons[CurrentWeapon]);
			int QuadOffset = CurrentWeapon * 2 + (Direction.x < 0 ? 1 : 0);

			Graphics()->SetColor(1.0f, 1.0f, 1.0f, Alpha);

			vec2 Dir = Direction;
			float Recoil = 0.0f;
			vec2 WeaponPosition;
			bool IsSit = Inactive && !InAir && Stationary;

			if(Player.m_Weapon == WEAPON_HAMMER)
			{
				// static position for hammer
				WeaponPosition = Position + vec2(State.GetAttach()->m_X, State.GetAttach()->m_Y);
				WeaponPosition.y += g_pData->m_Weapons.m_aId[CurrentWeapon].m_Offsety;
				if(Direction.x < 0)
					WeaponPosition.x -= g_pData->m_Weapons.m_aId[CurrentWeapon].m_Offsetx;
				if(IsSit)
					WeaponPosition.y += 3.0f;

				// if active and attack is under way, bash stuffs
				if(!Inactive || LastAttackTime < GameClient()->m_aTuning[g_Config.m_ClDummy].GetWeaponFireDelay(Player.m_Weapon))
				{
					if(Direction.x < 0)
						Graphics()->QuadsSetRotation(-pi / 2 - State.GetAttach()->m_Angle * pi * 2);
					else
						Graphics()->QuadsSetRotation(-pi / 2 + State.GetAttach()->m_Angle * pi * 2);
				}
				else
					Graphics()->QuadsSetRotation(Direction.x < 0 ? 100.0f : 500.0f);

				Graphics()->RenderQuadContainerAsSprite(m_WeaponEmoteQuadContainerIndex, QuadOffset, WeaponPosition.x, WeaponPosition.y);
			}
			else if(Player.m_Weapon == WEAPON_NINJA)
			{
				WeaponPosition = Position;
				WeaponPosition.y += g_pData->m_Weapons.m_aId[CurrentWeapon].m_Offsety;
				if(IsSit)
					WeaponPosition.y += 3.0f;

				if(Direction.x < 0)
				{
					Graphics()->QuadsSetRotation(-pi / 2 - State.GetAttach()->m_Angle * pi * 2);
					WeaponPosition.x -= g_pData->m_Weapons.m_aId[CurrentWeapon].m_Offsetx;
					GameClient()->m_Effects.PowerupShine(WeaponPosition + vec2(32, 0), vec2(32, 12), Alpha);
				}
				else
				{
					Graphics()->QuadsSetRotation(-pi / 2 + State.GetAttach()->m_Angle * pi * 2);
					GameClient()->m_Effects.PowerupShine(WeaponPosition - vec2(32, 0), vec2(32, 12), Alpha);
				}
				Graphics()->RenderQuadContainerAsSprite(m_WeaponEmoteQuadContainerIndex, QuadOffset, WeaponPosition.x, WeaponPosition.y);

				// HADOKEN
				if(AttackTime <= 1 / 6.f && g_pData->m_Weapons.m_aId[CurrentWeapon].m_NumSpriteMuzzles)
				{
					int IteX = rand() % g_pData->m_Weapons.m_aId[CurrentWeapon].m_NumSpriteMuzzles;
					static int s_LastIteX = IteX;
					if(Client()->State() == IClient::STATE_DEMOPLAYBACK)
					{
						const IDemoPlayer::CInfo *pInfo = DemoPlayer()->BaseInfo();
						if(pInfo->m_Paused)
							IteX = s_LastIteX;
						else
							s_LastIteX = IteX;
					}
					else
					{
						if(GameClient()->m_Snap.m_pGameInfoObj && GameClient()->m_Snap.m_pGameInfoObj->m_GameStateFlags & GAMESTATEFLAG_PAUSED)
							IteX = s_LastIteX;
						else
							s_LastIteX = IteX;
					}
					if(g_pData->m_Weapons.m_aId[CurrentWeapon].m_aSpriteMuzzles[IteX])
					{
						if(PredictLocalWeapons)
							Dir = vec2(pPlayerChar->m_X, pPlayerChar->m_Y) - vec2(pPrevChar->m_X, pPrevChar->m_Y);
						else
							Dir = vec2(GameClient()->m_Snap.m_aCharacters[ClientId].m_Cur.m_X, GameClient()->m_Snap.m_aCharacters[ClientId].m_Cur.m_Y) - vec2(GameClient()->m_Snap.m_aCharacters[ClientId].m_Prev.m_X, GameClient()->m_Snap.m_aCharacters[ClientId].m_Prev.m_Y);
						float HadOkenAngle = 0;
						if(absolute(Dir.x) > 0.0001f || absolute(Dir.y) > 0.0001f)
						{
							Dir = normalize(Dir);
							HadOkenAngle = angle(Dir);
						}
						else
						{
							Dir = vec2(1, 0);
						}
						Graphics()->QuadsSetRotation(HadOkenAngle);
						QuadOffset = IteX * 2;
						vec2 DirY(-Dir.y, Dir.x);
						WeaponPosition = Position;
						float OffsetX = g_pData->m_Weapons.m_aId[CurrentWeapon].m_Muzzleoffsetx;
						WeaponPosition -= Dir * OffsetX;
						Graphics()->TextureSet(GameClient()->m_GameSkin.m_aaSpriteWeaponsMuzzles[CurrentWeapon][IteX]);
						Graphics()->RenderQuadContainerAsSprite(m_aWeaponSpriteMuzzleQuadContainerIndex[CurrentWeapon], QuadOffset, WeaponPosition.x, WeaponPosition.y);
					}
				}
			}
			else
			{
				// TODO: should be an animation
				Recoil = 0;
				float a = AttackTicksPassed / 5.0f;
				if(a < 1)
					Recoil = std::sin(a * pi);
				WeaponPosition = Position + Dir * g_pData->m_Weapons.m_aId[CurrentWeapon].m_Offsetx - Dir * Recoil * 10.0f;
				WeaponPosition.y += g_pData->m_Weapons.m_aId[CurrentWeapon].m_Offsety;
				if(IsSit)
					WeaponPosition.y += 3.0f;
				if(Player.m_Weapon == WEAPON_GUN && g_Config.m_ClOldGunPosition)
					WeaponPosition.y -= 8;
				Graphics()->RenderQuadContainerAsSprite(m_WeaponEmoteQuadContainerIndex, QuadOffset, WeaponPosition.x, WeaponPosition.y);
			}

			if(Player.m_Weapon == WEAPON_GUN || Player.m_Weapon == WEAPON_SHOTGUN)
			{
				// check if we're firing stuff
				if(g_pData->m_Weapons.m_aId[CurrentWeapon].m_NumSpriteMuzzles) // prev.attackticks)
				{
					float AlphaMuzzle = 0.0f;
					if(AttackTicksPassed < g_pData->m_Weapons.m_aId[CurrentWeapon].m_Muzzleduration + 3)
					{
						float t = AttackTicksPassed / g_pData->m_Weapons.m_aId[CurrentWeapon].m_Muzzleduration;
						AlphaMuzzle = mix(2.0f, 0.0f, minimum(1.0f, maximum(0.0f, t)));
					}

					int IteX = rand() % g_pData->m_Weapons.m_aId[CurrentWeapon].m_NumSpriteMuzzles;
					static int s_LastIteX = IteX;
					if(Client()->State() == IClient::STATE_DEMOPLAYBACK)
					{
						const IDemoPlayer::CInfo *pInfo = DemoPlayer()->BaseInfo();
						if(pInfo->m_Paused)
							IteX = s_LastIteX;
						else
							s_LastIteX = IteX;
					}
					else
					{
						if(GameClient()->m_Snap.m_pGameInfoObj && GameClient()->m_Snap.m_pGameInfoObj->m_GameStateFlags & GAMESTATEFLAG_PAUSED)
							IteX = s_LastIteX;
						else
							s_LastIteX = IteX;
					}
					if(AlphaMuzzle > 0.0f && g_pData->m_Weapons.m_aId[CurrentWeapon].m_aSpriteMuzzles[IteX])
					{
						float OffsetY = -g_pData->m_Weapons.m_aId[CurrentWeapon].m_Muzzleoffsety;
						QuadOffset = IteX * 2 + (Direction.x < 0 ? 1 : 0);
						if(Direction.x < 0)
							OffsetY = -OffsetY;

						vec2 DirY(-Dir.y, Dir.x);
						vec2 MuzzlePos = WeaponPosition + Dir * g_pData->m_Weapons.m_aId[CurrentWeapon].m_Muzzleoffsetx + DirY * OffsetY;
						Graphics()->TextureSet(GameClient()->m_GameSkin.m_aaSpriteWeaponsMuzzles[CurrentWeapon][IteX]);
						Graphics()->RenderQuadContainerAsSprite(m_aWeaponSpriteMuzzleQuadContainerIndex[CurrentWeapon], QuadOffset, MuzzlePos.x, MuzzlePos.y);
					}
				}
			}
			Graphics()->SetColor(1.0f, 1.0f, 1.0f, 1.0f);
			Graphics()->QuadsSetRotation(0);

			switch(Player.m_Weapon)
			{
			case WEAPON_GUN: RenderHand(&RenderInfo, WeaponPosition, Direction, -3 * pi / 4, vec2(-15, 4), Alpha); break;
			case WEAPON_SHOTGUN: RenderHand(&RenderInfo, WeaponPosition, Direction, -pi / 2, vec2(-5, 4), Alpha); break;
			case WEAPON_GRENADE: RenderHand(&RenderInfo, WeaponPosition, Direction, -pi / 2, vec2(-4, 7), Alpha); break;
			}
			GhostWeaponPos = WeaponPosition;
		}
	}

	RenderTools()->RenderTee(&State, &RenderInfo, Player.m_Emote, Direction, Position, Alpha);

	float TeeAnimScale, TeeBaseSize;
	CRenderTools::GetRenderTeeAnimScaleAndBaseSize(&RenderInfo, TeeAnimScale, TeeBaseSize);
	vec2 BodyPos = Position + vec2(State.GetBody()->m_X, State.GetBody()->m_Y) * TeeAnimScale;
	if(RenderInfo.m_TeeRenderFlags & TEE_EFFECT_FROZEN)
	{
		GameClient()->m_Effects.FreezingFlakes(BodyPos, vec2(32, 32), Alpha);
	}

	int QuadOffsetToEmoticon = NUM_WEAPONS * 2 + 2 + 2;
	if((Player.m_PlayerFlags & PLAYERFLAG_CHATTING) && !GameClient()->m_aClients[ClientId].m_Afk)
	{
		int CurEmoticon = (SPRITE_DOTDOT - SPRITE_OOP);
		Graphics()->TextureSet(GameClient()->m_EmoticonsSkin.m_aSpriteEmoticons[CurEmoticon]);
		int QuadOffset = QuadOffsetToEmoticon + CurEmoticon;
		Graphics()->SetColor(1.0f, 1.0f, 1.0f, Alpha);
		Graphics()->RenderQuadContainerAsSprite(m_WeaponEmoteQuadContainerIndex, QuadOffset, Position.x + 24.f, Position.y - 40.f);

		Graphics()->SetColor(1.0f, 1.0f, 1.0f, 1.0f);
		Graphics()->QuadsSetRotation(0);
	}

	if(ClientId < 0)
		return;

	if(g_Config.m_ClAfkEmote && GameClient()->m_aClients[ClientId].m_Afk && !(Client()->DummyConnected() && ClientId == GameClient()->m_aLocalIds[!g_Config.m_ClDummy]))
	{
		int CurEmoticon = (SPRITE_ZZZ - SPRITE_OOP);
		Graphics()->TextureSet(GameClient()->m_EmoticonsSkin.m_aSpriteEmoticons[CurEmoticon]);
		int QuadOffset = QuadOffsetToEmoticon + CurEmoticon;
		Graphics()->SetColor(1.0f, 1.0f, 1.0f, Alpha);
		Graphics()->RenderQuadContainerAsSprite(m_WeaponEmoteQuadContainerIndex, QuadOffset, Position.x + 24.f, Position.y - 40.f);

		Graphics()->SetColor(1.0f, 1.0f, 1.0f, 1.0f);
		Graphics()->QuadsSetRotation(0);
	}

	if(g_Config.m_ClShowEmotes && !GameClient()->m_aClients[ClientId].m_EmoticonIgnore && GameClient()->m_aClients[ClientId].m_EmoticonStartTick != -1)
	{
		float SinceStart = (Client()->GameTick(g_Config.m_ClDummy) - GameClient()->m_aClients[ClientId].m_EmoticonStartTick) + (Client()->IntraGameTickSincePrev(g_Config.m_ClDummy) - GameClient()->m_aClients[ClientId].m_EmoticonStartFraction);
		float FromEnd = (2 * Client()->GameTickSpeed()) - SinceStart;

		if(0 <= SinceStart && FromEnd > 0)
		{
			float a = 1;

			if(FromEnd < Client()->GameTickSpeed() / 5)
				a = FromEnd / (Client()->GameTickSpeed() / 5.0f);

			float h = 1;
			if(SinceStart < Client()->GameTickSpeed() / 10)
				h = SinceStart / (Client()->GameTickSpeed() / 10.0f);

			float Wiggle = 0;
			if(SinceStart < Client()->GameTickSpeed() / 5)
				Wiggle = SinceStart / (Client()->GameTickSpeed() / 5.0f);

			float WiggleAngle = std::sin(5 * Wiggle);

			Graphics()->QuadsSetRotation(pi / 6 * WiggleAngle);

			Graphics()->SetColor(1.0f, 1.0f, 1.0f, a * Alpha);
			// client_datas::emoticon is an offset from the first emoticon
			int QuadOffset = QuadOffsetToEmoticon + GameClient()->m_aClients[ClientId].m_Emoticon;
			Graphics()->TextureSet(GameClient()->m_EmoticonsSkin.m_aSpriteEmoticons[GameClient()->m_aClients[ClientId].m_Emoticon]);
			Graphics()->RenderQuadContainerAsSprite(m_WeaponEmoteQuadContainerIndex, QuadOffset, Position.x, Position.y - 23.f - 32.f * h, 1.f, (64.f * h) / 64.f);

			Graphics()->SetColor(1.0f, 1.0f, 1.0f, 1.0f);
			Graphics()->QuadsSetRotation(0);
		}
	}
}
inline bool CPlayers::IsPlayerInfoAvailable(int ClientId) const
{
	const void *pPrevInfo = Client()->SnapFindItem(IClient::SNAP_PREV, NETOBJTYPE_PLAYERINFO, ClientId);
	const void *pInfo = Client()->SnapFindItem(IClient::SNAP_CURRENT, NETOBJTYPE_PLAYERINFO, ClientId);
	return pPrevInfo && pInfo;
}

void CPlayers::OnRender()
{
	if(Client()->State() != IClient::STATE_ONLINE && Client()->State() != IClient::STATE_DEMOPLAYBACK)
		return;

	// update render info for ninja
	CTeeRenderInfo aRenderInfo[MAX_CLIENTS];
	const bool IsTeamPlay = GameClient()->IsTeamPlay();
	for(int i = 0; i < MAX_CLIENTS; ++i)
	{
		aRenderInfo[i] = GameClient()->m_aClients[i].m_RenderInfo;
		aRenderInfo[i].m_TeeRenderFlags = 0;
<<<<<<< HEAD
		if(GameClient()->m_aClients[i].m_Predicted.m_FreezeEnd != 0)
			aRenderInfo[i].m_TeeRenderFlags |= TEE_EFFECT_FROZEN | TEE_NO_WEAPON;
		if(GameClient()->m_aClients[i].m_Predicted.m_LiveFrozen)
			aRenderInfo[i].m_TeeRenderFlags |= TEE_EFFECT_FROZEN;
		if(GameClient()->m_aClients[i].m_Predicted.m_Invincible)
			aRenderInfo[i].m_TeeRenderFlags |= TEE_EFFECT_SPARKLE;

		// TClient
		if(g_Config.m_ClFreezeKatana > 0 && GameClient()->m_aClients[i].m_Predicted.m_FreezeEnd != 0)
		{
			GameClient()->m_aClients[i].m_RenderCur.m_Weapon = WEAPON_NINJA;
			aRenderInfo[i].m_TeeRenderFlags &= ~TEE_NO_WEAPON;
		}

		const bool Frozen = GameClient()->m_aClients[i].m_Predicted.m_FreezeEnd != 0;
=======

		// predict freeze skin only for local players
		bool Frozen = false;
		if(i == GameClient()->m_aLocalIds[0] || i == GameClient()->m_aLocalIds[1])
		{
			if(GameClient()->m_aClients[i].m_Predicted.m_FreezeEnd != 0)
				aRenderInfo[i].m_TeeRenderFlags |= TEE_EFFECT_FROZEN | TEE_NO_WEAPON;
			if(GameClient()->m_aClients[i].m_Predicted.m_LiveFrozen)
				aRenderInfo[i].m_TeeRenderFlags |= TEE_EFFECT_FROZEN;
			if(GameClient()->m_aClients[i].m_Predicted.m_Invincible)
				aRenderInfo[i].m_TeeRenderFlags |= TEE_EFFECT_SPARKLE;

			Frozen = GameClient()->m_aClients[i].m_Predicted.m_FreezeEnd != 0;
		}
		else
		{
			if(GameClient()->m_aClients[i].m_FreezeEnd != 0)
				aRenderInfo[i].m_TeeRenderFlags |= TEE_EFFECT_FROZEN | TEE_NO_WEAPON;
			if(GameClient()->m_aClients[i].m_LiveFrozen)
				aRenderInfo[i].m_TeeRenderFlags |= TEE_EFFECT_FROZEN;
			if(GameClient()->m_aClients[i].m_Invincible)
				aRenderInfo[i].m_TeeRenderFlags |= TEE_EFFECT_SPARKLE;

			Frozen = GameClient()->m_Snap.m_aCharacters[i].m_HasExtendedData && GameClient()->m_Snap.m_aCharacters[i].m_ExtendedData.m_FreezeEnd != 0;
		}

>>>>>>> 1bb7a03c
		if((GameClient()->m_aClients[i].m_RenderCur.m_Weapon == WEAPON_NINJA || (Frozen && !GameClient()->m_GameInfo.m_NoSkinChangeForFrozen)) && g_Config.m_ClShowNinja)
		{
			// change the skin for the player to the ninja
			aRenderInfo[i].m_aSixup[g_Config.m_ClDummy].Reset();
			aRenderInfo[i].ApplySkin(NinjaTeeRenderInfo()->TeeRenderInfo());
			aRenderInfo[i].m_CustomColoredSkin = IsTeamPlay;
			if(!IsTeamPlay)
			{
				aRenderInfo[i].m_ColorBody = ColorRGBA(1, 1, 1);
				aRenderInfo[i].m_ColorFeet = ColorRGBA(1, 1, 1);

				if(g_Config.m_ClColorFreeze)
				{
					aRenderInfo[i].m_CustomColoredSkin = GameClient()->m_aClients[i].m_RenderInfo.m_CustomColoredSkin;
					aRenderInfo[i].m_ColorFeet = g_Config.m_ClColorFreezeFeet ? GameClient()->m_aClients[i].m_RenderInfo.m_ColorFeet : ColorRGBA(1, 1, 1);
					float Darken = (g_Config.m_ClColorFreezeDarken / 100.0f) * 0.5f + 0.5f;
					aRenderInfo[i].m_ColorBody = GameClient()->m_aClients[i].m_RenderInfo.m_ColorBody;
					aRenderInfo[i].m_ColorBody = ColorRGBA(aRenderInfo[i].m_ColorBody.r * Darken, aRenderInfo[i].m_ColorBody.g * Darken, aRenderInfo[i].m_ColorBody.b * Darken, 1.0);
				}
			}
		}
	}

	// get screen edges to avoid rendering offscreen
	float ScreenX0, ScreenY0, ScreenX1, ScreenY1;
	Graphics()->GetScreen(&ScreenX0, &ScreenY0, &ScreenX1, &ScreenY1);
	// expand the edges to prevent popping in/out onscreen
	//
	// it is assumed that the tee, all its weapons, and emotes fit into a 200x200 box centered on the tee
	// this may need to be changed or calculated differently in the future
	float BorderBuffer = 100;
	ScreenX0 -= BorderBuffer;
	ScreenX1 += BorderBuffer;
	ScreenY0 -= BorderBuffer;
	ScreenY1 += BorderBuffer;

	// render everyone else's hook, then our own
	const int LocalClientId = GameClient()->m_Snap.m_LocalClientId;
	for(int ClientId = 0; ClientId < MAX_CLIENTS; ClientId++)
	{
		if(ClientId == LocalClientId || !GameClient()->m_Snap.m_aCharacters[ClientId].m_Active || !IsPlayerInfoAvailable(ClientId))
		{
			continue;
		}
		RenderHook(&GameClient()->m_aClients[ClientId].m_RenderPrev, &GameClient()->m_aClients[ClientId].m_RenderCur, &aRenderInfo[ClientId], ClientId);
	}
	if(LocalClientId != -1 && GameClient()->m_Snap.m_aCharacters[LocalClientId].m_Active && IsPlayerInfoAvailable(LocalClientId))
	{
		const CGameClient::CClientData *pLocalClientData = &GameClient()->m_aClients[LocalClientId];
		RenderHook(&pLocalClientData->m_RenderPrev, &pLocalClientData->m_RenderCur, &aRenderInfo[LocalClientId], LocalClientId);
	}

	// render spectating players
	for(const auto &Client : GameClient()->m_aClients)
	{
		if(!Client.m_SpecCharPresent)
		{
			continue;
		}

		const int ClientId = Client.ClientId();
		float Alpha = (GameClient()->IsOtherTeam(ClientId) || ClientId < 0) ? g_Config.m_ClShowOthersAlpha / 100.f : 1.f;
		if(ClientId == -2) // ghost
		{
			Alpha = g_Config.m_ClRaceGhostAlpha / 100.f;
		}
		RenderTools()->RenderTee(CAnimState::GetIdle(), &SpectatorTeeRenderInfo()->TeeRenderInfo(), EMOTE_BLINK, vec2(1, 0), Client.m_SpecChar, Alpha);
	}

	// render everyone else's tee, then either our own or the tee we are spectating.
	const int RenderLastId = (GameClient()->m_Snap.m_SpecInfo.m_SpectatorId != SPEC_FREEVIEW && GameClient()->m_Snap.m_SpecInfo.m_Active) ? GameClient()->m_Snap.m_SpecInfo.m_SpectatorId : LocalClientId;

	for(int ClientId = 0; ClientId < MAX_CLIENTS; ClientId++)
	{
		if(ClientId == RenderLastId || !GameClient()->m_Snap.m_aCharacters[ClientId].m_Active || !IsPlayerInfoAvailable(ClientId))
		{
			continue;
		}

		RenderHookCollLine(&GameClient()->m_aClients[ClientId].m_RenderPrev, &GameClient()->m_aClients[ClientId].m_RenderCur, ClientId);

		if(!in_range(GameClient()->m_aClients[ClientId].m_RenderPos.x, ScreenX0, ScreenX1) || !in_range(GameClient()->m_aClients[ClientId].m_RenderPos.y, ScreenY0, ScreenY1))
		{
			if(!(g_Config.m_ClShowOthersGhosts && g_Config.m_ClSwapGhosts))
				continue;
		}

		bool Frozen = (GameClient()->m_aClients[ClientId].m_FreezeEnd > 0) && g_Config.m_ClHideFrozenGhosts;
		bool RenderGhost = true;
		if(g_Config.m_ClHideFrozenGhosts && Frozen && g_Config.m_ClShowOthersGhosts)
		{
			if(!g_Config.m_ClSwapGhosts)
				RenderGhost = false;
		}
		if(g_Config.m_ClUnpredOthersInFreeze && Client()->m_IsLocalFrozen && g_Config.m_ClShowOthersGhosts)
		{
			RenderGhost = false;
		}

		bool Spec = GameClient()->m_Snap.m_SpecInfo.m_Active;

		// If we are frozen and hiding frozen ghosts and not swapping render only the regular player
		if(RenderGhost && g_Config.m_ClShowOthersGhosts && !Spec && Client()->State() != IClient::STATE_DEMOPLAYBACK)
			RenderPlayerGhost(&GameClient()->m_aClients[ClientId].m_RenderPrev, &GameClient()->m_aClients[ClientId].m_RenderCur, &aRenderInfo[ClientId], ClientId);

		RenderPlayer(&GameClient()->m_aClients[ClientId].m_RenderPrev, &GameClient()->m_aClients[ClientId].m_RenderCur, &aRenderInfo[ClientId], ClientId);
	}
	if(RenderLastId != -1 && GameClient()->m_Snap.m_aCharacters[RenderLastId].m_Active && IsPlayerInfoAvailable(RenderLastId))
	{
		const CGameClient::CClientData *pClientData = &GameClient()->m_aClients[RenderLastId];
		RenderHookCollLine(&pClientData->m_RenderPrev, &pClientData->m_RenderCur, RenderLastId);
		RenderPlayer(&pClientData->m_RenderPrev, &pClientData->m_RenderCur, &aRenderInfo[RenderLastId], RenderLastId);
	}
}

void CPlayers::CreateNinjaTeeRenderInfo()
{
	CTeeRenderInfo NinjaTeeRenderInfo;
	NinjaTeeRenderInfo.m_Size = 64.0f;
	CSkinDescriptor NinjaSkinDescriptor;
	NinjaSkinDescriptor.m_Flags |= CSkinDescriptor::FLAG_SIX;
	str_copy(NinjaSkinDescriptor.m_aSkinName, "x_ninja");
	m_pNinjaTeeRenderInfo = GameClient()->CreateManagedTeeRenderInfo(NinjaTeeRenderInfo, NinjaSkinDescriptor);
}

void CPlayers::CreateSpectatorTeeRenderInfo()
{
	CTeeRenderInfo SpectatorTeeRenderInfo;
	SpectatorTeeRenderInfo.m_Size = 64.0f;
	CSkinDescriptor SpectatorSkinDescriptor;
	SpectatorSkinDescriptor.m_Flags |= CSkinDescriptor::FLAG_SIX;
	str_copy(SpectatorSkinDescriptor.m_aSkinName, "x_spec");
	m_pSpectatorTeeRenderInfo = GameClient()->CreateManagedTeeRenderInfo(SpectatorTeeRenderInfo, SpectatorSkinDescriptor);
}

void CPlayers::OnInit()
{
	m_WeaponEmoteQuadContainerIndex = Graphics()->CreateQuadContainer(false);

	Graphics()->SetColor(1.f, 1.f, 1.f, 1.f);

	for(int i = 0; i < NUM_WEAPONS; ++i)
	{
		float ScaleX, ScaleY;
		RenderTools()->GetSpriteScale(g_pData->m_Weapons.m_aId[i].m_pSpriteBody, ScaleX, ScaleY);
		Graphics()->QuadsSetSubset(0, 0, 1, 1);
		RenderTools()->QuadContainerAddSprite(m_WeaponEmoteQuadContainerIndex, g_pData->m_Weapons.m_aId[i].m_VisualSize * ScaleX, g_pData->m_Weapons.m_aId[i].m_VisualSize * ScaleY);
		Graphics()->QuadsSetSubset(0, 1, 1, 0);
		RenderTools()->QuadContainerAddSprite(m_WeaponEmoteQuadContainerIndex, g_pData->m_Weapons.m_aId[i].m_VisualSize * ScaleX, g_pData->m_Weapons.m_aId[i].m_VisualSize * ScaleY);
	}
	float ScaleX, ScaleY;

	// at the end the hand
	Graphics()->QuadsSetSubset(0, 0, 1, 1);
	RenderTools()->QuadContainerAddSprite(m_WeaponEmoteQuadContainerIndex, 20.f);
	Graphics()->QuadsSetSubset(0, 0, 1, 1);
	RenderTools()->QuadContainerAddSprite(m_WeaponEmoteQuadContainerIndex, 20.f);

	Graphics()->QuadsSetSubset(0, 0, 1, 1);
	RenderTools()->QuadContainerAddSprite(m_WeaponEmoteQuadContainerIndex, -12.f, -8.f, 24.f, 16.f);
	Graphics()->QuadsSetSubset(0, 0, 1, 1);
	RenderTools()->QuadContainerAddSprite(m_WeaponEmoteQuadContainerIndex, -12.f, -8.f, 24.f, 16.f);

	for(int i = 0; i < NUM_EMOTICONS; ++i)
	{
		Graphics()->QuadsSetSubset(0, 0, 1, 1);
		RenderTools()->QuadContainerAddSprite(m_WeaponEmoteQuadContainerIndex, 64.f);
	}
	Graphics()->QuadContainerUpload(m_WeaponEmoteQuadContainerIndex);

	for(int i = 0; i < NUM_WEAPONS; ++i)
	{
		m_aWeaponSpriteMuzzleQuadContainerIndex[i] = Graphics()->CreateQuadContainer(false);
		for(int n = 0; n < g_pData->m_Weapons.m_aId[i].m_NumSpriteMuzzles; ++n)
		{
			if(g_pData->m_Weapons.m_aId[i].m_aSpriteMuzzles[n])
			{
				if(i == WEAPON_GUN || i == WEAPON_SHOTGUN)
				{
					// TODO: hardcoded for now to get the same particle size as before
					RenderTools()->GetSpriteScaleImpl(96, 64, ScaleX, ScaleY);
				}
				else
					RenderTools()->GetSpriteScale(g_pData->m_Weapons.m_aId[i].m_aSpriteMuzzles[n], ScaleX, ScaleY);
			}

			float SWidth = (g_pData->m_Weapons.m_aId[i].m_VisualSize * ScaleX) * (4.0f / 3.0f);
			float SHeight = g_pData->m_Weapons.m_aId[i].m_VisualSize * ScaleY;

			Graphics()->QuadsSetSubset(0, 0, 1, 1);
			if(WEAPON_NINJA == i)
				RenderTools()->QuadContainerAddSprite(m_aWeaponSpriteMuzzleQuadContainerIndex[i], 160.f * ScaleX, 160.f * ScaleY);
			else
				RenderTools()->QuadContainerAddSprite(m_aWeaponSpriteMuzzleQuadContainerIndex[i], SWidth, SHeight);

			Graphics()->QuadsSetSubset(0, 1, 1, 0);
			if(WEAPON_NINJA == i)
				RenderTools()->QuadContainerAddSprite(m_aWeaponSpriteMuzzleQuadContainerIndex[i], 160.f * ScaleX, 160.f * ScaleY);
			else
				RenderTools()->QuadContainerAddSprite(m_aWeaponSpriteMuzzleQuadContainerIndex[i], SWidth, SHeight);
		}
		Graphics()->QuadContainerUpload(m_aWeaponSpriteMuzzleQuadContainerIndex[i]);
	}

	Graphics()->QuadsSetSubset(0.f, 0.f, 1.f, 1.f);
	Graphics()->QuadsSetRotation(0.f);

	CreateNinjaTeeRenderInfo();
	CreateSpectatorTeeRenderInfo();
}<|MERGE_RESOLUTION|>--- conflicted
+++ resolved
@@ -1392,23 +1392,6 @@
 	{
 		aRenderInfo[i] = GameClient()->m_aClients[i].m_RenderInfo;
 		aRenderInfo[i].m_TeeRenderFlags = 0;
-<<<<<<< HEAD
-		if(GameClient()->m_aClients[i].m_Predicted.m_FreezeEnd != 0)
-			aRenderInfo[i].m_TeeRenderFlags |= TEE_EFFECT_FROZEN | TEE_NO_WEAPON;
-		if(GameClient()->m_aClients[i].m_Predicted.m_LiveFrozen)
-			aRenderInfo[i].m_TeeRenderFlags |= TEE_EFFECT_FROZEN;
-		if(GameClient()->m_aClients[i].m_Predicted.m_Invincible)
-			aRenderInfo[i].m_TeeRenderFlags |= TEE_EFFECT_SPARKLE;
-
-		// TClient
-		if(g_Config.m_ClFreezeKatana > 0 && GameClient()->m_aClients[i].m_Predicted.m_FreezeEnd != 0)
-		{
-			GameClient()->m_aClients[i].m_RenderCur.m_Weapon = WEAPON_NINJA;
-			aRenderInfo[i].m_TeeRenderFlags &= ~TEE_NO_WEAPON;
-		}
-
-		const bool Frozen = GameClient()->m_aClients[i].m_Predicted.m_FreezeEnd != 0;
-=======
 
 		// predict freeze skin only for local players
 		bool Frozen = false;
@@ -1435,7 +1418,13 @@
 			Frozen = GameClient()->m_Snap.m_aCharacters[i].m_HasExtendedData && GameClient()->m_Snap.m_aCharacters[i].m_ExtendedData.m_FreezeEnd != 0;
 		}
 
->>>>>>> 1bb7a03c
+		// TClient
+		if(g_Config.m_ClFreezeKatana > 0 && GameClient()->m_aClients[i].m_Predicted.m_FreezeEnd != 0)
+		{
+			GameClient()->m_aClients[i].m_RenderCur.m_Weapon = WEAPON_NINJA;
+			aRenderInfo[i].m_TeeRenderFlags &= ~TEE_NO_WEAPON;
+		}
+
 		if((GameClient()->m_aClients[i].m_RenderCur.m_Weapon == WEAPON_NINJA || (Frozen && !GameClient()->m_GameInfo.m_NoSkinChangeForFrozen)) && g_Config.m_ClShowNinja)
 		{
 			// change the skin for the player to the ninja
