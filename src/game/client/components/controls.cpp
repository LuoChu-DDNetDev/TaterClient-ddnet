/* (c) Magnus Auvinen. See licence.txt in the root of the distribution for more information. */
/* If you are missing that file, acquire a complete release at teeworlds.com.                */
#include <base/math.h>

#include <engine/client.h>
#include <engine/shared/config.h>

#include <game/client/components/camera.h>
#include <game/client/components/chat.h>
#include <game/client/components/menus.h>
#include <game/client/components/scoreboard.h>
#include <game/client/gameclient.h>
#include <game/collision.h>

#include <base/vmath.h>

#include "controls.h"

CControls::CControls()
{
	mem_zero(&m_aLastData, sizeof(m_aLastData));
	mem_zero(m_aMousePos, sizeof(m_aMousePos));
	mem_zero(m_aMousePosOnAction, sizeof(m_aMousePosOnAction));
	mem_zero(m_aTargetPos, sizeof(m_aTargetPos));
}

void CControls::OnReset()
{
	ResetInput(0);
	ResetInput(1);

	for(int &AmmoCount : m_aAmmoCount)
		AmmoCount = 0;

	m_LastSendTime = 0;
}

void CControls::ResetInput(int Dummy)
{
	m_aLastData[Dummy].m_Direction = 0;
<<<<<<< HEAD
	// m_aLastData[Dummy].m_Hook = 0;
	//  simulate releasing the fire button
=======
	// simulate releasing the fire button
>>>>>>> c7bcdc3f
	if((m_aLastData[Dummy].m_Fire & 1) != 0)
		m_aLastData[Dummy].m_Fire++;
	m_aLastData[Dummy].m_Fire &= INPUT_STATE_MASK;
	m_aLastData[Dummy].m_Jump = 0;
	m_aInputData[Dummy] = m_aLastData[Dummy];

	m_aInputDirectionLeft[Dummy] = 0;
	m_aInputDirectionRight[Dummy] = 0;
}

<<<<<<< HEAD
void CControls::OnRelease()
{
	// OnReset();
}

=======
>>>>>>> c7bcdc3f
void CControls::OnPlayerDeath()
{
	for(int &AmmoCount : m_aAmmoCount)
		AmmoCount = 0;
}

struct CInputState
{
	CControls *m_pControls;
	int *m_apVariables[NUM_DUMMIES];
};

static void ConKeyInputState(IConsole::IResult *pResult, void *pUserData)
{
	CInputState *pState = (CInputState *)pUserData;

	if(pState->m_pControls->GameClient()->m_GameInfo.m_BugDDRaceInput && pState->m_pControls->GameClient()->m_Snap.m_SpecInfo.m_Active)
		return;

	*pState->m_apVariables[g_Config.m_ClDummy] = pResult->GetInteger(0);
}

static void ConKeyInputCounter(IConsole::IResult *pResult, void *pUserData)
{
	CInputState *pState = (CInputState *)pUserData;

	if(pState->m_pControls->GameClient()->m_GameInfo.m_BugDDRaceInput && pState->m_pControls->GameClient()->m_Snap.m_SpecInfo.m_Active)
		return;

	int *pVariable = pState->m_apVariables[g_Config.m_ClDummy];
	if(((*pVariable) & 1) != pResult->GetInteger(0))
		(*pVariable)++;
	*pVariable &= INPUT_STATE_MASK;
}

struct CInputSet
{
	CControls *m_pControls;
	int *m_apVariables[NUM_DUMMIES];
	int m_Value;
};

static void ConKeyInputSet(IConsole::IResult *pResult, void *pUserData)
{
	CInputSet *pSet = (CInputSet *)pUserData;
	if(pResult->GetInteger(0))
	{
		*pSet->m_apVariables[g_Config.m_ClDummy] = pSet->m_Value;
	}
}

static void ConKeyInputNextPrevWeapon(IConsole::IResult *pResult, void *pUserData)
{
	CInputSet *pSet = (CInputSet *)pUserData;
	ConKeyInputCounter(pResult, pSet);
	pSet->m_pControls->m_aInputData[g_Config.m_ClDummy].m_WantedWeapon = 0;
}

void CControls::OnConsoleInit()
{
	// game commands
	{
		static CInputState s_State = {this, {&m_aInputDirectionLeft[0], &m_aInputDirectionLeft[1]}};
		Console()->Register("+left", "", CFGFLAG_CLIENT, ConKeyInputState, &s_State, "Move left");
	}
	{
		static CInputState s_State = {this, {&m_aInputDirectionRight[0], &m_aInputDirectionRight[1]}};
		Console()->Register("+right", "", CFGFLAG_CLIENT, ConKeyInputState, &s_State, "Move right");
	}
	{
		static CInputState s_State = {this, {&m_aInputData[0].m_Jump, &m_aInputData[1].m_Jump}};
		Console()->Register("+jump", "", CFGFLAG_CLIENT, ConKeyInputState, &s_State, "Jump");
	}
	{
		static CInputState s_State = {this, {&m_aInputData[0].m_Hook, &m_aInputData[1].m_Hook}};
		Console()->Register("+hook", "", CFGFLAG_CLIENT, ConKeyInputState, &s_State, "Hook");
	}
	{
		static CInputState s_State = {this, {&m_aInputData[0].m_Fire, &m_aInputData[1].m_Fire}};
		Console()->Register("+fire", "", CFGFLAG_CLIENT, ConKeyInputCounter, &s_State, "Fire");
	}
	{
		static CInputState s_State = {this, {&m_aShowHookColl[0], &m_aShowHookColl[1]}};
		Console()->Register("+showhookcoll", "", CFGFLAG_CLIENT, ConKeyInputState, &s_State, "Show Hook Collision");
	}

	{
		static CInputSet s_Set = {this, {&m_aInputData[0].m_WantedWeapon, &m_aInputData[1].m_WantedWeapon}, 1};
		Console()->Register("+weapon1", "", CFGFLAG_CLIENT, ConKeyInputSet, &s_Set, "Switch to hammer");
	}
	{
		static CInputSet s_Set = {this, {&m_aInputData[0].m_WantedWeapon, &m_aInputData[1].m_WantedWeapon}, 2};
		Console()->Register("+weapon2", "", CFGFLAG_CLIENT, ConKeyInputSet, &s_Set, "Switch to gun");
	}
	{
		static CInputSet s_Set = {this, {&m_aInputData[0].m_WantedWeapon, &m_aInputData[1].m_WantedWeapon}, 3};
		Console()->Register("+weapon3", "", CFGFLAG_CLIENT, ConKeyInputSet, &s_Set, "Switch to shotgun");
	}
	{
		static CInputSet s_Set = {this, {&m_aInputData[0].m_WantedWeapon, &m_aInputData[1].m_WantedWeapon}, 4};
		Console()->Register("+weapon4", "", CFGFLAG_CLIENT, ConKeyInputSet, &s_Set, "Switch to grenade");
	}
	{
		static CInputSet s_Set = {this, {&m_aInputData[0].m_WantedWeapon, &m_aInputData[1].m_WantedWeapon}, 5};
		Console()->Register("+weapon5", "", CFGFLAG_CLIENT, ConKeyInputSet, &s_Set, "Switch to laser");
	}

	{
		static CInputSet s_Set = {this, {&m_aInputData[0].m_NextWeapon, &m_aInputData[1].m_NextWeapon}, 0};
		Console()->Register("+nextweapon", "", CFGFLAG_CLIENT, ConKeyInputNextPrevWeapon, &s_Set, "Switch to next weapon");
	}
	{
		static CInputSet s_Set = {this, {&m_aInputData[0].m_PrevWeapon, &m_aInputData[1].m_PrevWeapon}, 0};
		Console()->Register("+prevweapon", "", CFGFLAG_CLIENT, ConKeyInputNextPrevWeapon, &s_Set, "Switch to previous weapon");
	}
}

void CControls::OnMessage(int Msg, void *pRawMsg)
{
	if(Msg == NETMSGTYPE_SV_WEAPONPICKUP)
	{
		CNetMsg_Sv_WeaponPickup *pMsg = (CNetMsg_Sv_WeaponPickup *)pRawMsg;
		if(g_Config.m_ClAutoswitchWeapons)
			m_aInputData[g_Config.m_ClDummy].m_WantedWeapon = pMsg->m_Weapon + 1;
		// We don't really know ammo count, until we'll switch to that weapon, but any non-zero count will suffice here
		m_aAmmoCount[pMsg->m_Weapon % NUM_WEAPONS] = 10;
	}
}

int CControls::SnapInput(int *pData)
{
	// update player state
	if(m_pClient->m_Chat.IsActive())
		m_aInputData[g_Config.m_ClDummy].m_PlayerFlags = PLAYERFLAG_CHATTING;
	else if(m_pClient->m_Menus.IsActive())
		m_aInputData[g_Config.m_ClDummy].m_PlayerFlags = PLAYERFLAG_IN_MENU;
	else
		m_aInputData[g_Config.m_ClDummy].m_PlayerFlags = PLAYERFLAG_PLAYING;

	if(m_pClient->m_Scoreboard.Active() || g_Config.m_ClPingNameCircle)
		m_aInputData[g_Config.m_ClDummy].m_PlayerFlags |= PLAYERFLAG_SCOREBOARD;

	if(m_pClient->m_Controls.m_aShowHookColl[g_Config.m_ClDummy])
		m_aInputData[g_Config.m_ClDummy].m_PlayerFlags |= PLAYERFLAG_AIM;

	bool Send = m_aLastData[g_Config.m_ClDummy].m_PlayerFlags != m_aInputData[g_Config.m_ClDummy].m_PlayerFlags;

	m_aLastData[g_Config.m_ClDummy].m_PlayerFlags = m_aInputData[g_Config.m_ClDummy].m_PlayerFlags;

	// we freeze the input if chat or menu is activated
	if(!(m_aInputData[g_Config.m_ClDummy].m_PlayerFlags & PLAYERFLAG_PLAYING))
	{
		if(!GameClient()->m_GameInfo.m_BugDDRaceInput)
			ResetInput(g_Config.m_ClDummy);

		mem_copy(pData, &m_aInputData[g_Config.m_ClDummy], sizeof(m_aInputData[0]));

		// set the target anyway though so that we can keep seeing our surroundings,
		// even if chat or menu are activated
		m_aInputData[g_Config.m_ClDummy].m_TargetX = (int)m_aMousePos[g_Config.m_ClDummy].x;
		m_aInputData[g_Config.m_ClDummy].m_TargetY = (int)m_aMousePos[g_Config.m_ClDummy].y;

		// send once a second just to be sure
		Send = Send || time_get() > m_LastSendTime + time_freq();
	}
	else
	{
		m_aInputData[g_Config.m_ClDummy].m_TargetX = (int)m_aMousePos[g_Config.m_ClDummy].x;
		m_aInputData[g_Config.m_ClDummy].m_TargetY = (int)m_aMousePos[g_Config.m_ClDummy].y;

		if(g_Config.m_ClSubTickAiming && m_aMousePosOnAction[g_Config.m_ClDummy] != vec2(0.0f, 0.0f))
		{
			m_aInputData[g_Config.m_ClDummy].m_TargetX = (int)m_aMousePosOnAction[g_Config.m_ClDummy].x;
			m_aInputData[g_Config.m_ClDummy].m_TargetY = (int)m_aMousePosOnAction[g_Config.m_ClDummy].y;
			m_aMousePosOnAction[g_Config.m_ClDummy] = vec2(0.0f, 0.0f);
		}

		if(!m_aInputData[g_Config.m_ClDummy].m_TargetX && !m_aInputData[g_Config.m_ClDummy].m_TargetY)
		{
			m_aInputData[g_Config.m_ClDummy].m_TargetX = 1;
			m_aMousePos[g_Config.m_ClDummy].x = 1;
		}

		// set direction
		m_aInputData[g_Config.m_ClDummy].m_Direction = 0;
		if(m_aInputDirectionLeft[g_Config.m_ClDummy] && !m_aInputDirectionRight[g_Config.m_ClDummy])
			m_aInputData[g_Config.m_ClDummy].m_Direction = -1;
		if(!m_aInputDirectionLeft[g_Config.m_ClDummy] && m_aInputDirectionRight[g_Config.m_ClDummy])
			m_aInputData[g_Config.m_ClDummy].m_Direction = 1;

		// scale TargetX, TargetY by zoom.
		if(!m_pClient->m_Snap.m_SpecInfo.m_Active)
		{
			m_aInputData[g_Config.m_ClDummy].m_TargetX *= m_pClient->m_Camera.m_Zoom;
			m_aInputData[g_Config.m_ClDummy].m_TargetY *= m_pClient->m_Camera.m_Zoom;
		}

		// dummy copy moves
		if(g_Config.m_ClDummyCopyMoves)
		{
			CNetObj_PlayerInput *pDummyInput = &m_pClient->m_DummyInput;
			pDummyInput->m_Direction = m_aInputData[g_Config.m_ClDummy].m_Direction;
			pDummyInput->m_Hook = m_aInputData[g_Config.m_ClDummy].m_Hook;
			pDummyInput->m_Jump = m_aInputData[g_Config.m_ClDummy].m_Jump;
			pDummyInput->m_PlayerFlags = m_aInputData[g_Config.m_ClDummy].m_PlayerFlags;
			pDummyInput->m_TargetX = m_aInputData[g_Config.m_ClDummy].m_TargetX;
			pDummyInput->m_TargetY = m_aInputData[g_Config.m_ClDummy].m_TargetY;
			pDummyInput->m_WantedWeapon = m_aInputData[g_Config.m_ClDummy].m_WantedWeapon;

			if(!g_Config.m_ClDummyControl)
				pDummyInput->m_Fire += m_aInputData[g_Config.m_ClDummy].m_Fire - m_aLastData[g_Config.m_ClDummy].m_Fire;

			pDummyInput->m_NextWeapon += m_aInputData[g_Config.m_ClDummy].m_NextWeapon - m_aLastData[g_Config.m_ClDummy].m_NextWeapon;
			pDummyInput->m_PrevWeapon += m_aInputData[g_Config.m_ClDummy].m_PrevWeapon - m_aLastData[g_Config.m_ClDummy].m_PrevWeapon;

			m_aInputData[!g_Config.m_ClDummy] = *pDummyInput;
		}

		if(g_Config.m_ClDummyControl)
		{
			CNetObj_PlayerInput *pDummyInput = &m_pClient->m_DummyInput;
			pDummyInput->m_Jump = g_Config.m_ClDummyJump;

			if(g_Config.m_ClDummyFire)
				pDummyInput->m_Fire = g_Config.m_ClDummyFire;
			else if((pDummyInput->m_Fire & 1) != 0)
				pDummyInput->m_Fire++;

			pDummyInput->m_Hook = g_Config.m_ClDummyHook;
		}

		// stress testing
#ifdef CONF_DEBUG
		if(g_Config.m_DbgStress)
		{
			float t = Client()->LocalTime();
			mem_zero(&m_aInputData[g_Config.m_ClDummy], sizeof(m_aInputData[0]));

			m_aInputData[g_Config.m_ClDummy].m_Direction = ((int)t / 2) & 1;
			m_aInputData[g_Config.m_ClDummy].m_Jump = ((int)t);
			m_aInputData[g_Config.m_ClDummy].m_Fire = ((int)(t * 10));
			m_aInputData[g_Config.m_ClDummy].m_Hook = ((int)(t * 2)) & 1;
			m_aInputData[g_Config.m_ClDummy].m_WantedWeapon = ((int)t) % NUM_WEAPONS;
			m_aInputData[g_Config.m_ClDummy].m_TargetX = (int)(std::sin(t * 3) * 100.0f);
			m_aInputData[g_Config.m_ClDummy].m_TargetY = (int)(std::cos(t * 3) * 100.0f);
		}
#endif
		// check if we need to send input
		Send = Send || m_aInputData[g_Config.m_ClDummy].m_Direction != m_aLastData[g_Config.m_ClDummy].m_Direction;
		Send = Send || m_aInputData[g_Config.m_ClDummy].m_Jump != m_aLastData[g_Config.m_ClDummy].m_Jump;
		Send = Send || m_aInputData[g_Config.m_ClDummy].m_Fire != m_aLastData[g_Config.m_ClDummy].m_Fire;
		Send = Send || m_aInputData[g_Config.m_ClDummy].m_Hook != m_aLastData[g_Config.m_ClDummy].m_Hook;
		Send = Send || m_aInputData[g_Config.m_ClDummy].m_WantedWeapon != m_aLastData[g_Config.m_ClDummy].m_WantedWeapon;
		Send = Send || m_aInputData[g_Config.m_ClDummy].m_NextWeapon != m_aLastData[g_Config.m_ClDummy].m_NextWeapon;
		Send = Send || m_aInputData[g_Config.m_ClDummy].m_PrevWeapon != m_aLastData[g_Config.m_ClDummy].m_PrevWeapon;
		Send = Send || time_get() > m_LastSendTime + time_freq() / 25; // send at least 10hz
		Send = Send || (m_pClient->m_Snap.m_pLocalCharacter && m_pClient->m_Snap.m_pLocalCharacter->m_Weapon == WEAPON_NINJA && (m_aInputData[g_Config.m_ClDummy].m_Direction || m_aInputData[g_Config.m_ClDummy].m_Jump || m_aInputData[g_Config.m_ClDummy].m_Hook));
	}

	// copy and return size
	m_aLastData[g_Config.m_ClDummy] = m_aInputData[g_Config.m_ClDummy];

	if(!Send)
		return 0;

	m_LastSendTime = time_get();
	mem_copy(pData, &m_aInputData[g_Config.m_ClDummy], sizeof(m_aInputData[0]));
	return sizeof(m_aInputData[0]);
}

void CControls::OnRender()
{
	if(Client()->State() != IClient::STATE_ONLINE && Client()->State() != IClient::STATE_DEMOPLAYBACK)
		return;

	if(g_Config.m_ClAutoswitchWeaponsOutOfAmmo && !GameClient()->m_GameInfo.m_UnlimitedAmmo && m_pClient->m_Snap.m_pLocalCharacter)
	{
		// Keep track of ammo count, we know weapon ammo only when we switch to that weapon, this is tracked on server and protocol does not track that
		m_aAmmoCount[m_pClient->m_Snap.m_pLocalCharacter->m_Weapon % NUM_WEAPONS] = m_pClient->m_Snap.m_pLocalCharacter->m_AmmoCount;
		// Autoswitch weapon if we're out of ammo
		if(m_aInputData[g_Config.m_ClDummy].m_Fire % 2 != 0 &&
			m_pClient->m_Snap.m_pLocalCharacter->m_AmmoCount == 0 &&
			m_pClient->m_Snap.m_pLocalCharacter->m_Weapon != WEAPON_HAMMER &&
			m_pClient->m_Snap.m_pLocalCharacter->m_Weapon != WEAPON_NINJA)
		{
			int Weapon;
			for(Weapon = WEAPON_LASER; Weapon > WEAPON_GUN; Weapon--)
			{
				if(Weapon == m_pClient->m_Snap.m_pLocalCharacter->m_Weapon)
					continue;
				if(m_aAmmoCount[Weapon] > 0)
					break;
			}
			if(Weapon != m_pClient->m_Snap.m_pLocalCharacter->m_Weapon)
				m_aInputData[g_Config.m_ClDummy].m_WantedWeapon = Weapon + 1;
		}
	}

	// update target pos
	if(m_pClient->m_Snap.m_pGameInfoObj && !m_pClient->m_Snap.m_SpecInfo.m_Active)
		m_aTargetPos[g_Config.m_ClDummy] = m_pClient->m_LocalCharacterPos + m_aMousePos[g_Config.m_ClDummy];
	else if(m_pClient->m_Snap.m_SpecInfo.m_Active && m_pClient->m_Snap.m_SpecInfo.m_UsePosition)
		m_aTargetPos[g_Config.m_ClDummy] = m_pClient->m_Snap.m_SpecInfo.m_Position + m_aMousePos[g_Config.m_ClDummy];
	else
		m_aTargetPos[g_Config.m_ClDummy] = m_aMousePos[g_Config.m_ClDummy];
}

bool CControls::OnCursorMove(float x, float y, IInput::ECursorType CursorType)
{
	if(m_pClient->m_Snap.m_pGameInfoObj && (m_pClient->m_Snap.m_pGameInfoObj->m_GameStateFlags & GAMESTATEFLAG_PAUSED))
		return false;

	if(CursorType == IInput::CURSOR_JOYSTICK && g_Config.m_InpControllerAbsolute && m_pClient->m_Snap.m_pGameInfoObj && !m_pClient->m_Snap.m_SpecInfo.m_Active)
	{
		vec2 AbsoluteDirection;
		if(Input()->GetActiveJoystick()->Absolute(&AbsoluteDirection.x, &AbsoluteDirection.y))
			m_aMousePos[g_Config.m_ClDummy] = AbsoluteDirection * GetMaxMouseDistance();
		return true;
	}

	float Factor = 1.0f;
	if(g_Config.m_ClDyncam && g_Config.m_ClDyncamMousesens)
	{
		Factor = g_Config.m_ClDyncamMousesens / 100.0f;
	}
	else
	{
		switch(CursorType)
		{
		case IInput::CURSOR_MOUSE:
			Factor = g_Config.m_InpMousesens / 100.0f;
			break;
		case IInput::CURSOR_JOYSTICK:
			Factor = g_Config.m_InpControllerSens / 100.0f;
			break;
		default:
			dbg_msg("assert", "CControls::OnCursorMove CursorType %d", (int)CursorType);
			dbg_break();
			break;
		}
	}

	if(m_pClient->m_Snap.m_SpecInfo.m_Active && m_pClient->m_Snap.m_SpecInfo.m_SpectatorId < 0)
		Factor *= m_pClient->m_Camera.m_Zoom;

	m_aMousePos[g_Config.m_ClDummy] += vec2(x, y) * Factor;
	ClampMousePos();
	return true;
}

void CControls::ClampMousePos()
{
	if(m_pClient->m_Snap.m_SpecInfo.m_Active && m_pClient->m_Snap.m_SpecInfo.m_SpectatorId < 0)
	{
		m_aMousePos[g_Config.m_ClDummy].x = clamp(m_aMousePos[g_Config.m_ClDummy].x, -201.0f * 32, (Collision()->GetWidth() + 201.0f) * 32.0f);
		m_aMousePos[g_Config.m_ClDummy].y = clamp(m_aMousePos[g_Config.m_ClDummy].y, -201.0f * 32, (Collision()->GetHeight() + 201.0f) * 32.0f);
	}
	else
	{
		const float MouseMin = GetMinMouseDistance();
		const float MouseMax = GetMaxMouseDistance();

		float MouseDistance = length(m_aMousePos[g_Config.m_ClDummy]);
		if(MouseDistance < 0.001f)
		{
			m_aMousePos[g_Config.m_ClDummy].x = 0.001f;
			m_aMousePos[g_Config.m_ClDummy].y = 0;
			MouseDistance = 0.001f;
		}
<<<<<<< HEAD
		if(MDistance < MouseMin)
			m_aMousePos[g_Config.m_ClDummy] = normalize_pre_length(m_aMousePos[g_Config.m_ClDummy], MDistance) * MouseMin;
		MDistance = length(m_aMousePos[g_Config.m_ClDummy]);
		if(MDistance > MouseMax)
			m_aMousePos[g_Config.m_ClDummy] = normalize_pre_length(m_aMousePos[g_Config.m_ClDummy], MDistance) * MouseMax;

		if(g_Config.m_ClLimitMouseToScreen)
		{
			float Width, Height;
			RenderTools()->CalcScreenParams(Graphics()->ScreenAspect(), 1.0f, &Width, &Height);
			Height /= 2.0f;
			Width /= 2.0f;
			if(g_Config.m_ClLimitMouseToScreen == 2)
				Width = Height;
			m_aMousePos[g_Config.m_ClDummy].y = clamp(m_aMousePos[g_Config.m_ClDummy].y, -Height, Height);
			m_aMousePos[g_Config.m_ClDummy].x = clamp(m_aMousePos[g_Config.m_ClDummy].x, -Width, Width);
		}
=======
		if(MouseDistance < MouseMin)
			m_aMousePos[g_Config.m_ClDummy] = normalize_pre_length(m_aMousePos[g_Config.m_ClDummy], MouseDistance) * MouseMin;
		MouseDistance = length(m_aMousePos[g_Config.m_ClDummy]);
		if(MouseDistance > MouseMax)
			m_aMousePos[g_Config.m_ClDummy] = normalize_pre_length(m_aMousePos[g_Config.m_ClDummy], MouseDistance) * MouseMax;
>>>>>>> c7bcdc3f
	}
}

float CControls::GetMinMouseDistance() const
{
	return g_Config.m_ClDyncam ? g_Config.m_ClDyncamMinDistance : g_Config.m_ClMouseMinDistance;
}

float CControls::GetMaxMouseDistance() const
{
	float CameraMaxDistance = 200.0f;
	float FollowFactor = (g_Config.m_ClDyncam ? g_Config.m_ClDyncamFollowFactor : g_Config.m_ClMouseFollowfactor) / 100.0f;
	float DeadZone = g_Config.m_ClDyncam ? g_Config.m_ClDyncamDeadzone : g_Config.m_ClMouseDeadzone;
	float MaxDistance = g_Config.m_ClDyncam ? g_Config.m_ClDyncamMaxDistance : g_Config.m_ClMouseMaxDistance;
	return minimum((FollowFactor != 0 ? CameraMaxDistance / FollowFactor + DeadZone : MaxDistance), MaxDistance);
}<|MERGE_RESOLUTION|>--- conflicted
+++ resolved
@@ -38,12 +38,7 @@
 void CControls::ResetInput(int Dummy)
 {
 	m_aLastData[Dummy].m_Direction = 0;
-<<<<<<< HEAD
-	// m_aLastData[Dummy].m_Hook = 0;
-	//  simulate releasing the fire button
-=======
 	// simulate releasing the fire button
->>>>>>> c7bcdc3f
 	if((m_aLastData[Dummy].m_Fire & 1) != 0)
 		m_aLastData[Dummy].m_Fire++;
 	m_aLastData[Dummy].m_Fire &= INPUT_STATE_MASK;
@@ -54,14 +49,6 @@
 	m_aInputDirectionRight[Dummy] = 0;
 }
 
-<<<<<<< HEAD
-void CControls::OnRelease()
-{
-	// OnReset();
-}
-
-=======
->>>>>>> c7bcdc3f
 void CControls::OnPlayerDeath()
 {
 	for(int &AmmoCount : m_aAmmoCount)
@@ -431,12 +418,11 @@
 			m_aMousePos[g_Config.m_ClDummy].y = 0;
 			MouseDistance = 0.001f;
 		}
-<<<<<<< HEAD
-		if(MDistance < MouseMin)
-			m_aMousePos[g_Config.m_ClDummy] = normalize_pre_length(m_aMousePos[g_Config.m_ClDummy], MDistance) * MouseMin;
-		MDistance = length(m_aMousePos[g_Config.m_ClDummy]);
-		if(MDistance > MouseMax)
-			m_aMousePos[g_Config.m_ClDummy] = normalize_pre_length(m_aMousePos[g_Config.m_ClDummy], MDistance) * MouseMax;
+		if(MouseDistance < MouseMin)
+			m_aMousePos[g_Config.m_ClDummy] = normalize_pre_length(m_aMousePos[g_Config.m_ClDummy], MouseDistance) * MouseMin;
+		MouseDistance = length(m_aMousePos[g_Config.m_ClDummy]);
+		if(MouseDistance > MouseMax)
+			m_aMousePos[g_Config.m_ClDummy] = normalize_pre_length(m_aMousePos[g_Config.m_ClDummy], MouseDistance) * MouseMax;
 
 		if(g_Config.m_ClLimitMouseToScreen)
 		{
@@ -449,13 +435,6 @@
 			m_aMousePos[g_Config.m_ClDummy].y = clamp(m_aMousePos[g_Config.m_ClDummy].y, -Height, Height);
 			m_aMousePos[g_Config.m_ClDummy].x = clamp(m_aMousePos[g_Config.m_ClDummy].x, -Width, Width);
 		}
-=======
-		if(MouseDistance < MouseMin)
-			m_aMousePos[g_Config.m_ClDummy] = normalize_pre_length(m_aMousePos[g_Config.m_ClDummy], MouseDistance) * MouseMin;
-		MouseDistance = length(m_aMousePos[g_Config.m_ClDummy]);
-		if(MouseDistance > MouseMax)
-			m_aMousePos[g_Config.m_ClDummy] = normalize_pre_length(m_aMousePos[g_Config.m_ClDummy], MouseDistance) * MouseMax;
->>>>>>> c7bcdc3f
 	}
 }
 
