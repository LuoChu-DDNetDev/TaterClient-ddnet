/* (c) Magnus Auvinen. See licence.txt in the root of the distribution for more information. */
/* If you are missing that file, acquire a complete release at teeworlds.com.                */

#include <engine/client/enums.h>
#include <engine/demo.h>
#include <engine/graphics.h>
#include <engine/shared/config.h>
#include <game/gamecore.h>
#include <game/generated/client_data.h>
#include <game/generated/client_data7.h>
#include <game/generated/protocol.h>

#include <game/mapitems.h>

#include <game/client/animstate.h>
#include <game/client/gameclient.h>
#include <game/client/render.h>

#include <game/client/components/controls.h>
#include <game/client/components/effects.h>
#include <game/client/components/flow.h>
#include <game/client/components/skins.h>
#include <game/client/components/sounds.h>

#include "players.h"

#include <base/color.h>
#include <base/math.h>
#include <game/client/components/tclient/rainbow.h>

void CPlayers::RenderHand(const CTeeRenderInfo *pInfo, vec2 CenterPos, vec2 Dir, float AngleOffset, vec2 PostRotOffset, float Alpha)
{
	if(pInfo->m_aSixup[g_Config.m_ClDummy].PartTexture(protocol7::SKINPART_BODY).IsValid())
		RenderHand7(pInfo, CenterPos, Dir, AngleOffset, PostRotOffset, Alpha);
	else
		RenderHand6(pInfo, CenterPos, Dir, AngleOffset, PostRotOffset, Alpha);
}

void CPlayers::RenderHand7(const CTeeRenderInfo *pInfo, vec2 CenterPos, vec2 Dir, float AngleOffset, vec2 PostRotOffset, float Alpha)
{
	// in-game hand size is 15 when tee size is 64
	float BaseSize = 15.0f * (pInfo->m_Size / 64.0f);

	vec2 HandPos = CenterPos + Dir;
	float Angle = angle(Dir);
	if(Dir.x < 0)
		Angle -= AngleOffset;
	else
		Angle += AngleOffset;

	vec2 DirX = Dir;
	vec2 DirY(-Dir.y, Dir.x);

	if(Dir.x < 0)
		DirY = -DirY;

	HandPos += DirX * PostRotOffset.x;
	HandPos += DirY * PostRotOffset.y;

	ColorRGBA Color = pInfo->m_aSixup[g_Config.m_ClDummy].m_aColors[protocol7::SKINPART_HANDS];
	Color.a = Alpha;
	IGraphics::CQuadItem QuadOutline(HandPos.x, HandPos.y, 2 * BaseSize, 2 * BaseSize);
	IGraphics::CQuadItem QuadHand = QuadOutline;

	Graphics()->TextureSet(pInfo->m_aSixup[g_Config.m_ClDummy].PartTexture(protocol7::SKINPART_HANDS));
	Graphics()->QuadsBegin();
	Graphics()->SetColor(Color);
	Graphics()->QuadsSetRotation(Angle);

	RenderTools()->SelectSprite7(client_data7::SPRITE_TEE_HAND_OUTLINE);
	Graphics()->QuadsDraw(&QuadOutline, 1);
	RenderTools()->SelectSprite7(client_data7::SPRITE_TEE_HAND);
	Graphics()->QuadsDraw(&QuadHand, 1);

	Graphics()->QuadsSetRotation(0);
	Graphics()->QuadsEnd();
}

void CPlayers::RenderHand6(const CTeeRenderInfo *pInfo, vec2 CenterPos, vec2 Dir, float AngleOffset, vec2 PostRotOffset, float Alpha)
{
	vec2 HandPos = CenterPos + Dir;
	float Angle = angle(Dir);
	if(Dir.x < 0)
		Angle -= AngleOffset;
	else
		Angle += AngleOffset;

	vec2 DirX = Dir;
	vec2 DirY(-Dir.y, Dir.x);

	if(Dir.x < 0)
		DirY = -DirY;

	HandPos += DirX * PostRotOffset.x;
	HandPos += DirY * PostRotOffset.y;

	const CSkin::CSkinTextures *pSkinTextures = pInfo->m_CustomColoredSkin ? &pInfo->m_ColorableRenderSkin : &pInfo->m_OriginalRenderSkin;

	if(!g_Config.m_ClRainbowTees)
	{
		Graphics()->SetColor(pInfo->m_ColorBody.r, pInfo->m_ColorBody.g, pInfo->m_ColorBody.b, Alpha);
	}

	// two passes
	for(int i = 0; i < 2; i++)
	{
		int QuadOffset = NUM_WEAPONS * 2 + i;
		Graphics()->QuadsSetRotation(Angle);
		Graphics()->TextureSet(i == 0 ? pSkinTextures->m_HandsOutline : pSkinTextures->m_Hands);
		Graphics()->RenderQuadContainerAsSprite(m_WeaponEmoteQuadContainerIndex, QuadOffset, HandPos.x, HandPos.y);
	}
}

float CPlayers::GetPlayerTargetAngle(
	const CNetObj_Character *pPrevChar,
	const CNetObj_Character *pPlayerChar,
	int ClientId,
	float Intra)
{
	if(m_pClient->m_Snap.m_LocalClientId == ClientId && !m_pClient->m_Snap.m_SpecInfo.m_Active && Client()->State() != IClient::STATE_DEMOPLAYBACK)
	{
		// just use the direct input if it's the local player we are rendering
		return angle(m_pClient->m_Controls.m_aMousePos[g_Config.m_ClDummy]);
	}

	float AngleIntraTick = Intra;
	// using unpredicted angle when rendering other players in-game
	if(ClientId >= 0)
		AngleIntraTick = Client()->IntraGameTick(g_Config.m_ClDummy);
	if(ClientId >= 0 && m_pClient->m_Snap.m_aCharacters[ClientId].m_HasExtendedDisplayInfo)
	{
		CNetObj_DDNetCharacter *pExtendedData = &m_pClient->m_Snap.m_aCharacters[ClientId].m_ExtendedData;
		if(m_pClient->m_Snap.m_aCharacters[ClientId].m_PrevExtendedData)
		{
			const CNetObj_DDNetCharacter *PrevExtendedData = m_pClient->m_Snap.m_aCharacters[ClientId].m_PrevExtendedData;

			float MixX = mix((float)PrevExtendedData->m_TargetX, (float)pExtendedData->m_TargetX, AngleIntraTick);
			float MixY = mix((float)PrevExtendedData->m_TargetY, (float)pExtendedData->m_TargetY, AngleIntraTick);

			return angle(vec2(MixX, MixY));
		}
		else
		{
			return angle(vec2(pExtendedData->m_TargetX, pExtendedData->m_TargetY));
		}
	}
	else
	{
		// If the player moves their weapon through top, then change
		// the end angle by 2*Pi, so that the mix function will use the
		// short path and not the long one.
		if(pPlayerChar->m_Angle > (256.0f * pi) && pPrevChar->m_Angle < 0)
		{
			return mix((float)pPrevChar->m_Angle, (float)(pPlayerChar->m_Angle - 256.0f * 2 * pi), AngleIntraTick) / 256.0f;
		}
		else if(pPlayerChar->m_Angle < 0 && pPrevChar->m_Angle > (256.0f * pi))
		{
			return mix((float)pPrevChar->m_Angle, (float)(pPlayerChar->m_Angle + 256.0f * 2 * pi), AngleIntraTick) / 256.0f;
		}
		else
		{
			return mix((float)pPrevChar->m_Angle, (float)pPlayerChar->m_Angle, AngleIntraTick) / 256.0f;
		}
	}
}

void CPlayers::RenderHookCollLine(
	const CNetObj_Character *pPrevChar,
	const CNetObj_Character *pPlayerChar,
	int ClientId,
	float Intra)
{
	CNetObj_Character Prev;
	CNetObj_Character Player;
	Prev = *pPrevChar;
	Player = *pPlayerChar;

	bool Local = m_pClient->m_Snap.m_LocalClientId == ClientId;
	bool OtherTeam = m_pClient->IsOtherTeam(ClientId);
	float Alpha = (OtherTeam || ClientId < 0) ? g_Config.m_ClShowOthersAlpha / 100.0f : 1.0f;
	Alpha *= (float)g_Config.m_ClHookCollAlpha / 100;

	float IntraTick = Intra;
	if(ClientId >= 0)
		IntraTick = m_pClient->m_aClients[ClientId].m_IsPredicted ? Client()->PredIntraGameTick(g_Config.m_ClDummy) : Client()->IntraGameTick(g_Config.m_ClDummy);

<<<<<<< HEAD
	float Angle;
	if(Local && !m_pClient->m_Snap.m_SpecInfo.m_Active && Client()->State() != IClient::STATE_DEMOPLAYBACK)
	{
		// just use the direct input if it's the local player we are rendering
		vec2 Pos = m_pClient->m_Controls.m_aMousePos[g_Config.m_ClDummy];
		if(g_Config.m_ClScaleMouseDistance)
		{
			const int MaxDistance = g_Config.m_ClDyncam ? g_Config.m_ClDyncamMaxDistance : g_Config.m_ClMouseMaxDistance;
			if(MaxDistance > 5 && MaxDistance < 1000) // Don't scale if angle bind or reduces precision
				Pos *= 1000.0f / (float)MaxDistance;
		}
		Pos.x = (int)Pos.x;
		Pos.y = (int)Pos.y;
		Angle = angle(Pos);
	}
	else
	{
		Angle = GetPlayerTargetAngle(&Prev, &Player, ClientId, IntraTick);
	}
=======
	float Angle = GetPlayerTargetAngle(&Prev, &Player, ClientId, IntraTick);
>>>>>>> ba720a80

	vec2 ExDirection = direction(Angle);
	vec2 Position;
	if(in_range(ClientId, MAX_CLIENTS - 1))
		Position = m_pClient->m_aClients[ClientId].m_RenderPos;
	else
		Position = mix(vec2(Prev.m_X, Prev.m_Y), vec2(Player.m_X, Player.m_Y), IntraTick);
	// draw hook collision line
	{
		bool Aim = (Player.m_PlayerFlags & PLAYERFLAG_AIM);
		if(!Client()->ServerCapAnyPlayerFlag())
		{
			for(int i = 0; i < NUM_DUMMIES; i++)
			{
				if(ClientId == m_pClient->m_aLocalIds[i])
				{
					Aim = GameClient()->m_Controls.m_aShowHookColl[i];
					break;
				}
			}
		}

		bool AlwaysRenderHookColl = GameClient()->m_GameInfo.m_AllowHookColl && (Local ? g_Config.m_ClShowHookCollOwn : g_Config.m_ClShowHookCollOther) == 2;
		bool RenderHookCollPlayer = ClientId >= 0 && Aim && (Local ? g_Config.m_ClShowHookCollOwn : g_Config.m_ClShowHookCollOther) > 0;
		if(Local && GameClient()->m_GameInfo.m_AllowHookColl && Client()->State() != IClient::STATE_DEMOPLAYBACK)
			RenderHookCollPlayer = GameClient()->m_Controls.m_aShowHookColl[g_Config.m_ClDummy] && g_Config.m_ClShowHookCollOwn > 0;

		bool RenderHookCollVideo = true;
#if defined(CONF_VIDEORECORDER)
		RenderHookCollVideo = !IVideo::Current() || g_Config.m_ClVideoShowHookCollOther || Local;
#endif
		if((AlwaysRenderHookColl || RenderHookCollPlayer) && RenderHookCollVideo)
		{
			Graphics()->TextureClear();
			vec2 InitPos = Position;
			vec2 FinishPos = InitPos + ExDirection * (m_pClient->m_aTuning[g_Config.m_ClDummy].m_HookLength - 42.0f);

			const int HookCollSize = Local ? g_Config.m_ClHookCollSize : g_Config.m_ClHookCollSizeOther;
			if(HookCollSize > 0)
				Graphics()->QuadsBegin();
			else
				Graphics()->LinesBegin();

			ColorRGBA HookCollColor = color_cast<ColorRGBA>(ColorHSLA(g_Config.m_ClHookCollColorNoColl));

			vec2 OldPos = InitPos + ExDirection * CCharacterCore::PhysicalSize() * 1.5f;
			vec2 NewPos = OldPos;

			bool DoBreak = false;

			std::vector<std::pair<vec2, vec2>> vLineSegments;

			do
			{
				OldPos = NewPos;
				NewPos = OldPos + ExDirection * m_pClient->m_aTuning[g_Config.m_ClDummy].m_HookFireSpeed;

				if(distance(InitPos, NewPos) > m_pClient->m_aTuning[g_Config.m_ClDummy].m_HookLength)
				{
					NewPos = InitPos + normalize(NewPos - InitPos) * m_pClient->m_aTuning[g_Config.m_ClDummy].m_HookLength;
					DoBreak = true;
				}

				int Tele;
				int Hit = Collision()->IntersectLineTeleHook(OldPos, NewPos, &FinishPos, nullptr, &Tele);
				if(!DoBreak && Hit == TILE_TELEINHOOK)
				{
					if(Collision()->TeleOuts(Tele - 1).size() != 1)
					{
						Hit = Collision()->IntersectLineTeleHook(OldPos, NewPos, &FinishPos, nullptr);
					}
					else
					{
						std::pair<vec2, vec2> NewPair = std::make_pair(InitPos, FinishPos);
						if(std::find(vLineSegments.begin(), vLineSegments.end(), NewPair) != vLineSegments.end())
							break;
						vLineSegments.push_back(NewPair);
						InitPos = NewPos = Collision()->TeleOuts(Tele - 1)[0];
					}
				}

				if(!DoBreak && Hit && Hit != TILE_TELEINHOOK)
				{
					if(Hit != TILE_NOHOOK)
					{
						HookCollColor = color_cast<ColorRGBA>(ColorHSLA(g_Config.m_ClHookCollColorHookableColl));
					}
				}

				if(ClientId >= 0 && m_pClient->IntersectCharacter(OldPos, FinishPos, FinishPos, ClientId) != -1)
				{
					HookCollColor = color_cast<ColorRGBA>(ColorHSLA(g_Config.m_ClHookCollColorTeeColl));
					break;
				}

				if(Hit && Hit != TILE_TELEINHOOK)
					break;

				NewPos.x = round_to_int(NewPos.x);
				NewPos.y = round_to_int(NewPos.y);

				if(OldPos == NewPos)
					break;

				ExDirection.x = round_to_int(ExDirection.x * 256.0f) / 256.0f;
				ExDirection.y = round_to_int(ExDirection.y * 256.0f) / 256.0f;
			} while(!DoBreak);

			std::pair<vec2, vec2> NewPair = std::make_pair(InitPos, FinishPos);
			if(std::find(vLineSegments.begin(), vLineSegments.end(), NewPair) == vLineSegments.end())
				vLineSegments.push_back(NewPair);

			if(AlwaysRenderHookColl && RenderHookCollPlayer)
			{
				// invert the hook coll colors when using cl_show_hook_coll_always and +showhookcoll is pressed
				HookCollColor = color_invert(HookCollColor);
			}
			Graphics()->SetColor(HookCollColor.WithAlpha(Alpha));
			for(const auto &[DrawInitPos, DrawFinishPos] : vLineSegments)
			{
				if(HookCollSize > 0)
				{
					float LineWidth = 0.5f + (float)(HookCollSize - 1) * 0.25f;
					vec2 PerpToAngle = normalize(vec2(ExDirection.y, -ExDirection.x)) * GameClient()->m_Camera.m_Zoom;
					vec2 Pos0 = DrawFinishPos + PerpToAngle * -LineWidth;
					vec2 Pos1 = DrawFinishPos + PerpToAngle * LineWidth;
					vec2 Pos2 = DrawInitPos + PerpToAngle * -LineWidth;
					vec2 Pos3 = DrawInitPos + PerpToAngle * LineWidth;
					IGraphics::CFreeformItem FreeformItem(Pos0.x, Pos0.y, Pos1.x, Pos1.y, Pos2.x, Pos2.y, Pos3.x, Pos3.y);
					Graphics()->QuadsDrawFreeform(&FreeformItem, 1);
				}
				else
				{
					IGraphics::CLineItem LineItem(DrawInitPos.x, DrawInitPos.y, DrawFinishPos.x, DrawFinishPos.y);
					Graphics()->LinesDraw(&LineItem, 1);
				}
			}
			if(HookCollSize > 0)
			{
				Graphics()->QuadsEnd();
			}
			else
			{
				Graphics()->LinesEnd();
			}
		}
	}
}
void CPlayers::RenderHook(
	const CNetObj_Character *pPrevChar,
	const CNetObj_Character *pPlayerChar,
	const CTeeRenderInfo *pRenderInfo,
	int ClientId,
	float Intra)
{
	CNetObj_Character Prev;
	CNetObj_Character Player;
	Prev = *pPrevChar;
	Player = *pPlayerChar;

	CTeeRenderInfo RenderInfo = *pRenderInfo;

	// don't render hooks to not active character cores
	if(pPlayerChar->m_HookedPlayer != -1 && !m_pClient->m_Snap.m_aCharacters[pPlayerChar->m_HookedPlayer].m_Active)
		return;

	float IntraTick = Intra;
	if(ClientId >= 0)
		IntraTick = (m_pClient->m_aClients[ClientId].m_IsPredicted) ? Client()->PredIntraGameTick(g_Config.m_ClDummy) : Client()->IntraGameTick(g_Config.m_ClDummy);

	bool OtherTeam = m_pClient->IsOtherTeam(ClientId);
	float Alpha = (OtherTeam || ClientId < 0) ? g_Config.m_ClShowOthersAlpha / 100.0f : 1.0f;
	if(ClientId == -2) // ghost
		Alpha = g_Config.m_ClRaceGhostAlpha / 100.0f;

	RenderInfo.m_Size = 64.0f;

	vec2 Position;
	if(in_range(ClientId, MAX_CLIENTS - 1))
		Position = m_pClient->m_aClients[ClientId].m_RenderPos;
	else
		Position = mix(vec2(Prev.m_X, Prev.m_Y), vec2(Player.m_X, Player.m_Y), IntraTick);

	// draw hook
	if(Prev.m_HookState > 0 && Player.m_HookState > 0)
	{
		Graphics()->SetColor(1.0f, 1.0f, 1.0f, 1.0f);

		if(ClientId < 0)
			Graphics()->SetColor(1.0f, 1.0f, 1.0f, 0.5f);

		vec2 Pos = Position;
		vec2 HookPos;

		if(in_range(pPlayerChar->m_HookedPlayer, MAX_CLIENTS - 1))
		{
			HookPos = m_pClient->m_aClients[pPlayerChar->m_HookedPlayer].m_RenderPos;
			if(g_Config.m_ClSwapGhosts && Client()->State() != IClient::STATE_DEMOPLAYBACK && m_pClient->m_Snap.m_LocalClientId == ClientId)
			{
				HookPos = GameClient()->GetSmoothPos(pPlayerChar->m_HookedPlayer);
			}
		}
		else
			HookPos = mix(vec2(Prev.m_HookX, Prev.m_HookY), vec2(Player.m_HookX, Player.m_HookY), IntraTick);

		float d = distance(Pos, HookPos);
		vec2 Dir = normalize(Pos - HookPos);

		Graphics()->TextureSet(GameClient()->m_GameSkin.m_SpriteHookHead);
		Graphics()->QuadsSetRotation(angle(Dir) + pi);
		// render head
		int QuadOffset = NUM_WEAPONS * 2 + 2;
		Graphics()->SetColor(1.0f, 1.0f, 1.0f, Alpha);

		bool Local = m_pClient->m_Snap.m_LocalClientId == ClientId;
		bool DontOthers = !g_Config.m_ClRainbowOthers && !Local;
		if(g_Config.m_ClRainbowHook && !DontOthers)
			Graphics()->SetColor(GameClient()->m_Rainbow.m_RainbowColor.WithAlpha(Alpha));

		Graphics()->RenderQuadContainerAsSprite(m_WeaponEmoteQuadContainerIndex, QuadOffset, HookPos.x, HookPos.y);

		// render chain
		++QuadOffset;
		static IGraphics::SRenderSpriteInfo s_aHookChainRenderInfo[1024];
		int HookChainCount = 0;
		for(float f = 24; f < d && HookChainCount < 1024; f += 24, ++HookChainCount)
		{
			vec2 p = HookPos + Dir * f;
			s_aHookChainRenderInfo[HookChainCount].m_Pos[0] = p.x;
			s_aHookChainRenderInfo[HookChainCount].m_Pos[1] = p.y;
			s_aHookChainRenderInfo[HookChainCount].m_Scale = 1;
			s_aHookChainRenderInfo[HookChainCount].m_Rotation = angle(Dir) + pi;
		}
		Graphics()->TextureSet(GameClient()->m_GameSkin.m_SpriteHookChain);
		Graphics()->RenderQuadContainerAsSpriteMultiple(m_WeaponEmoteQuadContainerIndex, QuadOffset, HookChainCount, s_aHookChainRenderInfo);

		Graphics()->QuadsSetRotation(0);
		Graphics()->SetColor(1.0f, 1.0f, 1.0f, 1.0f);

		if(g_Config.m_ClRainbowHook && !DontOthers)
			Graphics()->SetColor(GameClient()->m_Rainbow.m_RainbowColor.WithAlpha(Alpha));

		RenderHand(&RenderInfo, Position, normalize(HookPos - Pos), -pi / 2, vec2(20, 0), Alpha);
	}
}

void CPlayers::RenderPlayer(
	const CNetObj_Character *pPrevChar,
	const CNetObj_Character *pPlayerChar,
	const CTeeRenderInfo *pRenderInfo,
	int ClientId,
	float Intra)
{
	CNetObj_Character Prev;
	CNetObj_Character Player;
	Prev = *pPrevChar;
	Player = *pPlayerChar;

	CTeeRenderInfo RenderInfo = *pRenderInfo;

	bool Local = m_pClient->m_Snap.m_LocalClientId == ClientId;
	bool OtherTeam = m_pClient->IsOtherTeam(ClientId);
	// float Alpha = (OtherTeam || ClientId < 0) ? g_Config.m_ClShowOthersAlpha / 100.0f : 1.0f;
	bool Spec = m_pClient->m_Snap.m_SpecInfo.m_Active;

	RenderTools()->m_LocalTeeRender = Local; // TClient

	float Alpha = 1.0f;
	if(OtherTeam || ClientId < 0)
		Alpha = g_Config.m_ClShowOthersAlpha / 100.0f;
	else if(g_Config.m_ClShowOthersGhosts && !Local && !Spec)
		Alpha = g_Config.m_ClPredGhostsAlpha / 100.0f;

	if(!OtherTeam && g_Config.m_ClShowOthersGhosts && !Local && g_Config.m_ClUnpredOthersInFreeze && g_Config.m_ClAmIFrozen && !Spec)
		Alpha = 1.0f;

	if(ClientId == -2) // ghost
		Alpha = g_Config.m_ClRaceGhostAlpha / 100.0f;

	// set size
	RenderInfo.m_Size = 64.0f;

	float IntraTick = Intra;
	if(ClientId >= 0)
		IntraTick = m_pClient->m_aClients[ClientId].m_IsPredicted ? Client()->PredIntraGameTick(g_Config.m_ClDummy) : Client()->IntraGameTick(g_Config.m_ClDummy);

	static float s_LastGameTickTime = Client()->GameTickTime(g_Config.m_ClDummy);
	static float s_LastPredIntraTick = Client()->PredIntraGameTick(g_Config.m_ClDummy);
	if(m_pClient->m_Snap.m_pGameInfoObj && !(m_pClient->m_Snap.m_pGameInfoObj->m_GameStateFlags & GAMESTATEFLAG_PAUSED))
	{
		s_LastGameTickTime = Client()->GameTickTime(g_Config.m_ClDummy);
		s_LastPredIntraTick = Client()->PredIntraGameTick(g_Config.m_ClDummy);
	}

	bool PredictLocalWeapons = false;
	float AttackTime = (Client()->PrevGameTick(g_Config.m_ClDummy) - Player.m_AttackTick) / (float)Client()->GameTickSpeed() + Client()->GameTickTime(g_Config.m_ClDummy);
	float LastAttackTime = (Client()->PrevGameTick(g_Config.m_ClDummy) - Player.m_AttackTick) / (float)Client()->GameTickSpeed() + s_LastGameTickTime;
	if(ClientId >= 0 && m_pClient->m_aClients[ClientId].m_IsPredictedLocal && m_pClient->AntiPingGunfire())
	{
		PredictLocalWeapons = true;
		AttackTime = (Client()->PredIntraGameTick(g_Config.m_ClDummy) + (Client()->PredGameTick(g_Config.m_ClDummy) - 1 - Player.m_AttackTick)) / (float)Client()->GameTickSpeed();
		LastAttackTime = (s_LastPredIntraTick + (Client()->PredGameTick(g_Config.m_ClDummy) - 1 - Player.m_AttackTick)) / (float)Client()->GameTickSpeed();
	}
	float AttackTicksPassed = AttackTime * (float)Client()->GameTickSpeed();

<<<<<<< HEAD
	float Angle;
	if(Local && !m_pClient->m_Snap.m_SpecInfo.m_Active && Client()->State() != IClient::STATE_DEMOPLAYBACK)
	{
		// just use the direct input if it's the local player we are rendering
		vec2 Pos = m_pClient->m_Controls.m_aMousePos[g_Config.m_ClDummy];
		if(g_Config.m_ClScaleMouseDistance)
		{
			const int MaxDistance = g_Config.m_ClDyncam ? g_Config.m_ClDyncamMaxDistance : g_Config.m_ClMouseMaxDistance;
			if(MaxDistance > 5 && MaxDistance < 1000) // Don't scale if angle bind or reduces precision
				Pos *= 1000.0f / (float)MaxDistance;
		}
		Pos.x = (int)Pos.x;
		Pos.y = (int)Pos.y;
		Angle = angle(Pos);
	}
	else
	{
		Angle = GetPlayerTargetAngle(&Prev, &Player, ClientId, IntraTick);
	}
=======
	float Angle = GetPlayerTargetAngle(&Prev, &Player, ClientId, IntraTick);
>>>>>>> ba720a80

	vec2 Direction = direction(Angle);
	vec2 Position;
	if(in_range(ClientId, MAX_CLIENTS - 1))
		Position = m_pClient->m_aClients[ClientId].m_RenderPos;
	else
		Position = mix(vec2(Prev.m_X, Prev.m_Y), vec2(Player.m_X, Player.m_Y), IntraTick);

	if(g_Config.m_ClSwapGhosts && g_Config.m_ClShowOthersGhosts && !Local && Client()->State() != IClient::STATE_DEMOPLAYBACK)
		if(ClientId >= 0)
			Position = mix(
				vec2(m_pClient->m_Snap.m_aCharacters[ClientId].m_Prev.m_X, m_pClient->m_Snap.m_aCharacters[ClientId].m_Prev.m_Y),
				vec2(m_pClient->m_Snap.m_aCharacters[ClientId].m_Cur.m_X, m_pClient->m_Snap.m_aCharacters[ClientId].m_Cur.m_Y),
				Client()->IntraGameTick(g_Config.m_ClDummy));

	vec2 Vel = mix(vec2(Prev.m_VelX / 256.0f, Prev.m_VelY / 256.0f), vec2(Player.m_VelX / 256.0f, Player.m_VelY / 256.0f), IntraTick);

	m_pClient->m_Flow.Add(Position, Vel * 100.0f, 10.0f);

	RenderInfo.m_GotAirJump = Player.m_Jumped & 2 ? false : true;

	RenderInfo.m_FeetFlipped = false;

	bool Stationary = Player.m_VelX <= 1 && Player.m_VelX >= -1;
	bool InAir = !Collision()->CheckPoint(Player.m_X, Player.m_Y + 16);
	if(g_Config.m_ClAntiPingImproved && !Local)
		InAir = !Collision()->CheckPoint(Position.x, Position.y + 16);
	bool Running = Player.m_VelX >= 5000 || Player.m_VelX <= -5000;
	bool WantOtherDir = (Player.m_Direction == -1 && Vel.x > 0) || (Player.m_Direction == 1 && Vel.x < 0);
	bool Inactive = ClientId >= 0 && (m_pClient->m_aClients[ClientId].m_Afk || m_pClient->m_aClients[ClientId].m_Paused);

	// evaluate animation
	float WalkTime = std::fmod(Position.x, 100.0f) / 100.0f;
	float RunTime = std::fmod(Position.x, 200.0f) / 200.0f;

	// Don't do a moon walk outside the left border
	if(WalkTime < 0)
		WalkTime += 1;
	if(RunTime < 0)
		RunTime += 1;

	CAnimState State;
	State.Set(&g_pData->m_aAnimations[ANIM_BASE], 0);

	if(InAir)
		State.Add(&g_pData->m_aAnimations[ANIM_INAIR], 0, 1.0f); // TODO: some sort of time here
	else if(Stationary)
	{
		if(Inactive)
		{
			State.Add(Direction.x < 0 ? &g_pData->m_aAnimations[ANIM_SIT_LEFT] : &g_pData->m_aAnimations[ANIM_SIT_RIGHT], 0, 1.0f); // TODO: some sort of time here
			RenderInfo.m_FeetFlipped = true;
		}
		else
			State.Add(&g_pData->m_aAnimations[ANIM_IDLE], 0, 1.0f); // TODO: some sort of time here
	}
	else if(!WantOtherDir)
	{
		if(Running)
			State.Add(Player.m_VelX < 0 ? &g_pData->m_aAnimations[ANIM_RUN_LEFT] : &g_pData->m_aAnimations[ANIM_RUN_RIGHT], RunTime, 1.0f);
		else
			State.Add(&g_pData->m_aAnimations[ANIM_WALK], WalkTime, 1.0f);
	}

	if(Player.m_Weapon == WEAPON_HAMMER)
		State.Add(&g_pData->m_aAnimations[ANIM_HAMMER_SWING], clamp(LastAttackTime * 5.0f, 0.0f, 1.0f), 1.0f);
	if(Player.m_Weapon == WEAPON_NINJA)
		State.Add(&g_pData->m_aAnimations[ANIM_NINJA_SWING], clamp(LastAttackTime * 2.0f, 0.0f, 1.0f), 1.0f);

	// do skidding
	if(!InAir && WantOtherDir && length(Vel * 50) > 500.0f)
	{
		if(time() - m_SkidSoundTime > time_freq() / 10)
		{
			if(g_Config.m_SndGame)
				m_pClient->m_Sounds.PlayAt(CSounds::CHN_WORLD, SOUND_PLAYER_SKID, 1.0f, Position);
			m_SkidSoundTime = time();
		}

		m_pClient->m_Effects.SkidTrail(
			Position + vec2(-Player.m_Direction * 6, 12),
			vec2(-Player.m_Direction * 100 * length(Vel), -50),
			Alpha);
	}

	vec2 GhostWeaponPos = vec2(0, 0);
	// draw gun
	if(Player.m_Weapon >= 0)
	{
		if(!(RenderInfo.m_TeeRenderFlags & TEE_NO_WEAPON))
		{
			Graphics()->SetColor(1.0f, 1.0f, 1.0f, 1.0f);
			Graphics()->QuadsSetRotation(State.GetAttach()->m_Angle * pi * 2 + Angle);

			if(ClientId < 0)
				Graphics()->SetColor(1.0f, 1.0f, 1.0f, 0.5f);

			// normal weapons
			int CurrentWeapon = clamp(Player.m_Weapon, 0, NUM_WEAPONS - 1);
			Graphics()->TextureSet(GameClient()->m_GameSkin.m_aSpriteWeapons[CurrentWeapon]);
			int QuadOffset = CurrentWeapon * 2 + (Direction.x < 0 ? 1 : 0);

			Graphics()->SetColor(1.0f, 1.0f, 1.0f, Alpha);

			bool DontOthers = !g_Config.m_ClRainbowOthers && !Local;
			if(g_Config.m_ClRainbowWeapon && !DontOthers)
				Graphics()->SetColor(GameClient()->m_Rainbow.m_RainbowColor.WithAlpha(Alpha));

			vec2 Dir = Direction;
			float Recoil = 0.0f;
			vec2 WeaponPosition;
			bool IsSit = Inactive && !InAir && Stationary;

			if(Player.m_Weapon == WEAPON_HAMMER)
			{
				switch(g_Config.m_ClHammerRotatesWithCursor)
				{
				case 0:
				{
					// static position for hammer
					WeaponPosition = Position + vec2(State.GetAttach()->m_X, State.GetAttach()->m_Y);
					WeaponPosition.y += g_pData->m_Weapons.m_aId[CurrentWeapon].m_Offsety;
					if(Direction.x < 0)
						WeaponPosition.x -= g_pData->m_Weapons.m_aId[CurrentWeapon].m_Offsetx;
					if(IsSit)
						WeaponPosition.y += 3.0f;

					// if active and attack is under way, bash stuffs
					if(!Inactive || LastAttackTime < m_pClient->m_aTuning[g_Config.m_ClDummy].GetWeaponFireDelay(Player.m_Weapon))
					{
						if(Direction.x < 0)
							Graphics()->QuadsSetRotation(-pi / 2 - State.GetAttach()->m_Angle * pi * 2);
						else
							Graphics()->QuadsSetRotation(-pi / 2 + State.GetAttach()->m_Angle * pi * 2);
					}
					else
						Graphics()->QuadsSetRotation(Direction.x < 0 ? 100.0f : 500.0f);

					Graphics()->RenderQuadContainerAsSprite(m_WeaponEmoteQuadContainerIndex, QuadOffset, WeaponPosition.x, WeaponPosition.y);
					break;
				}
				case 1:
				{
					WeaponPosition = Position + vec2(State.GetAttach()->m_X, State.GetAttach()->m_Y);
					WeaponPosition.y += g_pData->m_Weapons.m_aId[CurrentWeapon].m_Offsety;
					if(Direction.x < 0.0f)
						WeaponPosition.x -= g_pData->m_Weapons.m_aId[CurrentWeapon].m_Offsetx;
					if(IsSit)
						WeaponPosition.y += 3.0f;

					// set rotation
					float QuadsRotation = -pi / 2.0f;
					QuadsRotation += State.GetAttach()->m_Angle * (Direction.x < 0 ? -1 : 1) * pi * 2;
					QuadsRotation += Angle;
					if(Direction.x < 0.0f)
						QuadsRotation += pi;

					Graphics()->QuadsSetRotation(QuadsRotation);
					Graphics()->RenderQuadContainerAsSprite(m_WeaponEmoteQuadContainerIndex, QuadOffset, WeaponPosition.x, WeaponPosition.y);
					break;
				}
				case 2:
				{
					// TODO: should be an animation
					Recoil = 0;
					float a = AttackTicksPassed / 5.0f;
					if(a < 1)
						Recoil = std::sin(a * pi);
					WeaponPosition = Position - Dir * (Recoil * 10.0f - 5.0f);
					if(IsSit)
						WeaponPosition.y += 3.0f;

					Graphics()->QuadsSetRotation(Angle + 2 * pi);
					Graphics()->RenderQuadContainerAsSprite(m_WeaponEmoteQuadContainerIndex, QuadOffset, WeaponPosition.x, WeaponPosition.y);
					RenderHand(&RenderInfo,
						Position + Dir * g_pData->m_Weapons.m_aId[WEAPON_GUN].m_Offsetx - Dir * Recoil * 10.0f + vec2(0.0f, g_pData->m_Weapons.m_aId[WEAPON_GUN].m_Offsety),
						Direction, -3 * pi / 4, vec2(-15, 4), Alpha);
					break;
				}
				break;
				}
			}
			else if(Player.m_Weapon == WEAPON_NINJA)
			{
				WeaponPosition = Position;
				WeaponPosition.y += g_pData->m_Weapons.m_aId[CurrentWeapon].m_Offsety;
				if(IsSit)
					WeaponPosition.y += 3.0f;

				if(Direction.x < 0)
				{
					Graphics()->QuadsSetRotation(-pi / 2 - State.GetAttach()->m_Angle * pi * 2);
					WeaponPosition.x -= g_pData->m_Weapons.m_aId[CurrentWeapon].m_Offsetx;
					m_pClient->m_Effects.PowerupShine(WeaponPosition + vec2(32, 0), vec2(32, 12), Alpha);
				}
				else
				{
					Graphics()->QuadsSetRotation(-pi / 2 + State.GetAttach()->m_Angle * pi * 2);
					m_pClient->m_Effects.PowerupShine(WeaponPosition - vec2(32, 0), vec2(32, 12), Alpha);
				}
				Graphics()->RenderQuadContainerAsSprite(m_WeaponEmoteQuadContainerIndex, QuadOffset, WeaponPosition.x, WeaponPosition.y);

				// HADOKEN
				if(AttackTime <= 1 / 6.f && g_pData->m_Weapons.m_aId[CurrentWeapon].m_NumSpriteMuzzles)
				{
					int IteX = rand() % g_pData->m_Weapons.m_aId[CurrentWeapon].m_NumSpriteMuzzles;
					static int s_LastIteX = IteX;
					if(Client()->State() == IClient::STATE_DEMOPLAYBACK)
					{
						const IDemoPlayer::CInfo *pInfo = DemoPlayer()->BaseInfo();
						if(pInfo->m_Paused)
							IteX = s_LastIteX;
						else
							s_LastIteX = IteX;
					}
					else
					{
						if(m_pClient->m_Snap.m_pGameInfoObj && m_pClient->m_Snap.m_pGameInfoObj->m_GameStateFlags & GAMESTATEFLAG_PAUSED)
							IteX = s_LastIteX;
						else
							s_LastIteX = IteX;
					}
					if(g_pData->m_Weapons.m_aId[CurrentWeapon].m_aSpriteMuzzles[IteX])
					{
						if(PredictLocalWeapons || ClientId < 0)
							Dir = vec2(pPlayerChar->m_X, pPlayerChar->m_Y) - vec2(pPrevChar->m_X, pPrevChar->m_Y);
						else
							Dir = vec2(m_pClient->m_Snap.m_aCharacters[ClientId].m_Cur.m_X, m_pClient->m_Snap.m_aCharacters[ClientId].m_Cur.m_Y) - vec2(m_pClient->m_Snap.m_aCharacters[ClientId].m_Prev.m_X, m_pClient->m_Snap.m_aCharacters[ClientId].m_Prev.m_Y);
						float HadOkenAngle = 0;
						if(absolute(Dir.x) > 0.0001f || absolute(Dir.y) > 0.0001f)
						{
							Dir = normalize(Dir);
							HadOkenAngle = angle(Dir);
						}
						else
						{
							Dir = vec2(1, 0);
						}
						Graphics()->QuadsSetRotation(HadOkenAngle);
						QuadOffset = IteX * 2;
						vec2 DirY(-Dir.y, Dir.x);
						WeaponPosition = Position;
						float OffsetX = g_pData->m_Weapons.m_aId[CurrentWeapon].m_Muzzleoffsetx;
						WeaponPosition -= Dir * OffsetX;
						Graphics()->TextureSet(GameClient()->m_GameSkin.m_aaSpriteWeaponsMuzzles[CurrentWeapon][IteX]);
						Graphics()->RenderQuadContainerAsSprite(m_aWeaponSpriteMuzzleQuadContainerIndex[CurrentWeapon], QuadOffset, WeaponPosition.x, WeaponPosition.y);
					}
				}
			}
			else
			{
				// TODO: should be an animation
				Recoil = 0;
				float a = AttackTicksPassed / 5.0f;
				if(a < 1)
					Recoil = std::sin(a * pi);
				WeaponPosition = Position + Dir * g_pData->m_Weapons.m_aId[CurrentWeapon].m_Offsetx - Dir * Recoil * 10.0f;
				WeaponPosition.y += g_pData->m_Weapons.m_aId[CurrentWeapon].m_Offsety;
				if(IsSit)
					WeaponPosition.y += 3.0f;
				if(Player.m_Weapon == WEAPON_GUN && g_Config.m_ClOldGunPosition)
					WeaponPosition.y -= 8;
				Graphics()->RenderQuadContainerAsSprite(m_WeaponEmoteQuadContainerIndex, QuadOffset, WeaponPosition.x, WeaponPosition.y);
			}

			if(Player.m_Weapon == WEAPON_GUN || Player.m_Weapon == WEAPON_SHOTGUN)
			{
				// check if we're firing stuff
				if(g_pData->m_Weapons.m_aId[CurrentWeapon].m_NumSpriteMuzzles) // prev.attackticks)
				{
					float AlphaMuzzle = 0.0f;
					if(AttackTicksPassed < g_pData->m_Weapons.m_aId[CurrentWeapon].m_Muzzleduration + 3)
					{
						float t = AttackTicksPassed / g_pData->m_Weapons.m_aId[CurrentWeapon].m_Muzzleduration;
						AlphaMuzzle = mix(2.0f, 0.0f, minimum(1.0f, maximum(0.0f, t)));
					}

					int IteX = rand() % g_pData->m_Weapons.m_aId[CurrentWeapon].m_NumSpriteMuzzles;
					static int s_LastIteX = IteX;
					if(Client()->State() == IClient::STATE_DEMOPLAYBACK)
					{
						const IDemoPlayer::CInfo *pInfo = DemoPlayer()->BaseInfo();
						if(pInfo->m_Paused)
							IteX = s_LastIteX;
						else
							s_LastIteX = IteX;
					}
					else
					{
						if(m_pClient->m_Snap.m_pGameInfoObj && m_pClient->m_Snap.m_pGameInfoObj->m_GameStateFlags & GAMESTATEFLAG_PAUSED)
							IteX = s_LastIteX;
						else
							s_LastIteX = IteX;
					}
					if(AlphaMuzzle > 0.0f && g_pData->m_Weapons.m_aId[CurrentWeapon].m_aSpriteMuzzles[IteX])
					{
						float OffsetY = -g_pData->m_Weapons.m_aId[CurrentWeapon].m_Muzzleoffsety;
						QuadOffset = IteX * 2 + (Direction.x < 0 ? 1 : 0);
						if(Direction.x < 0)
							OffsetY = -OffsetY;

						vec2 DirY(-Dir.y, Dir.x);
						vec2 MuzzlePos = WeaponPosition + Dir * g_pData->m_Weapons.m_aId[CurrentWeapon].m_Muzzleoffsetx + DirY * OffsetY;
						Graphics()->TextureSet(GameClient()->m_GameSkin.m_aaSpriteWeaponsMuzzles[CurrentWeapon][IteX]);
						Graphics()->RenderQuadContainerAsSprite(m_aWeaponSpriteMuzzleQuadContainerIndex[CurrentWeapon], QuadOffset, MuzzlePos.x, MuzzlePos.y);
					}
				}
			}
			Graphics()->SetColor(1.0f, 1.0f, 1.0f, 1.0f);
			Graphics()->QuadsSetRotation(0);

			if(g_Config.m_ClRainbowTees && !DontOthers)
				Graphics()->SetColor(GameClient()->m_Rainbow.m_RainbowColor.WithAlpha(Alpha));

			switch(Player.m_Weapon)
			{
			case WEAPON_GUN: RenderHand(&RenderInfo, WeaponPosition, Direction, -3 * pi / 4, vec2(-15, 4), Alpha); break;
			case WEAPON_SHOTGUN: RenderHand(&RenderInfo, WeaponPosition, Direction, -pi / 2, vec2(-5, 4), Alpha); break;
			case WEAPON_GRENADE: RenderHand(&RenderInfo, WeaponPosition, Direction, -pi / 2, vec2(-4, 7), Alpha); break;
			}
			GhostWeaponPos = WeaponPosition;
		}
	}

	// render the "shadow" tee
	if(Local && ((g_Config.m_Debug && g_Config.m_ClUnpredictedShadow >= 0) || g_Config.m_ClUnpredictedShadow == 1))
	{
		vec2 ShadowPosition = Position;
		if(ClientId >= 0)
			ShadowPosition = mix(
				vec2(m_pClient->m_Snap.m_aCharacters[ClientId].m_Prev.m_X, m_pClient->m_Snap.m_aCharacters[ClientId].m_Prev.m_Y),
				vec2(m_pClient->m_Snap.m_aCharacters[ClientId].m_Cur.m_X, m_pClient->m_Snap.m_aCharacters[ClientId].m_Cur.m_Y),
				Client()->IntraGameTick(g_Config.m_ClDummy));

		RenderTools()->RenderTee(&State, &RenderInfo, Player.m_Emote, Direction, ShadowPosition, 0.5f); // render ghost
	}
	RenderTools()->RenderTee(&State, &RenderInfo, Player.m_Emote, Direction, Position, Alpha);
	float TeeAnimScale, TeeBaseSize;
	CRenderTools::GetRenderTeeAnimScaleAndBaseSize(&RenderInfo, TeeAnimScale, TeeBaseSize);
	vec2 BodyPos = Position + vec2(State.GetBody()->m_X, State.GetBody()->m_Y) * TeeAnimScale;
	if(RenderInfo.m_TeeRenderFlags & TEE_EFFECT_FROZEN)
	{
		GameClient()->m_Effects.FreezingFlakes(BodyPos, vec2(32, 32), Alpha);
	}
	if(RenderInfo.m_TeeRenderFlags & TEE_EFFECT_SPARKLE)
	{
		GameClient()->m_Effects.SparkleTrail(BodyPos, Alpha);
	}

	if(ClientId < 0)
		return;

	int QuadOffsetToEmoticon = NUM_WEAPONS * 2 + 2 + 2;
	if((Player.m_PlayerFlags & PLAYERFLAG_CHATTING) && !m_pClient->m_aClients[ClientId].m_Afk)
	{
		int CurEmoticon = (SPRITE_DOTDOT - SPRITE_OOP);
		Graphics()->TextureSet(GameClient()->m_EmoticonsSkin.m_aSpriteEmoticons[CurEmoticon]);
		int QuadOffset = QuadOffsetToEmoticon + CurEmoticon;
		Graphics()->SetColor(1.0f, 1.0f, 1.0f, Alpha);
		Graphics()->RenderQuadContainerAsSprite(m_WeaponEmoteQuadContainerIndex, QuadOffset, Position.x + 24.f, Position.y - 40.f);

		Graphics()->SetColor(1.0f, 1.0f, 1.0f, 1.0f);
		Graphics()->QuadsSetRotation(0);
	}

	if(g_Config.m_ClAfkEmote && m_pClient->m_aClients[ClientId].m_Afk && ClientId != m_pClient->m_aLocalIds[!g_Config.m_ClDummy])
	{
		int CurEmoticon = (SPRITE_ZZZ - SPRITE_OOP);
		Graphics()->TextureSet(GameClient()->m_EmoticonsSkin.m_aSpriteEmoticons[CurEmoticon]);
		int QuadOffset = QuadOffsetToEmoticon + CurEmoticon;
		Graphics()->SetColor(1.0f, 1.0f, 1.0f, Alpha);
		Graphics()->RenderQuadContainerAsSprite(m_WeaponEmoteQuadContainerIndex, QuadOffset, Position.x + 24.f, Position.y - 40.f);

		Graphics()->SetColor(1.0f, 1.0f, 1.0f, 1.0f);
		Graphics()->QuadsSetRotation(0);
	}

	if(g_Config.m_ClShowEmotes && !m_pClient->m_aClients[ClientId].m_EmoticonIgnore && m_pClient->m_aClients[ClientId].m_EmoticonStartTick != -1)
	{
		float SinceStart = (Client()->GameTick(g_Config.m_ClDummy) - m_pClient->m_aClients[ClientId].m_EmoticonStartTick) + (Client()->IntraGameTickSincePrev(g_Config.m_ClDummy) - m_pClient->m_aClients[ClientId].m_EmoticonStartFraction);
		float FromEnd = (2 * Client()->GameTickSpeed()) - SinceStart;

		if(0 <= SinceStart && FromEnd > 0)
		{
			float a = 1;

			if(FromEnd < Client()->GameTickSpeed() / 5)
				a = FromEnd / (Client()->GameTickSpeed() / 5.0f);

			float h = 1;
			if(SinceStart < Client()->GameTickSpeed() / 10)
				h = SinceStart / (Client()->GameTickSpeed() / 10.0f);

			float Wiggle = 0;
			if(SinceStart < Client()->GameTickSpeed() / 5)
				Wiggle = SinceStart / (Client()->GameTickSpeed() / 5.0f);

			float WiggleAngle = std::sin(5 * Wiggle);

			Graphics()->QuadsSetRotation(pi / 6 * WiggleAngle);

			Graphics()->SetColor(1.0f, 1.0f, 1.0f, a * Alpha);
			// client_datas::emoticon is an offset from the first emoticon
			int QuadOffset = QuadOffsetToEmoticon + m_pClient->m_aClients[ClientId].m_Emoticon;
			Graphics()->TextureSet(GameClient()->m_EmoticonsSkin.m_aSpriteEmoticons[m_pClient->m_aClients[ClientId].m_Emoticon]);
			Graphics()->RenderQuadContainerAsSprite(m_WeaponEmoteQuadContainerIndex, QuadOffset, Position.x, Position.y - 23.f - 32.f * h, 1.f, (64.f * h) / 64.f);

			Graphics()->SetColor(1.0f, 1.0f, 1.0f, 1.0f);
			Graphics()->QuadsSetRotation(0);
		}
	}
}

void CPlayers::RenderPlayerGhost(
	const CNetObj_Character *pPrevChar,
	const CNetObj_Character *pPlayerChar,
	const CTeeRenderInfo *pRenderInfo,
	int ClientId,
	float Intra)
{
	CNetObj_Character Prev;
	CNetObj_Character Player;
	Prev = *pPrevChar;
	Player = *pPlayerChar;

	CTeeRenderInfo RenderInfo = *pRenderInfo;

	bool Local = m_pClient->m_Snap.m_LocalClientId == ClientId;
	bool OtherTeam = m_pClient->IsOtherTeam(ClientId);
	float Alpha = 1.0f;

	RenderTools()->m_LocalTeeRender = Local; // TClient

	bool FrozenSwappingHide = (m_pClient->m_aClients[ClientId].m_FreezeEnd > 0) && g_Config.m_ClHideFrozenGhosts && g_Config.m_ClSwapGhosts;

	if(OtherTeam || ClientId < 0)
		Alpha = g_Config.m_ClShowOthersAlpha / 100.0f;
	else
		Alpha = g_Config.m_ClUnpredGhostsAlpha / 100.0f;

	if(!OtherTeam && FrozenSwappingHide)
		Alpha = 1.0f;

	// set size
	RenderInfo.m_Size = 64.0f;

	float IntraTick = Intra;
	if(ClientId >= 0)
		IntraTick = m_pClient->m_aClients[ClientId].m_IsPredicted ? Client()->PredIntraGameTick(g_Config.m_ClDummy) : Client()->IntraGameTick(g_Config.m_ClDummy);

	static float s_LastGameTickTime = Client()->GameTickTime(g_Config.m_ClDummy);
	static float s_LastPredIntraTick = Client()->PredIntraGameTick(g_Config.m_ClDummy);
	if(m_pClient->m_Snap.m_pGameInfoObj && !(m_pClient->m_Snap.m_pGameInfoObj->m_GameStateFlags & GAMESTATEFLAG_PAUSED))
	{
		s_LastGameTickTime = Client()->GameTickTime(g_Config.m_ClDummy);
		s_LastPredIntraTick = Client()->PredIntraGameTick(g_Config.m_ClDummy);
	}

	bool PredictLocalWeapons = false;
	float AttackTime = (Client()->PrevGameTick(g_Config.m_ClDummy) - Player.m_AttackTick) / (float)SERVER_TICK_SPEED + Client()->GameTickTime(g_Config.m_ClDummy);
	float LastAttackTime = (Client()->PrevGameTick(g_Config.m_ClDummy) - Player.m_AttackTick) / (float)SERVER_TICK_SPEED + s_LastGameTickTime;
	if(ClientId >= 0 && m_pClient->m_aClients[ClientId].m_IsPredictedLocal && m_pClient->AntiPingGunfire())
	{
		PredictLocalWeapons = true;
		AttackTime = (Client()->PredIntraGameTick(g_Config.m_ClDummy) + (Client()->PredGameTick(g_Config.m_ClDummy) - 1 - Player.m_AttackTick)) / (float)SERVER_TICK_SPEED;
		LastAttackTime = (s_LastPredIntraTick + (Client()->PredGameTick(g_Config.m_ClDummy) - 1 - Player.m_AttackTick)) / (float)SERVER_TICK_SPEED;
	}
	float AttackTicksPassed = AttackTime * (float)SERVER_TICK_SPEED;

	float Angle;
	if(Local && Client()->State() != IClient::STATE_DEMOPLAYBACK)
	{
		// just use the direct input if it's the local player we are rendering
		vec2 Pos = m_pClient->m_Controls.m_aMousePos[g_Config.m_ClDummy];
		if(g_Config.m_ClScaleMouseDistance)
		{
			const int MaxDistance = g_Config.m_ClDyncam ? g_Config.m_ClDyncamMaxDistance : g_Config.m_ClMouseMaxDistance;
			if(MaxDistance > 5 && MaxDistance < 1000) // Don't scale if angle bind or reduces precision
				Pos *= 1000.0f / (float)MaxDistance;
		}
		Pos.x = (int)Pos.x;
		Pos.y = (int)Pos.y;
		Angle = angle(Pos);
	}
	else
	{
		Angle = GetPlayerTargetAngle(&Prev, &Player, ClientId, IntraTick);
	}

	vec2 Direction = direction(Angle);
	vec2 Position;
	if(in_range(ClientId, MAX_CLIENTS - 1))
		Position = m_pClient->m_aClients[ClientId].m_RenderPos;
	else
		Position = mix(vec2(Prev.m_X, Prev.m_Y), vec2(Player.m_X, Player.m_Y), IntraTick);

	if(g_Config.m_ClSwapGhosts)
	{
		Position = GameClient()->GetSmoothPos(ClientId);
	}
	else
	{
		if(ClientId >= 0)
			Position = mix(
				vec2(m_pClient->m_Snap.m_aCharacters[ClientId].m_Prev.m_X, m_pClient->m_Snap.m_aCharacters[ClientId].m_Prev.m_Y),
				vec2(m_pClient->m_Snap.m_aCharacters[ClientId].m_Cur.m_X, m_pClient->m_Snap.m_aCharacters[ClientId].m_Cur.m_Y),
				Client()->IntraGameTick(g_Config.m_ClDummy));
	}

	if(g_Config.m_ClRenderGhostAsCircle && !FrozenSwappingHide)
	{
		Graphics()->TextureClear();
		Graphics()->QuadsBegin();
		Graphics()->SetColor(RenderInfo.m_ColorBody.r, RenderInfo.m_ColorBody.g, RenderInfo.m_ColorBody.b, Alpha);
		Graphics()->DrawCircle(Position.x, Position.y, 22.0f, 24);
		Graphics()->QuadsEnd();
		return;
	}

	vec2 Vel = mix(vec2(Prev.m_VelX / 256.0f, Prev.m_VelY / 256.0f), vec2(Player.m_VelX / 256.0f, Player.m_VelY / 256.0f), IntraTick);

	m_pClient->m_Flow.Add(Position, Vel * 100.0f, 10.0f);

	RenderInfo.m_GotAirJump = Player.m_Jumped & 2 ? false : true;

	RenderInfo.m_FeetFlipped = false;

	bool Stationary = Player.m_VelX <= 1 && Player.m_VelX >= -1;
	bool InAir = !Collision()->CheckPoint(Player.m_X, Player.m_Y + 16);
	bool Running = Player.m_VelX >= 5000 || Player.m_VelX <= -5000;
	bool WantOtherDir = (Player.m_Direction == -1 && Vel.x > 0) || (Player.m_Direction == 1 && Vel.x < 0);
	bool Inactive = m_pClient->m_aClients[ClientId].m_Afk || m_pClient->m_aClients[ClientId].m_Paused;

	// evaluate animation
	float WalkTime = std::fmod(Position.x, 100.0f) / 100.0f;
	float RunTime = std::fmod(Position.x, 200.0f) / 200.0f;

	// Don't do a moon walk outside the left border
	if(WalkTime < 0)
		WalkTime += 1;
	if(RunTime < 0)
		RunTime += 1;

	CAnimState State;
	State.Set(&g_pData->m_aAnimations[ANIM_BASE], 0);

	if(InAir)
		State.Add(&g_pData->m_aAnimations[ANIM_INAIR], 0, 1.0f); // TODO: some sort of time here
	else if(Stationary)
	{
		if(Inactive)
		{
			State.Add(Direction.x < 0 ? &g_pData->m_aAnimations[ANIM_SIT_LEFT] : &g_pData->m_aAnimations[ANIM_SIT_RIGHT], 0, 1.0f); // TODO: some sort of time here
			RenderInfo.m_FeetFlipped = true;
		}
		else
			State.Add(&g_pData->m_aAnimations[ANIM_IDLE], 0, 1.0f); // TODO: some sort of time here
	}
	else if(!WantOtherDir)
	{
		if(Running)
			State.Add(Player.m_VelX < 0 ? &g_pData->m_aAnimations[ANIM_RUN_LEFT] : &g_pData->m_aAnimations[ANIM_RUN_RIGHT], RunTime, 1.0f);
		else
			State.Add(&g_pData->m_aAnimations[ANIM_WALK], WalkTime, 1.0f);
	}

	if(Player.m_Weapon == WEAPON_HAMMER)
		State.Add(&g_pData->m_aAnimations[ANIM_HAMMER_SWING], clamp(LastAttackTime * 5.0f, 0.0f, 1.0f), 1.0f);
	if(Player.m_Weapon == WEAPON_NINJA)
		State.Add(&g_pData->m_aAnimations[ANIM_NINJA_SWING], clamp(LastAttackTime * 2.0f, 0.0f, 1.0f), 1.0f);

	// do skidding
	if(!InAir && WantOtherDir && length(Vel * 50) > 500.0f)
	{
		static int64_t s_SkidSoundTime = 0;
		if(time() - s_SkidSoundTime > time_freq() / 10)
		{
			if(g_Config.m_SndGame)
				m_pClient->m_Sounds.PlayAt(CSounds::CHN_WORLD, SOUND_PLAYER_SKID, 0.25f, Position);
			s_SkidSoundTime = time();
		}

		m_pClient->m_Effects.SkidTrail(
			Position + vec2(-Player.m_Direction * 6, 12),
			vec2(-Player.m_Direction * 100 * length(Vel), -50));
	}

	vec2 GhostWeaponPos = vec2(0, 0);
	// draw gun
	{
		if(!(RenderInfo.m_TeeRenderFlags & TEE_NO_WEAPON))
		{
			Graphics()->SetColor(1.0f, 1.0f, 1.0f, 1.0f);
			Graphics()->QuadsSetRotation(State.GetAttach()->m_Angle * pi * 2 + Angle);

			if(ClientId < 0)
				Graphics()->SetColor(1.0f, 1.0f, 1.0f, 0.5f);

			// normal weapons
			int CurrentWeapon = clamp(Player.m_Weapon, 0, NUM_WEAPONS - 1);
			Graphics()->TextureSet(GameClient()->m_GameSkin.m_aSpriteWeapons[CurrentWeapon]);
			int QuadOffset = CurrentWeapon * 2 + (Direction.x < 0 ? 1 : 0);

			Graphics()->SetColor(1.0f, 1.0f, 1.0f, Alpha);

			vec2 Dir = Direction;
			float Recoil = 0.0f;
			vec2 WeaponPosition;
			bool IsSit = Inactive && !InAir && Stationary;

			if(Player.m_Weapon == WEAPON_HAMMER)
			{
				// static position for hammer
				WeaponPosition = Position + vec2(State.GetAttach()->m_X, State.GetAttach()->m_Y);
				WeaponPosition.y += g_pData->m_Weapons.m_aId[CurrentWeapon].m_Offsety;
				if(Direction.x < 0)
					WeaponPosition.x -= g_pData->m_Weapons.m_aId[CurrentWeapon].m_Offsetx;
				if(IsSit)
					WeaponPosition.y += 3.0f;

				// if active and attack is under way, bash stuffs
				if(!Inactive || LastAttackTime < m_pClient->m_aTuning[g_Config.m_ClDummy].GetWeaponFireDelay(Player.m_Weapon))
				{
					if(Direction.x < 0)
						Graphics()->QuadsSetRotation(-pi / 2 - State.GetAttach()->m_Angle * pi * 2);
					else
						Graphics()->QuadsSetRotation(-pi / 2 + State.GetAttach()->m_Angle * pi * 2);
				}
				else
					Graphics()->QuadsSetRotation(Direction.x < 0 ? 100.0f : 500.0f);

				Graphics()->RenderQuadContainerAsSprite(m_WeaponEmoteQuadContainerIndex, QuadOffset, WeaponPosition.x, WeaponPosition.y);
			}
			else if(Player.m_Weapon == WEAPON_NINJA)
			{
				WeaponPosition = Position;
				WeaponPosition.y += g_pData->m_Weapons.m_aId[CurrentWeapon].m_Offsety;
				if(IsSit)
					WeaponPosition.y += 3.0f;

				if(Direction.x < 0)
				{
					Graphics()->QuadsSetRotation(-pi / 2 - State.GetAttach()->m_Angle * pi * 2);
					WeaponPosition.x -= g_pData->m_Weapons.m_aId[CurrentWeapon].m_Offsetx;
					m_pClient->m_Effects.PowerupShine(WeaponPosition + vec2(32, 0), vec2(32, 12));
				}
				else
				{
					Graphics()->QuadsSetRotation(-pi / 2 + State.GetAttach()->m_Angle * pi * 2);
					m_pClient->m_Effects.PowerupShine(WeaponPosition - vec2(32, 0), vec2(32, 12));
				}
				Graphics()->RenderQuadContainerAsSprite(m_WeaponEmoteQuadContainerIndex, QuadOffset, WeaponPosition.x, WeaponPosition.y);

				// HADOKEN
				if(AttackTime <= 1 / 6.f && g_pData->m_Weapons.m_aId[CurrentWeapon].m_NumSpriteMuzzles)
				{
					int IteX = rand() % g_pData->m_Weapons.m_aId[CurrentWeapon].m_NumSpriteMuzzles;
					static int s_LastIteX = IteX;
					if(Client()->State() == IClient::STATE_DEMOPLAYBACK)
					{
						const IDemoPlayer::CInfo *pInfo = DemoPlayer()->BaseInfo();
						if(pInfo->m_Paused)
							IteX = s_LastIteX;
						else
							s_LastIteX = IteX;
					}
					else
					{
						if(m_pClient->m_Snap.m_pGameInfoObj && m_pClient->m_Snap.m_pGameInfoObj->m_GameStateFlags & GAMESTATEFLAG_PAUSED)
							IteX = s_LastIteX;
						else
							s_LastIteX = IteX;
					}
					if(g_pData->m_Weapons.m_aId[CurrentWeapon].m_aSpriteMuzzles[IteX])
					{
						if(PredictLocalWeapons)
							Dir = vec2(pPlayerChar->m_X, pPlayerChar->m_Y) - vec2(pPrevChar->m_X, pPrevChar->m_Y);
						else
							Dir = vec2(m_pClient->m_Snap.m_aCharacters[ClientId].m_Cur.m_X, m_pClient->m_Snap.m_aCharacters[ClientId].m_Cur.m_Y) - vec2(m_pClient->m_Snap.m_aCharacters[ClientId].m_Prev.m_X, m_pClient->m_Snap.m_aCharacters[ClientId].m_Prev.m_Y);
						float HadOkenAngle = 0;
						if(absolute(Dir.x) > 0.0001f || absolute(Dir.y) > 0.0001f)
						{
							Dir = normalize(Dir);
							HadOkenAngle = angle(Dir);
						}
						else
						{
							Dir = vec2(1, 0);
						}
						Graphics()->QuadsSetRotation(HadOkenAngle);
						QuadOffset = IteX * 2;
						vec2 DirY(-Dir.y, Dir.x);
						WeaponPosition = Position;
						float OffsetX = g_pData->m_Weapons.m_aId[CurrentWeapon].m_Muzzleoffsetx;
						WeaponPosition -= Dir * OffsetX;
						Graphics()->TextureSet(GameClient()->m_GameSkin.m_aaSpriteWeaponsMuzzles[CurrentWeapon][IteX]);
						Graphics()->RenderQuadContainerAsSprite(m_aWeaponSpriteMuzzleQuadContainerIndex[CurrentWeapon], QuadOffset, WeaponPosition.x, WeaponPosition.y);
					}
				}
			}
			else
			{
				// TODO: should be an animation
				Recoil = 0;
				float a = AttackTicksPassed / 5.0f;
				if(a < 1)
					Recoil = std::sin(a * pi);
				WeaponPosition = Position + Dir * g_pData->m_Weapons.m_aId[CurrentWeapon].m_Offsetx - Dir * Recoil * 10.0f;
				WeaponPosition.y += g_pData->m_Weapons.m_aId[CurrentWeapon].m_Offsety;
				if(IsSit)
					WeaponPosition.y += 3.0f;
				if(Player.m_Weapon == WEAPON_GUN && g_Config.m_ClOldGunPosition)
					WeaponPosition.y -= 8;
				Graphics()->RenderQuadContainerAsSprite(m_WeaponEmoteQuadContainerIndex, QuadOffset, WeaponPosition.x, WeaponPosition.y);
			}

			if(Player.m_Weapon == WEAPON_GUN || Player.m_Weapon == WEAPON_SHOTGUN)
			{
				// check if we're firing stuff
				if(g_pData->m_Weapons.m_aId[CurrentWeapon].m_NumSpriteMuzzles) // prev.attackticks)
				{
					float AlphaMuzzle = 0.0f;
					if(AttackTicksPassed < g_pData->m_Weapons.m_aId[CurrentWeapon].m_Muzzleduration + 3)
					{
						float t = AttackTicksPassed / g_pData->m_Weapons.m_aId[CurrentWeapon].m_Muzzleduration;
						AlphaMuzzle = mix(2.0f, 0.0f, minimum(1.0f, maximum(0.0f, t)));
					}

					int IteX = rand() % g_pData->m_Weapons.m_aId[CurrentWeapon].m_NumSpriteMuzzles;
					static int s_LastIteX = IteX;
					if(Client()->State() == IClient::STATE_DEMOPLAYBACK)
					{
						const IDemoPlayer::CInfo *pInfo = DemoPlayer()->BaseInfo();
						if(pInfo->m_Paused)
							IteX = s_LastIteX;
						else
							s_LastIteX = IteX;
					}
					else
					{
						if(m_pClient->m_Snap.m_pGameInfoObj && m_pClient->m_Snap.m_pGameInfoObj->m_GameStateFlags & GAMESTATEFLAG_PAUSED)
							IteX = s_LastIteX;
						else
							s_LastIteX = IteX;
					}
					if(AlphaMuzzle > 0.0f && g_pData->m_Weapons.m_aId[CurrentWeapon].m_aSpriteMuzzles[IteX])
					{
						float OffsetY = -g_pData->m_Weapons.m_aId[CurrentWeapon].m_Muzzleoffsety;
						QuadOffset = IteX * 2 + (Direction.x < 0 ? 1 : 0);
						if(Direction.x < 0)
							OffsetY = -OffsetY;

						vec2 DirY(-Dir.y, Dir.x);
						vec2 MuzzlePos = WeaponPosition + Dir * g_pData->m_Weapons.m_aId[CurrentWeapon].m_Muzzleoffsetx + DirY * OffsetY;
						Graphics()->TextureSet(GameClient()->m_GameSkin.m_aaSpriteWeaponsMuzzles[CurrentWeapon][IteX]);
						Graphics()->RenderQuadContainerAsSprite(m_aWeaponSpriteMuzzleQuadContainerIndex[CurrentWeapon], QuadOffset, MuzzlePos.x, MuzzlePos.y);
					}
				}
			}
			Graphics()->SetColor(1.0f, 1.0f, 1.0f, 1.0f);
			Graphics()->QuadsSetRotation(0);

			switch(Player.m_Weapon)
			{
			case WEAPON_GUN: RenderHand(&RenderInfo, WeaponPosition, Direction, -3 * pi / 4, vec2(-15, 4), Alpha); break;
			case WEAPON_SHOTGUN: RenderHand(&RenderInfo, WeaponPosition, Direction, -pi / 2, vec2(-5, 4), Alpha); break;
			case WEAPON_GRENADE: RenderHand(&RenderInfo, WeaponPosition, Direction, -pi / 2, vec2(-4, 7), Alpha); break;
			}
			GhostWeaponPos = WeaponPosition;
		}
	}

	RenderTools()->RenderTee(&State, &RenderInfo, Player.m_Emote, Direction, Position, Alpha);

	float TeeAnimScale, TeeBaseSize;
	CRenderTools::GetRenderTeeAnimScaleAndBaseSize(&RenderInfo, TeeAnimScale, TeeBaseSize);
	vec2 BodyPos = Position + vec2(State.GetBody()->m_X, State.GetBody()->m_Y) * TeeAnimScale;
	if(RenderInfo.m_TeeRenderFlags & TEE_EFFECT_FROZEN)
	{
		GameClient()->m_Effects.FreezingFlakes(BodyPos, vec2(32, 32));
	}

	int QuadOffsetToEmoticon = NUM_WEAPONS * 2 + 2 + 2;
	if((Player.m_PlayerFlags & PLAYERFLAG_CHATTING) && !m_pClient->m_aClients[ClientId].m_Afk)
	{
		int CurEmoticon = (SPRITE_DOTDOT - SPRITE_OOP);
		Graphics()->TextureSet(GameClient()->m_EmoticonsSkin.m_aSpriteEmoticons[CurEmoticon]);
		int QuadOffset = QuadOffsetToEmoticon + CurEmoticon;
		Graphics()->SetColor(1.0f, 1.0f, 1.0f, Alpha);
		Graphics()->RenderQuadContainerAsSprite(m_WeaponEmoteQuadContainerIndex, QuadOffset, Position.x + 24.f, Position.y - 40.f);

		Graphics()->SetColor(1.0f, 1.0f, 1.0f, 1.0f);
		Graphics()->QuadsSetRotation(0);
	}

	if(ClientId < 0)
		return;

	if(g_Config.m_ClAfkEmote && m_pClient->m_aClients[ClientId].m_Afk && !(Client()->DummyConnected() && ClientId == m_pClient->m_aLocalIds[!g_Config.m_ClDummy]))
	{
		int CurEmoticon = (SPRITE_ZZZ - SPRITE_OOP);
		Graphics()->TextureSet(GameClient()->m_EmoticonsSkin.m_aSpriteEmoticons[CurEmoticon]);
		int QuadOffset = QuadOffsetToEmoticon + CurEmoticon;
		Graphics()->SetColor(1.0f, 1.0f, 1.0f, Alpha);
		Graphics()->RenderQuadContainerAsSprite(m_WeaponEmoteQuadContainerIndex, QuadOffset, Position.x + 24.f, Position.y - 40.f);

		Graphics()->SetColor(1.0f, 1.0f, 1.0f, 1.0f);
		Graphics()->QuadsSetRotation(0);
	}

	if(g_Config.m_ClShowEmotes && !m_pClient->m_aClients[ClientId].m_EmoticonIgnore && m_pClient->m_aClients[ClientId].m_EmoticonStartTick != -1)
	{
		float SinceStart = (Client()->GameTick(g_Config.m_ClDummy) - m_pClient->m_aClients[ClientId].m_EmoticonStartTick) + (Client()->IntraGameTickSincePrev(g_Config.m_ClDummy) - m_pClient->m_aClients[ClientId].m_EmoticonStartFraction);
		float FromEnd = (2 * Client()->GameTickSpeed()) - SinceStart;

		if(0 <= SinceStart && FromEnd > 0)
		{
			float a = 1;

			if(FromEnd < Client()->GameTickSpeed() / 5)
				a = FromEnd / (Client()->GameTickSpeed() / 5.0f);

			float h = 1;
			if(SinceStart < Client()->GameTickSpeed() / 10)
				h = SinceStart / (Client()->GameTickSpeed() / 10.0f);

			float Wiggle = 0;
			if(SinceStart < Client()->GameTickSpeed() / 5)
				Wiggle = SinceStart / (Client()->GameTickSpeed() / 5.0f);

			float WiggleAngle = std::sin(5 * Wiggle);

			Graphics()->QuadsSetRotation(pi / 6 * WiggleAngle);

			Graphics()->SetColor(1.0f, 1.0f, 1.0f, a * Alpha);
			// client_datas::emoticon is an offset from the first emoticon
			int QuadOffset = QuadOffsetToEmoticon + m_pClient->m_aClients[ClientId].m_Emoticon;
			Graphics()->TextureSet(GameClient()->m_EmoticonsSkin.m_aSpriteEmoticons[m_pClient->m_aClients[ClientId].m_Emoticon]);
			Graphics()->RenderQuadContainerAsSprite(m_WeaponEmoteQuadContainerIndex, QuadOffset, Position.x, Position.y - 23.f - 32.f * h, 1.f, (64.f * h) / 64.f);

			Graphics()->SetColor(1.0f, 1.0f, 1.0f, 1.0f);
			Graphics()->QuadsSetRotation(0);
		}
	}
}
inline bool CPlayers::IsPlayerInfoAvailable(int ClientId) const
{
	const void *pPrevInfo = Client()->SnapFindItem(IClient::SNAP_PREV, NETOBJTYPE_PLAYERINFO, ClientId);
	const void *pInfo = Client()->SnapFindItem(IClient::SNAP_CURRENT, NETOBJTYPE_PLAYERINFO, ClientId);
	return pPrevInfo && pInfo;
}

void CPlayers::OnRender()
{
	if(Client()->State() != IClient::STATE_ONLINE && Client()->State() != IClient::STATE_DEMOPLAYBACK)
		return;

	// update render info for ninja
	CTeeRenderInfo aRenderInfo[MAX_CLIENTS];
	const bool IsTeamPlay = m_pClient->IsTeamPlay();
	for(int i = 0; i < MAX_CLIENTS; ++i)
	{
		aRenderInfo[i] = m_pClient->m_aClients[i].m_RenderInfo;
		aRenderInfo[i].m_TeeRenderFlags = 0;
		if(m_pClient->m_aClients[i].m_FreezeEnd != 0)
			aRenderInfo[i].m_TeeRenderFlags |= TEE_EFFECT_FROZEN | TEE_NO_WEAPON;
		if(m_pClient->m_aClients[i].m_LiveFrozen)
			aRenderInfo[i].m_TeeRenderFlags |= TEE_EFFECT_FROZEN;
		if(m_pClient->m_aClients[i].m_Invincible)
			aRenderInfo[i].m_TeeRenderFlags |= TEE_EFFECT_SPARKLE;

		const CGameClient::CSnapState::CCharacterInfo &CharacterInfo = m_pClient->m_Snap.m_aCharacters[i];
		const bool Frozen = CharacterInfo.m_HasExtendedData && CharacterInfo.m_ExtendedData.m_FreezeEnd != 0;

		if(((CharacterInfo.m_Cur.m_Weapon == WEAPON_NINJA || Frozen) && g_Config.m_ClShowNinja) || (g_Config.m_ClAmIFrozen && g_Config.m_ClFreezeUpdateFix && m_pClient->m_Snap.m_LocalClientId == i && g_Config.m_ClShowNinja) || (Frozen && !m_pClient->m_GameInfo.m_NoSkinChangeForFrozen && g_Config.m_ClShowNinja))
		{
			// change the skin for the player to the ninja
			const auto *pSkin = m_pClient->m_Skins.FindOrNullptr("x_ninja");
			if(pSkin != nullptr)
			{
				aRenderInfo[i].m_aSixup[g_Config.m_ClDummy].Reset();

				aRenderInfo[i].Apply(pSkin);
				aRenderInfo[i].m_CustomColoredSkin = IsTeamPlay;
				if(!IsTeamPlay)
				{
					aRenderInfo[i].m_ColorBody = ColorRGBA(1, 1, 1);
					aRenderInfo[i].m_ColorFeet = ColorRGBA(1, 1, 1);
				}
				if(!IsTeamPlay && g_Config.m_ClColorFreeze)
				{
					aRenderInfo[i].m_CustomColoredSkin = m_pClient->m_aClients[i].m_RenderInfo.m_CustomColoredSkin;
					aRenderInfo[i].m_ColorFeet = g_Config.m_ClColorFreezeFeet ? m_pClient->m_aClients[i].m_RenderInfo.m_ColorFeet : ColorRGBA(1, 1, 1);
					float Darken = (g_Config.m_ClColorFreezeDarken / 100.0f) * 0.5f + 0.5f;
					aRenderInfo[i].m_ColorBody = m_pClient->m_aClients[i].m_RenderInfo.m_ColorBody;
					aRenderInfo[i].m_ColorBody = ColorRGBA(aRenderInfo[i].m_ColorBody.r * Darken, aRenderInfo[i].m_ColorBody.g * Darken, aRenderInfo[i].m_ColorBody.b * Darken, 1.0);
				}
			}
		}
	}
	CTeeRenderInfo RenderInfoSpec;
	RenderInfoSpec.Apply(m_pClient->m_Skins.Find("x_spec"));
	RenderInfoSpec.m_Size = 64.0f;
	const int LocalClientId = m_pClient->m_Snap.m_LocalClientId;

	// get screen edges to avoid rendering offscreen
	float ScreenX0, ScreenY0, ScreenX1, ScreenY1;
	Graphics()->GetScreen(&ScreenX0, &ScreenY0, &ScreenX1, &ScreenY1);
	// expand the edges to prevent popping in/out onscreen
	//
	// it is assumed that the tee, all its weapons, and emotes fit into a 200x200 box centered on the tee
	// this may need to be changed or calculated differently in the future
	float BorderBuffer = 100;
	ScreenX0 -= BorderBuffer;
	ScreenX1 += BorderBuffer;
	ScreenY0 -= BorderBuffer;
	ScreenY1 += BorderBuffer;

	// render everyone else's hook, then our own
	for(int ClientId = 0; ClientId < MAX_CLIENTS; ClientId++)
	{
		if(ClientId == LocalClientId || !m_pClient->m_Snap.m_aCharacters[ClientId].m_Active || !IsPlayerInfoAvailable(ClientId))
		{
			continue;
		}
		RenderHook(&m_pClient->m_aClients[ClientId].m_RenderPrev, &m_pClient->m_aClients[ClientId].m_RenderCur, &aRenderInfo[ClientId], ClientId);
	}
	if(LocalClientId != -1 && m_pClient->m_Snap.m_aCharacters[LocalClientId].m_Active && IsPlayerInfoAvailable(LocalClientId))
	{
		const CGameClient::CClientData *pLocalClientData = &m_pClient->m_aClients[LocalClientId];
		RenderHook(&pLocalClientData->m_RenderPrev, &pLocalClientData->m_RenderCur, &aRenderInfo[LocalClientId], LocalClientId);
	}

	// render spectating players
	for(const auto &Client : m_pClient->m_aClients)
	{
		if(!Client.m_SpecCharPresent)
		{
			continue;
		}

		const int ClientId = Client.ClientId();
		float Alpha = (m_pClient->IsOtherTeam(ClientId) || ClientId < 0) ? g_Config.m_ClShowOthersAlpha / 100.f : 1.f;
		if(ClientId == -2) // ghost
		{
			Alpha = g_Config.m_ClRaceGhostAlpha / 100.f;
		}
		RenderTools()->RenderTee(CAnimState::GetIdle(), &RenderInfoSpec, EMOTE_BLINK, vec2(1, 0), Client.m_SpecChar, Alpha);
	}

	// render everyone else's tee, then either our own or the tee we are spectating.
	const int RenderLastId = (m_pClient->m_Snap.m_SpecInfo.m_SpectatorId != SPEC_FREEVIEW && m_pClient->m_Snap.m_SpecInfo.m_Active) ? m_pClient->m_Snap.m_SpecInfo.m_SpectatorId : LocalClientId;

	for(int ClientId = 0; ClientId < MAX_CLIENTS; ClientId++)
	{
		if(ClientId == RenderLastId || !m_pClient->m_Snap.m_aCharacters[ClientId].m_Active || !IsPlayerInfoAvailable(ClientId))
		{
			continue;
		}

		RenderHookCollLine(&m_pClient->m_aClients[ClientId].m_RenderPrev, &m_pClient->m_aClients[ClientId].m_RenderCur, ClientId);

		if(!in_range(m_pClient->m_aClients[ClientId].m_RenderPos.x, ScreenX0, ScreenX1) || !in_range(m_pClient->m_aClients[ClientId].m_RenderPos.y, ScreenY0, ScreenY1))
		{
			if(!(g_Config.m_ClShowOthersGhosts && g_Config.m_ClSwapGhosts))
				continue;
		}

		bool Frozen = (m_pClient->m_aClients[ClientId].m_FreezeEnd > 0) && g_Config.m_ClHideFrozenGhosts;
		bool RenderGhost = true;
		if(g_Config.m_ClHideFrozenGhosts && Frozen && g_Config.m_ClShowOthersGhosts)
		{
			if(!g_Config.m_ClSwapGhosts)
				RenderGhost = false;
		}
		if(g_Config.m_ClUnpredOthersInFreeze && g_Config.m_ClAmIFrozen && g_Config.m_ClShowOthersGhosts)
		{
			RenderGhost = false;
		}

		bool Spec = m_pClient->m_Snap.m_SpecInfo.m_Active;

		// If we are frozen and hiding frozen ghosts and not swapping render only the regular player
		if(RenderGhost && g_Config.m_ClShowOthersGhosts && !Spec && Client()->State() != IClient::STATE_DEMOPLAYBACK)
			RenderPlayerGhost(&m_pClient->m_aClients[ClientId].m_RenderPrev, &m_pClient->m_aClients[ClientId].m_RenderCur, &aRenderInfo[ClientId], ClientId);

		RenderPlayer(&m_pClient->m_aClients[ClientId].m_RenderPrev, &m_pClient->m_aClients[ClientId].m_RenderCur, &aRenderInfo[ClientId], ClientId);
	}
	if(RenderLastId != -1 && m_pClient->m_Snap.m_aCharacters[RenderLastId].m_Active && IsPlayerInfoAvailable(RenderLastId))
	{
		const CGameClient::CClientData *pClientData = &m_pClient->m_aClients[RenderLastId];
		RenderHookCollLine(&pClientData->m_RenderPrev, &pClientData->m_RenderCur, RenderLastId);
		RenderPlayer(&pClientData->m_RenderPrev, &pClientData->m_RenderCur, &aRenderInfo[RenderLastId], RenderLastId);
	}
}

void CPlayers::OnInit()
{
	m_WeaponEmoteQuadContainerIndex = Graphics()->CreateQuadContainer(false);

	Graphics()->SetColor(1.f, 1.f, 1.f, 1.f);

	for(int i = 0; i < NUM_WEAPONS; ++i)
	{
		float ScaleX, ScaleY;
		RenderTools()->GetSpriteScale(g_pData->m_Weapons.m_aId[i].m_pSpriteBody, ScaleX, ScaleY);
		Graphics()->QuadsSetSubset(0, 0, 1, 1);
		RenderTools()->QuadContainerAddSprite(m_WeaponEmoteQuadContainerIndex, g_pData->m_Weapons.m_aId[i].m_VisualSize * ScaleX, g_pData->m_Weapons.m_aId[i].m_VisualSize * ScaleY);
		Graphics()->QuadsSetSubset(0, 1, 1, 0);
		RenderTools()->QuadContainerAddSprite(m_WeaponEmoteQuadContainerIndex, g_pData->m_Weapons.m_aId[i].m_VisualSize * ScaleX, g_pData->m_Weapons.m_aId[i].m_VisualSize * ScaleY);
	}
	float ScaleX, ScaleY;

	// at the end the hand
	Graphics()->QuadsSetSubset(0, 0, 1, 1);
	RenderTools()->QuadContainerAddSprite(m_WeaponEmoteQuadContainerIndex, 20.f);
	Graphics()->QuadsSetSubset(0, 0, 1, 1);
	RenderTools()->QuadContainerAddSprite(m_WeaponEmoteQuadContainerIndex, 20.f);

	Graphics()->QuadsSetSubset(0, 0, 1, 1);
	RenderTools()->QuadContainerAddSprite(m_WeaponEmoteQuadContainerIndex, -12.f, -8.f, 24.f, 16.f);
	Graphics()->QuadsSetSubset(0, 0, 1, 1);
	RenderTools()->QuadContainerAddSprite(m_WeaponEmoteQuadContainerIndex, -12.f, -8.f, 24.f, 16.f);

	for(int i = 0; i < NUM_EMOTICONS; ++i)
	{
		Graphics()->QuadsSetSubset(0, 0, 1, 1);
		RenderTools()->QuadContainerAddSprite(m_WeaponEmoteQuadContainerIndex, 64.f);
	}
	Graphics()->QuadContainerUpload(m_WeaponEmoteQuadContainerIndex);

	for(int i = 0; i < NUM_WEAPONS; ++i)
	{
		m_aWeaponSpriteMuzzleQuadContainerIndex[i] = Graphics()->CreateQuadContainer(false);
		for(int n = 0; n < g_pData->m_Weapons.m_aId[i].m_NumSpriteMuzzles; ++n)
		{
			if(g_pData->m_Weapons.m_aId[i].m_aSpriteMuzzles[n])
			{
				if(i == WEAPON_GUN || i == WEAPON_SHOTGUN)
				{
					// TODO: hardcoded for now to get the same particle size as before
					RenderTools()->GetSpriteScaleImpl(96, 64, ScaleX, ScaleY);
				}
				else
					RenderTools()->GetSpriteScale(g_pData->m_Weapons.m_aId[i].m_aSpriteMuzzles[n], ScaleX, ScaleY);
			}

			float SWidth = (g_pData->m_Weapons.m_aId[i].m_VisualSize * ScaleX) * (4.0f / 3.0f);
			float SHeight = g_pData->m_Weapons.m_aId[i].m_VisualSize * ScaleY;

			Graphics()->QuadsSetSubset(0, 0, 1, 1);
			if(WEAPON_NINJA == i)
				RenderTools()->QuadContainerAddSprite(m_aWeaponSpriteMuzzleQuadContainerIndex[i], 160.f * ScaleX, 160.f * ScaleY);
			else
				RenderTools()->QuadContainerAddSprite(m_aWeaponSpriteMuzzleQuadContainerIndex[i], SWidth, SHeight);

			Graphics()->QuadsSetSubset(0, 1, 1, 0);
			if(WEAPON_NINJA == i)
				RenderTools()->QuadContainerAddSprite(m_aWeaponSpriteMuzzleQuadContainerIndex[i], 160.f * ScaleX, 160.f * ScaleY);
			else
				RenderTools()->QuadContainerAddSprite(m_aWeaponSpriteMuzzleQuadContainerIndex[i], SWidth, SHeight);
		}
		Graphics()->QuadContainerUpload(m_aWeaponSpriteMuzzleQuadContainerIndex[i]);
	}

	Graphics()->QuadsSetSubset(0.f, 0.f, 1.f, 1.f);
	Graphics()->QuadsSetRotation(0.f);
}<|MERGE_RESOLUTION|>--- conflicted
+++ resolved
@@ -120,7 +120,17 @@
 	if(m_pClient->m_Snap.m_LocalClientId == ClientId && !m_pClient->m_Snap.m_SpecInfo.m_Active && Client()->State() != IClient::STATE_DEMOPLAYBACK)
 	{
 		// just use the direct input if it's the local player we are rendering
-		return angle(m_pClient->m_Controls.m_aMousePos[g_Config.m_ClDummy]);
+		// tclient
+		vec2 Pos = m_pClient->m_Controls.m_aMousePos[g_Config.m_ClDummy];
+		if(g_Config.m_ClScaleMouseDistance)
+		{
+			const int MaxDistance = g_Config.m_ClDyncam ? g_Config.m_ClDyncamMaxDistance : g_Config.m_ClMouseMaxDistance;
+			if(MaxDistance > 5 && MaxDistance < 1000) // Don't scale if angle bind or reduces precision
+				Pos *= 1000.0f / (float)MaxDistance;
+		}
+		Pos.x = (int)Pos.x;
+		Pos.y = (int)Pos.y;
+		return angle(Pos);
 	}
 
 	float AngleIntraTick = Intra;
@@ -184,29 +194,7 @@
 	if(ClientId >= 0)
 		IntraTick = m_pClient->m_aClients[ClientId].m_IsPredicted ? Client()->PredIntraGameTick(g_Config.m_ClDummy) : Client()->IntraGameTick(g_Config.m_ClDummy);
 
-<<<<<<< HEAD
-	float Angle;
-	if(Local && !m_pClient->m_Snap.m_SpecInfo.m_Active && Client()->State() != IClient::STATE_DEMOPLAYBACK)
-	{
-		// just use the direct input if it's the local player we are rendering
-		vec2 Pos = m_pClient->m_Controls.m_aMousePos[g_Config.m_ClDummy];
-		if(g_Config.m_ClScaleMouseDistance)
-		{
-			const int MaxDistance = g_Config.m_ClDyncam ? g_Config.m_ClDyncamMaxDistance : g_Config.m_ClMouseMaxDistance;
-			if(MaxDistance > 5 && MaxDistance < 1000) // Don't scale if angle bind or reduces precision
-				Pos *= 1000.0f / (float)MaxDistance;
-		}
-		Pos.x = (int)Pos.x;
-		Pos.y = (int)Pos.y;
-		Angle = angle(Pos);
-	}
-	else
-	{
-		Angle = GetPlayerTargetAngle(&Prev, &Player, ClientId, IntraTick);
-	}
-=======
 	float Angle = GetPlayerTargetAngle(&Prev, &Player, ClientId, IntraTick);
->>>>>>> ba720a80
 
 	vec2 ExDirection = direction(Angle);
 	vec2 Position;
@@ -512,29 +500,7 @@
 	}
 	float AttackTicksPassed = AttackTime * (float)Client()->GameTickSpeed();
 
-<<<<<<< HEAD
-	float Angle;
-	if(Local && !m_pClient->m_Snap.m_SpecInfo.m_Active && Client()->State() != IClient::STATE_DEMOPLAYBACK)
-	{
-		// just use the direct input if it's the local player we are rendering
-		vec2 Pos = m_pClient->m_Controls.m_aMousePos[g_Config.m_ClDummy];
-		if(g_Config.m_ClScaleMouseDistance)
-		{
-			const int MaxDistance = g_Config.m_ClDyncam ? g_Config.m_ClDyncamMaxDistance : g_Config.m_ClMouseMaxDistance;
-			if(MaxDistance > 5 && MaxDistance < 1000) // Don't scale if angle bind or reduces precision
-				Pos *= 1000.0f / (float)MaxDistance;
-		}
-		Pos.x = (int)Pos.x;
-		Pos.y = (int)Pos.y;
-		Angle = angle(Pos);
-	}
-	else
-	{
-		Angle = GetPlayerTargetAngle(&Prev, &Player, ClientId, IntraTick);
-	}
-=======
 	float Angle = GetPlayerTargetAngle(&Prev, &Player, ClientId, IntraTick);
->>>>>>> ba720a80
 
 	vec2 Direction = direction(Angle);
 	vec2 Position;
