/* (c) Magnus Auvinen. See licence.txt in the root of the distribution for more information. */
/* If you are missing that file, acquire a complete release at teeworlds.com.                */

#include <chrono>
#include <limits>

#include <engine/client/checksum.h>
#include <engine/client/enums.h>
#include <engine/demo.h>
#include <engine/discord.h>
#include <engine/editor.h>
#include <engine/engine.h>
#include <engine/favorites.h>
#include <engine/friends.h>
#include <engine/graphics.h>
#include <engine/map.h>
#include <engine/serverbrowser.h>
#include <engine/shared/config.h>
#include <engine/sound.h>
#include <engine/storage.h>
#include <engine/textrender.h>
#include <engine/updater.h>

#include <game/generated/client_data.h>
#include <game/generated/client_data7.h>
#include <game/generated/protocol.h>

#include <base/log.h>
#include <base/math.h>
#include <base/system.h>
#include <base/vmath.h>

#include "gameclient.h"
#include "lineinput.h"
#include "race.h"
#include "render.h"

#include <game/localization.h>
#include <game/mapitems.h>
#include <game/version.h>

#include <game/generated/protocol7.h>
#include <game/generated/protocolglue.h>

#include "components/background.h"
#include "components/binds.h"
#include "components/broadcast.h"
#include "components/camera.h"
#include "components/chat.h"
#include "components/console.h"
#include "components/controls.h"
#include "components/countryflags.h"
#include "components/damageind.h"
#include "components/debughud.h"
#include "components/effects.h"
#include "components/emoticon.h"
#include "components/freezebars.h"
#include "components/ghost.h"
#include "components/hud.h"
#include "components/infomessages.h"
#include "components/items.h"
#include "components/mapimages.h"
#include "components/maplayers.h"
#include "components/mapsounds.h"
#include "components/menu_background.h"
#include "components/menus.h"
#include "components/motd.h"
#include "components/nameplates.h"
#include "components/particles.h"
#include "components/players.h"
#include "components/race_demo.h"
#include "components/scoreboard.h"
#include "components/skins.h"
#include "components/skins7.h"
#include "components/sounds.h"
#include "components/spectator.h"
#include "components/statboard.h"
#include "components/voting.h"
#include "prediction/entities/character.h"
#include "prediction/entities/projectile.h"

using namespace std::chrono_literals;

const char *CGameClient::Version() const { return GAME_VERSION; }
const char *CGameClient::NetVersion() const { return GAME_NETVERSION; }
const char *CGameClient::NetVersion7() const { return GAME_NETVERSION7; }
int CGameClient::DDNetVersion() const { return DDNET_VERSION_NUMBER; }
const char *CGameClient::DDNetVersionStr() const { return m_aDDNetVersionStr; }
int CGameClient::ClientVersion7() const { return CLIENT_VERSION7; }
const char *CGameClient::GetItemName(int Type) const { return m_NetObjHandler.GetObjName(Type); }

void CGameClient::OnConsoleInit()
{
	m_pEngine = Kernel()->RequestInterface<IEngine>();
	m_pClient = Kernel()->RequestInterface<IClient>();
	m_pTextRender = Kernel()->RequestInterface<ITextRender>();
	m_pSound = Kernel()->RequestInterface<ISound>();
	m_pConfigManager = Kernel()->RequestInterface<IConfigManager>();
	m_pConfig = m_pConfigManager->Values();
	m_pInput = Kernel()->RequestInterface<IInput>();
	m_pConsole = Kernel()->RequestInterface<IConsole>();
	m_pStorage = Kernel()->RequestInterface<IStorage>();
	m_pDemoPlayer = Kernel()->RequestInterface<IDemoPlayer>();
	m_pServerBrowser = Kernel()->RequestInterface<IServerBrowser>();
	m_pEditor = Kernel()->RequestInterface<IEditor>();
	m_pFavorites = Kernel()->RequestInterface<IFavorites>();
	m_pFriends = Kernel()->RequestInterface<IFriends>();
	m_pFoes = Client()->Foes();
	m_pDiscord = Kernel()->RequestInterface<IDiscord>();
#if defined(CONF_AUTOUPDATE)
	m_pUpdater = Kernel()->RequestInterface<IUpdater>();
#endif
	m_pHttp = Kernel()->RequestInterface<IHttp>();

	// make a list of all the systems, make sure to add them in the correct render order
	m_vpAll.insert(m_vpAll.end(), {&m_Skins,
					      &m_Skins7,
					      &m_CountryFlags,
					      &m_MapImages,
					      &m_Effects, // doesn't render anything, just updates effects
					      &m_SkinProfiles,
					      &m_Binds,
					      &m_Binds.m_SpecialBinds,
					      &m_Controls,
					      &m_Camera,
					      &m_Sounds,
					      &m_Voting,
					      &m_Particles, // doesn't render anything, just updates all the particles
					      &m_RaceDemo,
					      &m_Rainbow,
					      &m_MapSounds,
					      &m_Background, // render instead of m_MapLayersBackground when g_Config.m_ClOverlayEntities == 100
					      &m_MapLayersBackground, // first to render
					      &m_BgDraw,
					      &m_Particles.m_RenderTrail,
					      &m_Particles.m_RenderTrailExtra,
					      &m_Items,
					      &m_Trails,
					      &m_Translate,
					      &m_Ghost,
					      &m_Players,
					      &m_MapLayersForeground,
					      &m_Outlines,
					      &m_Pet,
					      &m_Particles.m_RenderExplosions,
					      &m_NamePlates,
					      &m_Particles.m_RenderExtra,
					      &m_Particles.m_RenderGeneral,
					      &m_FreezeBars,
					      &m_DamageInd,
					      &m_PlayerIndicator,
					      &m_Verify,
					      &m_TClient, // Must be before chat
					      &m_Translate,
					      &m_Hud,
					      &m_Spectator,
					      &m_Emoticon,
					      &m_BindChat,
					      &m_BindWheel,
					      &m_WarList,
					      &m_StatusBar,
					      &m_InfoMessages,
					      &m_Chat,
					      &m_Broadcast,
					      &m_DebugHud,
					      &m_TouchControls,
					      &m_Scoreboard,
					      &m_Statboard,
					      &m_Motd,
					      &m_Menus,
					      &m_Tooltips,
<<<<<<< HEAD
					      &m_Conditional,
					      &m_Mod,
					      &CMenus::m_Binder,
=======
					      &m_Menus.m_Binder,
>>>>>>> 29dcb4fe
					      &m_GameConsole,
					      &m_MenuBackground});

	// build the input stack
	m_vpInput.insert(m_vpInput.end(), {&m_Menus.m_Binder, // this will take over all input when we want to bind a key
						  &m_Binds.m_SpecialBinds,
						  &m_GameConsole,
						  &m_Chat, // chat has higher prio, due to that you can quit it by pressing esc
						  &m_Motd, // for pressing esc to remove it
						  &m_Spectator,
						  &m_BindWheel,
						  &m_Emoticon,
						  &m_Menus,
						  &m_Controls,
						  &m_TouchControls,
						  &m_Binds});

	// initialize client data
	for(int ClientId = 0; ClientId < MAX_CLIENTS; ClientId++)
	{
		CClientData &Client = m_aClients[ClientId];
		Client.m_pGameClient = this;
		Client.m_ClientId = ClientId;
	}

	// add basic console commands
	Console()->Register("team", "i[team-id]", CFGFLAG_CLIENT, ConTeam, this, "Switch team");
	Console()->Register("kill", "", CFGFLAG_CLIENT, ConKill, this, "Kill yourself to restart");
	Console()->Register("ready_change", "", CFGFLAG_CLIENT, ConReadyChange7, this, "Change ready state (0.7 only)");

	// register game commands to allow the client prediction to load settings from the map
	Console()->Register("tune", "s[tuning] ?f[value]", CFGFLAG_GAME, ConTuneParam, this, "Tune variable to value");
	Console()->Register("tune_zone", "i[zone] s[tuning] f[value]", CFGFLAG_GAME, ConTuneZone, this, "Tune in zone a variable to value");
	Console()->Register("mapbug", "s[mapbug]", CFGFLAG_GAME, ConMapbug, this, "Enable map compatibility mode using the specified bug (example: grenade-doubleexplosion@ddnet.tw)");

	for(auto &pComponent : m_vpAll)
		pComponent->m_pClient = this;

	// let all the other components register their console commands
	for(auto &pComponent : m_vpAll)
		pComponent->OnConsoleInit();

	Console()->Chain("cl_languagefile", ConchainLanguageUpdate, this);

	Console()->Chain("player_name", ConchainSpecialInfoupdate, this);
	Console()->Chain("player_clan", ConchainSpecialInfoupdate, this);
	Console()->Chain("player_country", ConchainSpecialInfoupdate, this);
	Console()->Chain("player_use_custom_color", ConchainSpecialInfoupdate, this);
	Console()->Chain("player_color_body", ConchainSpecialInfoupdate, this);
	Console()->Chain("player_color_feet", ConchainSpecialInfoupdate, this);
	Console()->Chain("player_skin", ConchainSpecialInfoupdate, this);

	Console()->Chain("player7_skin", ConchainSpecialInfoupdate, this);
	Console()->Chain("player7_skin_body", ConchainSpecialInfoupdate, this);
	Console()->Chain("player7_skin_marking", ConchainSpecialInfoupdate, this);
	Console()->Chain("player7_skin_decoration", ConchainSpecialInfoupdate, this);
	Console()->Chain("player7_skin_hands", ConchainSpecialInfoupdate, this);
	Console()->Chain("player7_skin_feet", ConchainSpecialInfoupdate, this);
	Console()->Chain("player7_skin_eyes", ConchainSpecialInfoupdate, this);
	Console()->Chain("player7_color_body", ConchainSpecialInfoupdate, this);
	Console()->Chain("player7_color_marking", ConchainSpecialInfoupdate, this);
	Console()->Chain("player7_color_decoration", ConchainSpecialInfoupdate, this);
	Console()->Chain("player7_color_hands", ConchainSpecialInfoupdate, this);
	Console()->Chain("player7_color_feet", ConchainSpecialInfoupdate, this);
	Console()->Chain("player7_color_eyes", ConchainSpecialInfoupdate, this);
	Console()->Chain("player7_use_custom_color_body", ConchainSpecialInfoupdate, this);
	Console()->Chain("player7_use_custom_color_marking", ConchainSpecialInfoupdate, this);
	Console()->Chain("player7_use_custom_color_decoration", ConchainSpecialInfoupdate, this);
	Console()->Chain("player7_use_custom_color_hands", ConchainSpecialInfoupdate, this);
	Console()->Chain("player7_use_custom_color_feet", ConchainSpecialInfoupdate, this);
	Console()->Chain("player7_use_custom_color_eyes", ConchainSpecialInfoupdate, this);

	Console()->Chain("dummy_name", ConchainSpecialDummyInfoupdate, this);
	Console()->Chain("dummy_clan", ConchainSpecialDummyInfoupdate, this);
	Console()->Chain("dummy_country", ConchainSpecialDummyInfoupdate, this);
	Console()->Chain("dummy_use_custom_color", ConchainSpecialDummyInfoupdate, this);
	Console()->Chain("dummy_color_body", ConchainSpecialDummyInfoupdate, this);
	Console()->Chain("dummy_color_feet", ConchainSpecialDummyInfoupdate, this);
	Console()->Chain("dummy_skin", ConchainSpecialDummyInfoupdate, this);

	Console()->Chain("dummy7_skin", ConchainSpecialDummyInfoupdate, this);
	Console()->Chain("dummy7_skin_body", ConchainSpecialDummyInfoupdate, this);
	Console()->Chain("dummy7_skin_marking", ConchainSpecialDummyInfoupdate, this);
	Console()->Chain("dummy7_skin_decoration", ConchainSpecialDummyInfoupdate, this);
	Console()->Chain("dummy7_skin_hands", ConchainSpecialDummyInfoupdate, this);
	Console()->Chain("dummy7_skin_feet", ConchainSpecialDummyInfoupdate, this);
	Console()->Chain("dummy7_skin_eyes", ConchainSpecialDummyInfoupdate, this);
	Console()->Chain("dummy7_color_body", ConchainSpecialDummyInfoupdate, this);
	Console()->Chain("dummy7_color_marking", ConchainSpecialDummyInfoupdate, this);
	Console()->Chain("dummy7_color_decoration", ConchainSpecialDummyInfoupdate, this);
	Console()->Chain("dummy7_color_hands", ConchainSpecialDummyInfoupdate, this);
	Console()->Chain("dummy7_color_feet", ConchainSpecialDummyInfoupdate, this);
	Console()->Chain("dummy7_color_eyes", ConchainSpecialDummyInfoupdate, this);
	Console()->Chain("dummy7_use_custom_color_body", ConchainSpecialDummyInfoupdate, this);
	Console()->Chain("dummy7_use_custom_color_marking", ConchainSpecialDummyInfoupdate, this);
	Console()->Chain("dummy7_use_custom_color_decoration", ConchainSpecialDummyInfoupdate, this);
	Console()->Chain("dummy7_use_custom_color_hands", ConchainSpecialDummyInfoupdate, this);
	Console()->Chain("dummy7_use_custom_color_feet", ConchainSpecialDummyInfoupdate, this);
	Console()->Chain("dummy7_use_custom_color_eyes", ConchainSpecialDummyInfoupdate, this);

	Console()->Chain("cl_skin_download_url", ConchainRefreshSkins, this);
	Console()->Chain("cl_skin_community_download_url", ConchainRefreshSkins, this);
	Console()->Chain("cl_download_skins", ConchainRefreshSkins, this);
	Console()->Chain("cl_download_community_skins", ConchainRefreshSkins, this);
	Console()->Chain("cl_vanilla_skins_only", ConchainRefreshSkins, this);

	Console()->Chain("cl_dummy", ConchainSpecialDummy, this);

	Console()->Chain("cl_menu_map", ConchainMenuMap, this);
}

static void GenerateTimeoutCode(char *pTimeoutCode)
{
	if(pTimeoutCode[0] == '\0' || str_comp(pTimeoutCode, "hGuEYnfxicsXGwFq") == 0)
	{
		for(unsigned int i = 0; i < 16; i++)
		{
			if(rand() % 2)
				pTimeoutCode[i] = (char)((rand() % ('z' - 'a' + 1)) + 'a');
			else
				pTimeoutCode[i] = (char)((rand() % ('Z' - 'A' + 1)) + 'A');
		}
	}
}

void CGameClient::InitializeLanguage()
{
	// set the language
	g_Localization.LoadIndexfile(Storage(), Console());
	if(g_Config.m_ClShowWelcome)
		g_Localization.SelectDefaultLanguage(Console(), g_Config.m_ClLanguagefile, sizeof(g_Config.m_ClLanguagefile));
	g_Localization.Load(g_Config.m_ClLanguagefile, Storage(), Console());

	// TClient
	char aBuf[512];
	str_format(aBuf, sizeof(aBuf), "tclient/%s", g_Config.m_ClLanguagefile);
	g_Localization.Load(aBuf, Storage(), Console(), false);
}

void CGameClient::OnInit()
{
	const int64_t OnInitStart = time_get();

	Client()->SetLoadingCallback([this](IClient::ELoadingCallbackDetail Detail) {
		const char *pTitle;
		if(Detail == IClient::LOADING_CALLBACK_DETAIL_DEMO || DemoPlayer()->IsPlaying())
		{
			pTitle = Localize("Preparing demo playback");
		}
		else
		{
			pTitle = Localize("Connected");
		}

		const char *pMessage;
		switch(Detail)
		{
		case IClient::LOADING_CALLBACK_DETAIL_MAP:
			pMessage = Localize("Loading map file from storage");
			break;
		case IClient::LOADING_CALLBACK_DETAIL_DEMO:
			pMessage = Localize("Loading demo file from storage");
			break;
		default:
			dbg_assert(false, "Invalid callback loading detail");
			dbg_break();
		}
		m_Menus.RenderLoading(pTitle, pMessage, 0);
	});

	m_pGraphics = Kernel()->RequestInterface<IGraphics>();

	// propagate pointers
	m_UI.Init(Kernel());
	m_RenderTools.Init(Graphics(), TextRender(), this);

	if(GIT_SHORTREV_HASH)
	{
		str_format(m_aDDNetVersionStr, sizeof(m_aDDNetVersionStr), "%s %s (%s)", CLIENT_NAME, GAME_RELEASE_VERSION, GIT_SHORTREV_HASH);
	}
	else
	{
		str_format(m_aDDNetVersionStr, sizeof(m_aDDNetVersionStr), "%s %s", CLIENT_NAME, GAME_RELEASE_VERSION);
	}

	// TODO: this should be different
	// setup item sizes
	for(int i = 0; i < NUM_NETOBJTYPES; i++)
		Client()->SnapSetStaticsize(i, m_NetObjHandler.GetObjSize(i));
	// HACK: only set static size for items, which were available in the first 0.7 release
	// so new items don't break the snapshot delta
	static const int OLD_NUM_NETOBJTYPES = 23;
	for(int i = 0; i < OLD_NUM_NETOBJTYPES; i++)
		Client()->SnapSetStaticsize7(i, m_NetObjHandler7.GetObjSize(i));

	if(!TextRender()->LoadFonts())
	{
		Client()->AddWarning(SWarning(Localize("Some fonts could not be loaded. Check the local console for details.")));
	}
	TextRender()->SetFontLanguageVariant(g_Config.m_ClLanguagefile);

	// update and swap after font loading, they are quite huge
	Client()->UpdateAndSwap();

	const char *pLoadingDDNetCaption = Localize("Loading DDNet Client");
	const char *pLoadingMessageComponents = Localize("Initializing components");
	const char *pLoadingMessageComponentsSpecial = Localize("Why are you slowmo replaying to read this?");
	char aLoadingMessage[256];

	// init all components
	int SkippedComps = 1;
	int CompCounter = 1;
	const int NumComponents = ComponentCount();
	for(int i = NumComponents - 1; i >= 0; --i)
	{
		m_vpAll[i]->OnInit();
		// try to render a frame after each component, also flushes GPU uploads
		if(m_Menus.IsInit())
		{
			str_format(aLoadingMessage, std::size(aLoadingMessage), "%s [%d/%d]", CompCounter == NumComponents ? pLoadingMessageComponentsSpecial : pLoadingMessageComponents, CompCounter, NumComponents);
			m_Menus.RenderLoading(pLoadingDDNetCaption, aLoadingMessage, SkippedComps);
			SkippedComps = 1;
		}
		else
		{
			++SkippedComps;
		}
		++CompCounter;
	}

	m_GameSkinLoaded = false;
	m_ParticlesSkinLoaded = false;
	m_EmoticonsSkinLoaded = false;
	m_HudSkinLoaded = false;

	// setup load amount, load textures
	const char *pLoadingMessageAssets = Localize("Initializing assets");
	for(int i = 0; i < g_pData->m_NumImages; i++)
	{
		if(i == IMAGE_GAME)
			LoadGameSkin(g_Config.m_ClAssetGame);
		else if(i == IMAGE_EMOTICONS)
			LoadEmoticonsSkin(g_Config.m_ClAssetEmoticons);
		else if(i == IMAGE_PARTICLES)
			LoadParticlesSkin(g_Config.m_ClAssetParticles);
		else if(i == IMAGE_HUD)
			LoadHudSkin(g_Config.m_ClAssetHud);
		else if(i == IMAGE_EXTRAS)
			LoadExtrasSkin(g_Config.m_ClAssetExtras);
		else if(g_pData->m_aImages[i].m_pFilename[0] == '\0') // handle special null image without filename
			g_pData->m_aImages[i].m_Id = IGraphics::CTextureHandle();
		else
			g_pData->m_aImages[i].m_Id = Graphics()->LoadTexture(g_pData->m_aImages[i].m_pFilename, IStorage::TYPE_ALL);
		m_Menus.RenderLoading(pLoadingDDNetCaption, pLoadingMessageAssets, 1);
	}

	m_GameWorld.m_pCollision = Collision();
	m_GameWorld.m_pTuningList = m_aTuningList;
	m_GameWorld.m_pMapBugs = &m_MapBugs;
	OnReset();

	// Set free binds to DDRace binds if it's active
	m_Binds.SetDDRaceBinds(true);

	GenerateTimeoutCode(g_Config.m_ClTimeoutCode);
	GenerateTimeoutCode(g_Config.m_ClDummyTimeoutCode);

	// Aggressively try to grab window again since some Windows users report
	// window not being focused after starting client.
	Graphics()->SetWindowGrab(true);

	CChecksumData *pChecksum = Client()->ChecksumData();
	pChecksum->m_SizeofGameClient = sizeof(*this);
	pChecksum->m_NumComponents = m_vpAll.size();
	for(size_t i = 0; i < m_vpAll.size(); i++)
	{
		if(i >= std::size(pChecksum->m_aComponentsChecksum))
		{
			break;
		}
		int Size = m_vpAll[i]->Sizeof();
		pChecksum->m_aComponentsChecksum[i] = Size;
	}

	m_Menus.FinishLoading();
	log_trace("gameclient", "initialization finished after %.2fms", (time_get() - OnInitStart) * 1000.0f / (float)time_freq());
}

void CGameClient::OnUpdate()
{
	HandleLanguageChanged();

	CUIElementBase::Init(Ui()); // update static pointer because game and editor use separate UI

	// handle mouse movement
	float x = 0.0f, y = 0.0f;
	IInput::ECursorType CursorType = Input()->CursorRelative(&x, &y);
	if(CursorType != IInput::CURSOR_NONE)
	{
		for(auto &pComponent : m_vpInput)
		{
			if(pComponent->OnCursorMove(x, y, CursorType))
				break;
		}
	}

	// handle touch events
	const std::vector<IInput::CTouchFingerState> &vTouchFingerStates = Input()->TouchFingerStates();
	bool TouchHandled = false;
	for(auto &pComponent : m_vpInput)
	{
		if(TouchHandled)
		{
			// Also update inactive components so they can handle touch fingers being released.
			pComponent->OnTouchState({});
		}
		else if(pComponent->OnTouchState(vTouchFingerStates))
		{
			Input()->ClearTouchDeltas();
			TouchHandled = true;
		}
	}

	// handle key presses
	Input()->ConsumeEvents([&](const IInput::CEvent &Event) {
		for(auto &pComponent : m_vpInput)
		{
			// Events with flag `FLAG_RELEASE` must always be forwarded to all components so keys being
			// released can be handled in all components also after some components have been disabled.
			if(pComponent->OnInput(Event) && (Event.m_Flags & ~IInput::FLAG_RELEASE) != 0)
				break;
		}
	});

	if(g_Config.m_ClSubTickAiming && m_Binds.m_MouseOnAction)
	{
		m_Controls.m_aMousePosOnAction[g_Config.m_ClDummy] = m_Controls.m_aMousePos[g_Config.m_ClDummy];
		m_Binds.m_MouseOnAction = false;
	}

	for(auto &pComponent : m_vpAll)
	{
		pComponent->OnUpdate();
	}
}

void CGameClient::OnDummySwap()
{
	if(g_Config.m_ClDummyResetOnSwitch)
	{
		int PlayerOrDummy = (g_Config.m_ClDummyResetOnSwitch == 2) ? g_Config.m_ClDummy : (!g_Config.m_ClDummy);
		m_Controls.ResetInput(PlayerOrDummy);
		m_Controls.m_aInputData[PlayerOrDummy].m_Hook = 0;
	}
	int tmp = m_DummyInput.m_Fire;
	m_DummyInput = m_Controls.m_aInputData[!g_Config.m_ClDummy];
	m_Controls.m_aInputData[g_Config.m_ClDummy].m_Fire = tmp;
	m_IsDummySwapping = 1;
}

int CGameClient::OnSnapInput(int *pData, bool Dummy, bool Force)
{
	if(!Dummy)
	{
		return m_Controls.SnapInput(pData);
	}
	if(m_aLocalIds[!g_Config.m_ClDummy] < 0)
	{
		return 0;
	}

	if(!g_Config.m_ClDummyHammer)
	{
		if(m_DummyFire != 0)
		{
			m_DummyInput.m_Fire = (m_HammerInput.m_Fire + 1) & ~1;
			m_DummyFire = 0;
		}

		if(!Force && (!m_DummyInput.m_Direction && !m_DummyInput.m_Jump && !m_DummyInput.m_Hook))
		{
			return 0;
		}

		mem_copy(pData, &m_DummyInput, sizeof(m_DummyInput));
		return sizeof(m_DummyInput);
	}
	else
	{
		if(m_DummyFire % 25 != 0)
		{
			m_DummyFire++;
			return 0;
		}
		m_DummyFire++;

		m_HammerInput.m_Fire = (m_HammerInput.m_Fire + 1) | 1;
		m_HammerInput.m_WantedWeapon = WEAPON_HAMMER + 1;
		if(!g_Config.m_ClDummyRestoreWeapon)
		{
			m_DummyInput.m_WantedWeapon = WEAPON_HAMMER + 1;
		}

		const vec2 Dir = m_LocalCharacterPos - m_aClients[m_aLocalIds[!g_Config.m_ClDummy]].m_Predicted.m_Pos;
		m_HammerInput.m_TargetX = (int)Dir.x;
		m_HammerInput.m_TargetY = (int)Dir.y;

		mem_copy(pData, &m_HammerInput, sizeof(m_HammerInput));
		return sizeof(m_HammerInput);
	}
}

void CGameClient::OnConnected()
{
	const char *pConnectCaption = DemoPlayer()->IsPlaying() ? Localize("Preparing demo playback") : Localize("Connected");
	const char *pLoadMapContent = Localize("Initializing map logic");
	// render loading before skip is calculated
	m_Menus.RenderLoading(pConnectCaption, pLoadMapContent, 0);
	m_Layers.Init(Kernel()->RequestInterface<IMap>(), false);
	m_Collision.Init(Layers());
	m_GameWorld.m_Core.InitSwitchers(m_Collision.m_HighestSwitchNumber);
	m_RaceHelper.Init(this);

	// render loading before going through all components
	m_Menus.RenderLoading(pConnectCaption, pLoadMapContent, 0);
	for(auto &pComponent : m_vpAll)
	{
		pComponent->OnMapLoad();
		pComponent->OnReset();
	}

	ConfigManager()->ResetGameSettings();
	LoadMapSettings();

	if(Client()->State() != IClient::STATE_DEMOPLAYBACK)
	{
		Client()->SetLoadingStateDetail(IClient::LOADING_STATE_DETAIL_GETTING_READY);
		m_Menus.RenderLoading(pConnectCaption, Localize("Sending initial client info"), 0);

		// send the initial info
		SendInfo(true);
		// we should keep this in for now, because otherwise you can't spectate
		// people at start as the other info 64 packet is only sent after the first
		// snap
		Client()->Rcon("crashmeplx");

		if(g_Config.m_ClAutoDemoOnConnect)
			Client()->DemoRecorder_HandleAutoStart();

		if(m_Menus.IsServerRunning() && m_aSavedLocalRconPassword[0] != '\0' && net_addr_is_local(&Client()->ServerAddress()))
			Client()->RconAuth(DEFAULT_SAVED_RCON_USER, m_aSavedLocalRconPassword, g_Config.m_ClDummy);
	}
}

void CGameClient::OnReset()
{
	InvalidateSnapshot();

	m_EditorMovementDelay = 5;

	m_PredictedTick = -1;
	std::fill(std::begin(m_aLastNewPredictedTick), std::end(m_aLastNewPredictedTick), -1);

	m_LastRoundStartTick = -1;
	m_LastRaceTick = -1;
	m_LastFlagCarrierRed = -4;
	m_LastFlagCarrierBlue = -4;

	std::fill(std::begin(m_aCheckInfo), std::end(m_aCheckInfo), -1);
	std::fill(std::begin(m_aLocalStrongWeakId), std::end(m_aLocalStrongWeakId), -1);

	// m_aDDNetVersionStr is initialized once in OnInit

	std::fill(std::begin(m_aLastPos), std::end(m_aLastPos), vec2(0.0f, 0.0f));
	std::fill(std::begin(m_aLastActive), std::end(m_aLastActive), false);

	m_GameOver = false;
	m_GamePaused = false;
	m_PrevLocalId = -1;

	m_SuppressEvents = false;
	m_NewTick = false;
	m_NewPredictedTick = false;

	m_aFlagDropTick[TEAM_RED] = 0;
	m_aFlagDropTick[TEAM_BLUE] = 0;

	m_ServerMode = SERVERMODE_PURE;
	mem_zero(&m_GameInfo, sizeof(m_GameInfo));

	m_DemoSpecId = SPEC_FOLLOW;
	m_LocalCharacterPos = vec2(0.0f, 0.0f);

	m_PredictedPrevChar.Reset();
	m_PredictedChar.Reset();

	// m_Snap was cleared in InvalidateSnapshot

	std::fill(std::begin(m_aLocalTuneZone), std::end(m_aLocalTuneZone), -1);
	std::fill(std::begin(m_aReceivedTuning), std::end(m_aReceivedTuning), false);
	std::fill(std::begin(m_aExpectingTuningForZone), std::end(m_aExpectingTuningForZone), -1);
	std::fill(std::begin(m_aExpectingTuningSince), std::end(m_aExpectingTuningSince), 0);
	std::fill(std::begin(m_aTuning), std::end(m_aTuning), CTuningParams());

	for(auto &Client : m_aClients)
		Client.Reset();

	for(auto &Stats : m_aStats)
		Stats.Reset();

	m_NextChangeInfo = 0;
	std::fill(std::begin(m_aLocalIds), std::end(m_aLocalIds), -1);
	m_DummyInput = {};
	m_HammerInput = {};
	m_DummyFire = 0;
	m_ReceivedDDNetPlayer = false;

	m_Teams.Reset();
	m_GameWorld.Clear();
	m_GameWorld.m_WorldConfig.m_InfiniteAmmo = true;
	m_PredictedWorld.CopyWorld(&m_GameWorld);
	m_PrevPredictedWorld.CopyWorld(&m_PredictedWorld);

	m_vSnapEntities.clear();

	std::fill(std::begin(m_aDDRaceMsgSent), std::end(m_aDDRaceMsgSent), false);
	std::fill(std::begin(m_aShowOthers), std::end(m_aShowOthers), SHOW_OTHERS_NOT_SET);
	std::fill(std::begin(m_aLastUpdateTick), std::end(m_aLastUpdateTick), 0);

	m_PredictedDummyId = -1;
	m_IsDummySwapping = false;
	m_CharOrder.Reset();
	std::fill(std::begin(m_aSwitchStateTeam), std::end(m_aSwitchStateTeam), -1);

	// m_MapBugs and m_aTuningList are reset in LoadMapSettings

	m_LastShowDistanceZoom = 0.0f;
	m_LastZoom = 0.0f;
	m_LastScreenAspect = 0.0f;
	m_LastDeadzone = 0.0f;
	m_LastFollowFactor = 0.0f;
	m_LastDummyConnected = false;

	m_MultiViewPersonalZoom = 0.0f;
	m_MultiViewActivated = false;
	m_MultiView.m_IsInit = false;

	m_CursorInfo.m_CursorOwnerId = -1;
	m_CursorInfo.m_NumSamples = 0;

	for(auto &pComponent : m_vpAll)
		pComponent->OnReset();

	Editor()->ResetMentions();
	Editor()->ResetIngameMoved();

	Collision()->Unload();
	Layers()->Unload();
}

void CGameClient::UpdatePositions()
{
	// local character position
	if(g_Config.m_ClPredict && Client()->State() != IClient::STATE_DEMOPLAYBACK)
	{
		if(!AntiPingPlayers())
		{
			if(!m_Snap.m_pLocalCharacter || (m_Snap.m_pGameInfoObj && m_Snap.m_pGameInfoObj->m_GameStateFlags & GAMESTATEFLAG_GAMEOVER))
			{
				// don't use predicted
			}
			else
				m_LocalCharacterPos = mix(m_PredictedPrevChar.m_Pos, m_PredictedChar.m_Pos, Client()->PredIntraGameTick(g_Config.m_ClDummy));
		}
		else
		{
			if(!(m_Snap.m_pGameInfoObj && m_Snap.m_pGameInfoObj->m_GameStateFlags & GAMESTATEFLAG_GAMEOVER))
			{
				if(m_Snap.m_pLocalCharacter)
					m_LocalCharacterPos = mix(m_PredictedPrevChar.m_Pos, m_PredictedChar.m_Pos, Client()->PredIntraGameTick(g_Config.m_ClDummy));
			}
			//		else
			//			m_LocalCharacterPos = mix(m_PredictedPrevChar.m_Pos, m_PredictedChar.m_Pos, Client()->PredIntraGameTick(g_Config.m_ClDummy));
		}
	}
	else if(m_Snap.m_pLocalCharacter && m_Snap.m_pLocalPrevCharacter)
	{
		m_LocalCharacterPos = mix(
			vec2(m_Snap.m_pLocalPrevCharacter->m_X, m_Snap.m_pLocalPrevCharacter->m_Y),
			vec2(m_Snap.m_pLocalCharacter->m_X, m_Snap.m_pLocalCharacter->m_Y), Client()->IntraGameTick(g_Config.m_ClDummy));
	}

	// spectator position
	if(m_Snap.m_SpecInfo.m_Active)
	{
		if(m_MultiViewActivated)
		{
			HandleMultiView();
		}
		else if(Client()->State() == IClient::STATE_DEMOPLAYBACK && m_DemoSpecId != SPEC_FOLLOW && m_Snap.m_SpecInfo.m_SpectatorId != SPEC_FREEVIEW)
		{
			m_Snap.m_SpecInfo.m_Position = mix(
				vec2(m_Snap.m_aCharacters[m_Snap.m_SpecInfo.m_SpectatorId].m_Prev.m_X, m_Snap.m_aCharacters[m_Snap.m_SpecInfo.m_SpectatorId].m_Prev.m_Y),
				vec2(m_Snap.m_aCharacters[m_Snap.m_SpecInfo.m_SpectatorId].m_Cur.m_X, m_Snap.m_aCharacters[m_Snap.m_SpecInfo.m_SpectatorId].m_Cur.m_Y),
				Client()->IntraGameTick(g_Config.m_ClDummy));
			m_Snap.m_SpecInfo.m_UsePosition = true;
		}
		else if(m_Snap.m_pSpectatorInfo && ((Client()->State() == IClient::STATE_DEMOPLAYBACK && m_DemoSpecId == SPEC_FOLLOW) || (Client()->State() != IClient::STATE_DEMOPLAYBACK && m_Snap.m_SpecInfo.m_SpectatorId != SPEC_FREEVIEW)))
		{
			if(m_Snap.m_pPrevSpectatorInfo && m_Snap.m_pPrevSpectatorInfo->m_SpectatorId == m_Snap.m_pSpectatorInfo->m_SpectatorId)
				m_Snap.m_SpecInfo.m_Position = mix(vec2(m_Snap.m_pPrevSpectatorInfo->m_X, m_Snap.m_pPrevSpectatorInfo->m_Y),
					vec2(m_Snap.m_pSpectatorInfo->m_X, m_Snap.m_pSpectatorInfo->m_Y), Client()->IntraGameTick(g_Config.m_ClDummy));
			else
				m_Snap.m_SpecInfo.m_Position = vec2(m_Snap.m_pSpectatorInfo->m_X, m_Snap.m_pSpectatorInfo->m_Y);
			m_Snap.m_SpecInfo.m_UsePosition = true;
		}
	}

	if(!m_MultiViewActivated && m_MultiView.m_IsInit)
		ResetMultiView();

	UpdateRenderedCharacters();
}

void CGameClient::OnRender()
{
	const ColorRGBA ClearColor = color_cast<ColorRGBA>(ColorHSLA(g_Config.m_ClOverlayEntities ? g_Config.m_ClBackgroundEntitiesColor : g_Config.m_ClBackgroundColor));
	Graphics()->Clear(ClearColor.r, ClearColor.g, ClearColor.b);

	// check if multi view got activated
	if(!m_MultiView.m_IsInit && m_MultiViewActivated)
	{
		int TeamId = 0;
		if(m_Snap.m_SpecInfo.m_SpectatorId >= 0)
			TeamId = m_Teams.Team(m_Snap.m_SpecInfo.m_SpectatorId);

		if(TeamId > MAX_CLIENTS || TeamId < 0)
			TeamId = 0;

		if(!InitMultiView(TeamId))
		{
			dbg_msg("MultiView", "No players found to spectate");
			ResetMultiView();
		}
	}

	// update the local character and spectate position
	UpdatePositions();

	// display warnings
	if(m_Menus.CanDisplayWarning())
	{
		std::optional<SWarning> Warning = Graphics()->CurrentWarning();
		if(!Warning.has_value())
		{
			Warning = Client()->CurrentWarning();
		}
		if(Warning.has_value())
		{
			const SWarning TheWarning = Warning.value();
			m_Menus.PopupWarning(TheWarning.m_aWarningTitle[0] == '\0' ? Localize("Warning") : TheWarning.m_aWarningTitle, TheWarning.m_aWarningMsg, Localize("Ok"), TheWarning.m_AutoHide ? 10s : 0s);
		}
	}

	// update camera data prior to CControls::OnRender to allow CControls::m_aTargetPos to compensate using camera data
	m_Camera.UpdateCamera();

	UpdateSpectatorCursor();

	// render all systems
	for(auto &pComponent : m_vpAll)
		pComponent->OnRender();

	// clear all events/input for this frame
	Input()->Clear();

	CLineInput::RenderCandidates();

	const bool WasNewTick = m_NewTick;

	// clear new tick flags
	m_NewTick = false;
	m_NewPredictedTick = false;

	if(g_Config.m_ClDummy && !Client()->DummyConnected())
		g_Config.m_ClDummy = 0;

	// resend player and dummy info if it was filtered by server
	if(m_aLocalIds[0] >= 0 && Client()->State() == IClient::STATE_ONLINE && !m_Menus.IsActive() && WasNewTick)
	{
		if(m_aCheckInfo[0] == 0)
		{
			if(m_pClient->IsSixup())
			{
				if(!GotWantedSkin7(false))
					SendSkinChange7(false);
				else
					m_aCheckInfo[0] = -1;
			}
			else
			{
				if(
					str_comp(m_aClients[m_aLocalIds[0]].m_aName, Client()->PlayerName()) ||
					str_comp(m_aClients[m_aLocalIds[0]].m_aClan, g_Config.m_PlayerClan) ||
					m_aClients[m_aLocalIds[0]].m_Country != g_Config.m_PlayerCountry ||
					str_comp(m_aClients[m_aLocalIds[0]].m_aSkinName, g_Config.m_ClPlayerSkin) ||
					m_aClients[m_aLocalIds[0]].m_UseCustomColor != g_Config.m_ClPlayerUseCustomColor ||
					m_aClients[m_aLocalIds[0]].m_ColorBody != (int)g_Config.m_ClPlayerColorBody ||
					m_aClients[m_aLocalIds[0]].m_ColorFeet != (int)g_Config.m_ClPlayerColorFeet)
					SendInfo(false);
				else
					m_aCheckInfo[0] = -1;
			}
		}

		if(m_aCheckInfo[0] > 0)
		{
			m_aCheckInfo[0] -= minimum(Client()->GameTick(0) - Client()->PrevGameTick(0), m_aCheckInfo[0]);
		}

		if(m_aLocalIds[1] >= 0)
		{
			if(m_aCheckInfo[1] == 0)
			{
				if(m_pClient->IsSixup())
				{
					if(!GotWantedSkin7(true))
						SendSkinChange7(true);
					else
						m_aCheckInfo[1] = -1;
				}
				else
				{
					if(
						str_comp(m_aClients[m_aLocalIds[1]].m_aName, Client()->DummyName()) ||
						str_comp(m_aClients[m_aLocalIds[1]].m_aClan, g_Config.m_ClDummyClan) ||
						m_aClients[m_aLocalIds[1]].m_Country != g_Config.m_ClDummyCountry ||
						str_comp(m_aClients[m_aLocalIds[1]].m_aSkinName, g_Config.m_ClDummySkin) ||
						m_aClients[m_aLocalIds[1]].m_UseCustomColor != g_Config.m_ClDummyUseCustomColor ||
						m_aClients[m_aLocalIds[1]].m_ColorBody != (int)g_Config.m_ClDummyColorBody ||
						m_aClients[m_aLocalIds[1]].m_ColorFeet != (int)g_Config.m_ClDummyColorFeet)
						SendDummyInfo(false);
					else
						m_aCheckInfo[1] = -1;
				}
			}

			if(m_aCheckInfo[1] > 0)
			{
				m_aCheckInfo[1] -= minimum(Client()->GameTick(1) - Client()->PrevGameTick(1), m_aCheckInfo[1]);
			}
		}
	}

	UpdateManagedTeeRenderInfos();
}

void CGameClient::OnDummyDisconnect()
{
	m_aLocalIds[1] = -1;
	m_aDDRaceMsgSent[1] = false;
	m_aShowOthers[1] = SHOW_OTHERS_NOT_SET;
	m_aLastNewPredictedTick[1] = -1;
	m_PredictedDummyId = -1;
}

int CGameClient::LastRaceTick() const
{
	return m_LastRaceTick;
}

int CGameClient::CurrentRaceTime() const
{
	if(m_LastRaceTick < 0)
	{
		return 0;
	}
	return (Client()->GameTick(g_Config.m_ClDummy) - m_LastRaceTick) / Client()->GameTickSpeed();
}

bool CGameClient::Predict() const
{
	if(!g_Config.m_ClPredict)
		return false;

	if(m_Snap.m_pGameInfoObj)
	{
		if(m_Snap.m_pGameInfoObj->m_GameStateFlags & (GAMESTATEFLAG_GAMEOVER | GAMESTATEFLAG_PAUSED))
		{
			return false;
		}
	}

	if(Client()->State() == IClient::STATE_DEMOPLAYBACK)
		return false;

	return !m_Snap.m_SpecInfo.m_Active && m_Snap.m_pLocalCharacter;
}

ColorRGBA CGameClient::GetDDTeamColor(int DDTeam, float Lightness) const
{
	// Use golden angle to generate unique colors with distinct adjacent colors.
	// The first DDTeam (team 1) gets angle 0°, i.e. red hue.
	const float Hue = std::fmod((DDTeam - 1) * (137.50776f / 360.0f), 1.0f);
	return color_cast<ColorRGBA>(ColorHSLA(Hue, 1.0f, Lightness));
}

void CGameClient::FormatClientId(int ClientId, char (&aClientId)[16], EClientIdFormat Format) const
{
	if(Format == EClientIdFormat::NO_INDENT)
	{
		str_format(aClientId, sizeof(aClientId), "%d", ClientId);
	}
	else
	{
		const int HighestClientId = Format == EClientIdFormat::INDENT_AUTO ? m_Snap.m_HighestClientId : 64;
		const char *pFigureSpace = " ";
		char aNumber[8];
		str_format(aNumber, sizeof(aNumber), "%d", ClientId);
		aClientId[0] = '\0';
		if(ClientId < 100 && HighestClientId >= 100)
		{
			str_append(aClientId, pFigureSpace);
		}
		if(ClientId < 10 && HighestClientId >= 10)
		{
			str_append(aClientId, pFigureSpace);
		}
		str_append(aClientId, aNumber);
	}
	str_append(aClientId, ": ");
}

void CGameClient::OnRelease()
{
	// release all systems
	for(auto &pComponent : m_vpAll)
		pComponent->OnRelease();
}

void CGameClient::OnMessage(int MsgId, CUnpacker *pUnpacker, int Conn, bool Dummy)
{
	// special messages
	static_assert((int)NETMSGTYPE_SV_TUNEPARAMS == (int)protocol7::NETMSGTYPE_SV_TUNEPARAMS, "0.6 and 0.7 tune message id do not match");
	if(MsgId == NETMSGTYPE_SV_TUNEPARAMS)
	{
		// unpack the new tuning
		CTuningParams NewTuning;
		int *pParams = (int *)&NewTuning;

		// No jetpack on DDNet incompatible servers,
		// jetpack strength will be received by tune params
		NewTuning.m_JetpackStrength = 0;

		for(unsigned i = 0; i < sizeof(CTuningParams) / sizeof(int); i++)
		{
			// 31 is the magic number index of laser_damage
			// which was removed in 0.7
			// also in 0.6 it is unsed so we just set it to 0
			int value = (Client()->IsSixup() && i == 30) ? 0 : pUnpacker->GetInt();

			// check for unpacking errors
			if(pUnpacker->Error())
				break;

			pParams[i] = value;
		}

		m_ServerMode = SERVERMODE_PURE;

		m_aReceivedTuning[Conn] = true;
		// apply new tuning
		m_aTuning[Conn] = NewTuning;
		return;
	}

	void *pRawMsg = TranslateGameMsg(&MsgId, pUnpacker, Conn);

	if(!pRawMsg)
	{
		// the 0.7 version of this error message is printed on translation
		// in sixup/translate_game.cpp
		if(!Client()->IsSixup())
		{
			char aBuf[256];
			str_format(aBuf, sizeof(aBuf), "dropped weird message '%s' (%d), failed on '%s'", m_NetObjHandler.GetMsgName(MsgId), MsgId, m_NetObjHandler.FailedMsgOn());
			Console()->Print(IConsole::OUTPUT_LEVEL_ADDINFO, "client", aBuf);
		}
		return;
	}

	if(Dummy)
	{
		if(MsgId == NETMSGTYPE_SV_CHAT && m_aLocalIds[0] >= 0 && m_aLocalIds[1] >= 0)
		{
			CNetMsg_Sv_Chat *pMsg = (CNetMsg_Sv_Chat *)pRawMsg;

			if((pMsg->m_Team == 1 && (m_aClients[m_aLocalIds[0]].m_Team != m_aClients[m_aLocalIds[1]].m_Team || m_Teams.Team(m_aLocalIds[0]) != m_Teams.Team(m_aLocalIds[1]))) || pMsg->m_Team > 1)
			{
				m_Chat.OnMessage(MsgId, pRawMsg);
			}
		}
		return; // no need of all that stuff for the dummy
	}

	// TODO: this should be done smarter
	for(auto &pComponent : m_vpAll)
		pComponent->OnMessage(MsgId, pRawMsg);

	if(MsgId == NETMSGTYPE_SV_READYTOENTER)
	{
		Client()->EnterGame(Conn);
	}
	else if(MsgId == NETMSGTYPE_SV_EMOTICON)
	{
		CNetMsg_Sv_Emoticon *pMsg = (CNetMsg_Sv_Emoticon *)pRawMsg;

		// apply
		m_aClients[pMsg->m_ClientId].m_Emoticon = pMsg->m_Emoticon;
		m_aClients[pMsg->m_ClientId].m_EmoticonStartTick = Client()->GameTick(Conn);
		m_aClients[pMsg->m_ClientId].m_EmoticonStartFraction = Client()->IntraGameTickSincePrev(Conn);
	}
	else if(MsgId == NETMSGTYPE_SV_SOUNDGLOBAL)
	{
		if(m_SuppressEvents)
			return;

		// don't enqueue pseudo-global sounds from demos (created by PlayAndRecord)
		CNetMsg_Sv_SoundGlobal *pMsg = (CNetMsg_Sv_SoundGlobal *)pRawMsg;
		if(pMsg->m_SoundId == SOUND_CTF_DROP || pMsg->m_SoundId == SOUND_CTF_RETURN ||
			pMsg->m_SoundId == SOUND_CTF_CAPTURE || pMsg->m_SoundId == SOUND_CTF_GRAB_EN ||
			pMsg->m_SoundId == SOUND_CTF_GRAB_PL)
		{
			if(g_Config.m_SndGame)
				m_Sounds.Enqueue(CSounds::CHN_GLOBAL, pMsg->m_SoundId);
		}
		else
		{
			if(g_Config.m_SndGame)
				m_Sounds.Play(CSounds::CHN_GLOBAL, pMsg->m_SoundId, 1.0f);
		}
	}
	else if(MsgId == NETMSGTYPE_SV_TEAMSSTATE || MsgId == NETMSGTYPE_SV_TEAMSSTATELEGACY)
	{
		unsigned int i;

		for(i = 0; i < MAX_CLIENTS; i++)
		{
			const int Team = pUnpacker->GetInt();
			if(!pUnpacker->Error() && Team >= TEAM_FLOCK && Team <= TEAM_SUPER)
				m_Teams.Team(i, Team);
			else
			{
				m_Teams.Team(i, 0);
				break;
			}
		}

		if(i <= 16)
			m_Teams.m_IsDDRace16 = true;

		m_Ghost.m_AllowRestart = true;
		m_RaceDemo.m_AllowRestart = true;
	}
	else if(MsgId == NETMSGTYPE_SV_KILLMSG)
	{
		CNetMsg_Sv_KillMsg *pMsg = (CNetMsg_Sv_KillMsg *)pRawMsg;
		// reset character prediction
		if(!(m_GameWorld.m_WorldConfig.m_IsFNG && pMsg->m_Weapon == WEAPON_LASER))
		{
			// update saved strong/weak ids if our character isn't on screen
			for(int DummyId = 0; DummyId < NUM_DUMMIES; DummyId++)
			{
				if(m_aLocalIds[DummyId] == -1)
					continue;

				if(pMsg->m_Victim == m_aLocalIds[DummyId])
					m_aLocalStrongWeakId[DummyId] = 0;
				else if(m_CharOrder.HasStrongAgainst(m_aLocalIds[DummyId], pMsg->m_Victim))
					m_aLocalStrongWeakId[DummyId]++;
			}

			m_CharOrder.GiveWeak(pMsg->m_Victim);
			if(CCharacter *pChar = m_GameWorld.GetCharacterById(pMsg->m_Victim))
				pChar->ResetPrediction();
			m_GameWorld.ReleaseHooked(pMsg->m_Victim);
		}

		// if we are spectating a static id set (team 0) and somebody killed, and its not a guy in solo, we remove him from the list
		// never remove players from the list if it is a pvp server
		if(IsMultiViewIdSet() && m_MultiViewTeam == 0 && m_aMultiViewId[pMsg->m_Victim] && !m_aClients[pMsg->m_Victim].m_Spec && !m_MultiView.m_Solo && !m_GameInfo.m_Pvp)
		{
			m_aMultiViewId[pMsg->m_Victim] = false;

			// if everyone of a team killed, we have no ids to spectate anymore, so we disable multi view
			if(!IsMultiViewIdSet())
				ResetMultiView();
			else
			{
				// the "main" tee killed, search a new one
				if(m_Snap.m_SpecInfo.m_SpectatorId == pMsg->m_Victim)
				{
					int NewClientId = FindFirstMultiViewId();
					if(NewClientId < MAX_CLIENTS && NewClientId >= 0)
					{
						CleanMultiViewId(NewClientId);
						m_aMultiViewId[NewClientId] = true;
						m_Spectator.Spectate(NewClientId);
					}
				}
			}
		}
	}
	else if(MsgId == NETMSGTYPE_SV_KILLMSGTEAM)
	{
		CNetMsg_Sv_KillMsgTeam *pMsg = (CNetMsg_Sv_KillMsgTeam *)pRawMsg;

		// reset prediction
		std::vector<std::pair<int, int>> vStrongWeakSorted;
		for(int i = 0; i < MAX_CLIENTS; i++)
		{
			if(m_Teams.Team(i) == pMsg->m_Team)
			{
				// update saved strong/weak ids if our character isn't on screen
				for(int DummyId = 0; DummyId < NUM_DUMMIES; DummyId++)
				{
					if(m_aLocalIds[DummyId] == -1)
						continue;

					if(i == m_aLocalIds[DummyId])
						m_aLocalStrongWeakId[DummyId] = 0;
					else if(m_CharOrder.HasStrongAgainst(m_aLocalIds[DummyId], i))
						m_aLocalStrongWeakId[DummyId]++;
				}

				if(CCharacter *pChar = m_GameWorld.GetCharacterById(i))
				{
					pChar->ResetPrediction();
					vStrongWeakSorted.emplace_back(i, pMsg->m_First == i ? MAX_CLIENTS : pChar ? pChar->GetStrongWeakId() : 0);
				}
				m_GameWorld.ReleaseHooked(i);
			}
		}
		std::stable_sort(vStrongWeakSorted.begin(), vStrongWeakSorted.end(), [](auto &Left, auto &Right) { return Left.second > Right.second; });
		for(auto Id : vStrongWeakSorted)
		{
			m_CharOrder.GiveWeak(Id.first);
		}
	}
	else if(MsgId == NETMSGTYPE_SV_CHANGEINFOCOOLDOWN)
	{
		CNetMsg_Sv_ChangeInfoCooldown *pMsg = (CNetMsg_Sv_ChangeInfoCooldown *)pRawMsg;
		m_NextChangeInfo = pMsg->m_WaitUntil;
	}
	else if(MsgId == NETMSGTYPE_SV_MAPSOUNDGLOBAL)
	{
		if(m_SuppressEvents)
			return;

		if(!g_Config.m_SndGame)
			return;

		CNetMsg_Sv_MapSoundGlobal *pMsg = (CNetMsg_Sv_MapSoundGlobal *)pRawMsg;
		m_MapSounds.Play(CSounds::CHN_GLOBAL, pMsg->m_SoundId);
	}
}

void CGameClient::OnStateChange(int NewState, int OldState)
{
	// reset everything when not already connected (to keep gathered stuff)
	if(NewState < IClient::STATE_ONLINE)
		OnReset();

	// then change the state
	for(auto &pComponent : m_vpAll)
		pComponent->OnStateChange(NewState, OldState);
}

void CGameClient::OnShutdown()
{
	for(auto &pComponent : m_vpAll)
		pComponent->OnShutdown();
}

void CGameClient::OnEnterGame()
{
}

void CGameClient::OnGameOver()
{
	if(Client()->State() != IClient::STATE_DEMOPLAYBACK && g_Config.m_ClEditor == 0)
		Client()->AutoScreenshot_Start();
}

void CGameClient::OnStartGame()
{
	if(Client()->State() != IClient::STATE_DEMOPLAYBACK && !g_Config.m_ClAutoDemoOnConnect)
		Client()->DemoRecorder_HandleAutoStart();
	m_Statboard.OnReset();
}

void CGameClient::OnStartRound()
{
	// In GamePaused or GameOver state RoundStartTick is updated on each tick
	// hence no need to reset stats until player leaves GameOver
	// and it would be a mistake to reset stats after or during the pause
	m_Statboard.OnReset();

	// Restart automatic race demo recording
	m_RaceDemo.OnReset();
}

void CGameClient::OnFlagGrab(int TeamId)
{
	if(TeamId == TEAM_RED)
		m_aStats[m_Snap.m_pGameDataObj->m_FlagCarrierRed].m_FlagGrabs++;
	else
		m_aStats[m_Snap.m_pGameDataObj->m_FlagCarrierBlue].m_FlagGrabs++;
}

void CGameClient::OnWindowResize()
{
	for(auto &pComponent : m_vpAll)
		pComponent->OnWindowResize();

	Ui()->OnWindowResize();
}

void CGameClient::OnLanguageChange()
{
	// The actual language change is delayed because it
	// might require clearing the text render font atlas,
	// which would invalidate text that is currently drawn.
	m_LanguageChanged = true;
}

void CGameClient::HandleLanguageChanged()
{
	if(!m_LanguageChanged)
		return;
	m_LanguageChanged = false;

	g_Localization.Load(g_Config.m_ClLanguagefile, Storage(), Console());

	// TClient
	char aBuf[512];
	str_format(aBuf, sizeof(aBuf), "tclient/%s", g_Config.m_ClLanguagefile);
	g_Localization.Load(aBuf, Storage(), Console(), false);

	TextRender()->SetFontLanguageVariant(g_Config.m_ClLanguagefile);

	// Clear all text containers
	Client()->OnWindowResize();
}

void CGameClient::RenderShutdownMessage()
{
	const char *pMessage = nullptr;
	if(Client()->State() == IClient::STATE_QUITTING)
		pMessage = Localize("Quitting. Please wait…");
	else if(Client()->State() == IClient::STATE_RESTARTING)
		pMessage = Localize("Restarting. Please wait…");
	else
		dbg_assert(false, "Invalid client state for quitting message");

	// This function only gets called after the render loop has already terminated, so we have to call Swap manually.
	Graphics()->Clear(0.0f, 0.0f, 0.0f);
	Ui()->MapScreen();
	TextRender()->TextColor(TextRender()->DefaultTextColor());
	Ui()->DoLabel(Ui()->Screen(), pMessage, 16.0f, TEXTALIGN_MC);
	Graphics()->Swap();
	Graphics()->Clear(0.0f, 0.0f, 0.0f);
}

void CGameClient::OnRconType(bool UsernameReq)
{
	m_GameConsole.RequireUsername(UsernameReq);
}

void CGameClient::OnRconLine(const char *pLine)
{
	m_GameConsole.PrintLine(CGameConsole::CONSOLETYPE_REMOTE, pLine);
}

void CGameClient::ProcessEvents()
{
	if(m_SuppressEvents)
		return;

	int SnapType = IClient::SNAP_CURRENT;
	int Num = Client()->SnapNumItems(SnapType);
	for(int Index = 0; Index < Num; Index++)
	{
		const IClient::CSnapItem Item = Client()->SnapGetItem(SnapType, Index);

		// We don't have enough info about us, others, to know a correct alpha value.
		float Alpha = 1.0f;

		if(Item.m_Type == NETEVENTTYPE_DAMAGEIND)
		{
			const CNetEvent_DamageInd *pEvent = (const CNetEvent_DamageInd *)Item.m_pData;
			m_Effects.DamageIndicator(vec2(pEvent->m_X, pEvent->m_Y), direction(pEvent->m_Angle / 256.0f), Alpha);
		}
		else if(Item.m_Type == NETEVENTTYPE_EXPLOSION)
		{
			const CNetEvent_Explosion *pEvent = (const CNetEvent_Explosion *)Item.m_pData;
			m_Effects.Explosion(vec2(pEvent->m_X, pEvent->m_Y), Alpha);
		}
		else if(Item.m_Type == NETEVENTTYPE_HAMMERHIT)
		{
			const CNetEvent_HammerHit *pEvent = (const CNetEvent_HammerHit *)Item.m_pData;
			m_Effects.HammerHit(vec2(pEvent->m_X, pEvent->m_Y), Alpha);
		}
		else if(Item.m_Type == NETEVENTTYPE_BIRTHDAY)
		{
			const CNetEvent_Birthday *pEvent = (const CNetEvent_Birthday *)Item.m_pData;
			m_Effects.Confetti(vec2(pEvent->m_X, pEvent->m_Y), Alpha);
		}
		else if(Item.m_Type == NETEVENTTYPE_FINISH)
		{
			const CNetEvent_Finish *pEvent = (const CNetEvent_Finish *)Item.m_pData;
			m_Effects.Confetti(vec2(pEvent->m_X, pEvent->m_Y), Alpha);
		}
		else if(Item.m_Type == NETEVENTTYPE_SPAWN)
		{
			const CNetEvent_Spawn *pEvent = (const CNetEvent_Spawn *)Item.m_pData;
			m_Effects.PlayerSpawn(vec2(pEvent->m_X, pEvent->m_Y), Alpha);
		}
		else if(Item.m_Type == NETEVENTTYPE_DEATH)
		{
			const CNetEvent_Death *pEvent = (const CNetEvent_Death *)Item.m_pData;
			m_Effects.PlayerDeath(vec2(pEvent->m_X, pEvent->m_Y), pEvent->m_ClientId, Alpha);
		}
		else if(Item.m_Type == NETEVENTTYPE_SOUNDWORLD)
		{
			const CNetEvent_SoundWorld *pEvent = (const CNetEvent_SoundWorld *)Item.m_pData;
			if(!Config()->m_SndGame)
				continue;

			if(m_GameInfo.m_RaceSounds && ((pEvent->m_SoundId == SOUND_GUN_FIRE && !g_Config.m_SndGun) || (pEvent->m_SoundId == SOUND_PLAYER_PAIN_LONG && !g_Config.m_SndLongPain)))
				continue;

			m_Sounds.PlayAt(CSounds::CHN_WORLD, pEvent->m_SoundId, 1.0f, vec2(pEvent->m_X, pEvent->m_Y));
		}
		else if(Item.m_Type == NETEVENTTYPE_MAPSOUNDWORLD)
		{
			CNetEvent_MapSoundWorld *pEvent = (CNetEvent_MapSoundWorld *)Item.m_pData;
			if(!Config()->m_SndGame)
				continue;

			m_MapSounds.PlayAt(CSounds::CHN_WORLD, pEvent->m_SoundId, vec2(pEvent->m_X, pEvent->m_Y));
		}
	}
}

static CGameInfo GetGameInfo(const CNetObj_GameInfoEx *pInfoEx, int InfoExSize, const CServerInfo *pFallbackServerInfo)
{
	int Version = -1;
	if(InfoExSize >= 12)
	{
		Version = pInfoEx->m_Version;
	}
	else if(InfoExSize >= 8)
	{
		Version = minimum(pInfoEx->m_Version, 4);
	}
	else if(InfoExSize >= 4)
	{
		Version = 0;
	}
	int Flags = 0;
	if(Version >= 0)
	{
		Flags = pInfoEx->m_Flags;
	}
	int Flags2 = 0;
	if(Version >= 5)
	{
		Flags2 = pInfoEx->m_Flags2;
	}
	bool Race;
	bool FastCap;
	bool FNG;
	bool DDRace;
	bool DDNet;
	bool BlockWorlds;
	bool City;
	bool Vanilla;
	bool Plus;
	bool FDDrace;
	if(Version < 1)
	{
		// The game type is intentionally only available inside this
		// `if`. Game type sniffing should be avoided and ideally not
		// extended. Mods should set the relevant game flags instead.
		const char *pGameType = pFallbackServerInfo->m_aGameType;
		Race = str_find_nocase(pGameType, "race") || str_find_nocase(pGameType, "fastcap");
		FastCap = str_find_nocase(pGameType, "fastcap");
		FNG = str_find_nocase(pGameType, "fng");
		DDRace = str_find_nocase(pGameType, "ddrace") || str_find_nocase(pGameType, "mkrace");
		DDNet = str_find_nocase(pGameType, "ddracenet") || str_find_nocase(pGameType, "ddnet");
		BlockWorlds = str_startswith(pGameType, "bw  ") || str_comp_nocase(pGameType, "bw") == 0;
		City = str_find_nocase(pGameType, "city");
		Vanilla = str_comp(pGameType, "DM") == 0 || str_comp(pGameType, "TDM") == 0 || str_comp(pGameType, "CTF") == 0;
		Plus = str_find(pGameType, "+");
		FDDrace = false;
	}
	else
	{
		Race = Flags & GAMEINFOFLAG_GAMETYPE_RACE;
		FastCap = Flags & GAMEINFOFLAG_GAMETYPE_FASTCAP;
		FNG = Flags & GAMEINFOFLAG_GAMETYPE_FNG;
		DDRace = Flags & GAMEINFOFLAG_GAMETYPE_DDRACE;
		DDNet = Flags & GAMEINFOFLAG_GAMETYPE_DDNET;
		BlockWorlds = Flags & GAMEINFOFLAG_GAMETYPE_BLOCK_WORLDS;
		Vanilla = Flags & GAMEINFOFLAG_GAMETYPE_VANILLA;
		Plus = Flags & GAMEINFOFLAG_GAMETYPE_PLUS;
		City = Version >= 5 && Flags2 & GAMEINFOFLAG2_GAMETYPE_CITY;
		FDDrace = Version >= 6 && Flags2 & GAMEINFOFLAG2_GAMETYPE_FDDRACE;

		// Ensure invariants upheld by the server info parsing business.
		DDRace = DDRace || DDNet || FDDrace;
		Race = Race || FastCap || DDRace;
	}

	CGameInfo Info;
	Info.m_FlagStartsRace = FastCap;
	Info.m_TimeScore = Race;
	Info.m_UnlimitedAmmo = Race;
	Info.m_DDRaceRecordMessage = DDRace && !DDNet;
	Info.m_RaceRecordMessage = DDNet || (Race && !DDRace);
	Info.m_RaceSounds = DDRace || FNG || BlockWorlds;
	Info.m_AllowEyeWheel = DDRace || BlockWorlds || City || Plus;
	Info.m_AllowHookColl = DDRace;
	Info.m_AllowZoom = Race || BlockWorlds || City;
	Info.m_BugDDRaceGhost = DDRace;
	Info.m_BugDDRaceInput = DDRace;
	Info.m_BugFNGLaserRange = FNG;
	Info.m_BugVanillaBounce = Vanilla;
	Info.m_PredictFNG = FNG;
	Info.m_PredictDDRace = DDRace;
	Info.m_PredictDDRaceTiles = DDRace && !BlockWorlds;
	Info.m_PredictVanilla = Vanilla || FastCap;
	Info.m_EntitiesDDNet = DDNet;
	Info.m_EntitiesDDRace = DDRace;
	Info.m_EntitiesRace = Race;
	Info.m_EntitiesFNG = FNG;
	Info.m_EntitiesVanilla = Vanilla;
	Info.m_EntitiesBW = BlockWorlds;
	Info.m_Race = Race;
	Info.m_Pvp = !Race;
	Info.m_DontMaskEntities = !DDNet;
	Info.m_AllowXSkins = false;
	Info.m_EntitiesFDDrace = FDDrace;
	Info.m_HudHealthArmor = true;
	Info.m_HudAmmo = true;
	Info.m_HudDDRace = false;
	Info.m_NoWeakHookAndBounce = false;
	Info.m_NoSkinChangeForFrozen = false;
	Info.m_DDRaceTeam = false;

	if(Version >= 0)
	{
		Info.m_TimeScore = Flags & GAMEINFOFLAG_TIMESCORE;
	}
	if(Version >= 2)
	{
		Info.m_FlagStartsRace = Flags & GAMEINFOFLAG_FLAG_STARTS_RACE;
		Info.m_UnlimitedAmmo = Flags & GAMEINFOFLAG_UNLIMITED_AMMO;
		Info.m_DDRaceRecordMessage = Flags & GAMEINFOFLAG_DDRACE_RECORD_MESSAGE;
		Info.m_RaceRecordMessage = Flags & GAMEINFOFLAG_RACE_RECORD_MESSAGE;
		Info.m_AllowEyeWheel = Flags & GAMEINFOFLAG_ALLOW_EYE_WHEEL;
		Info.m_AllowHookColl = Flags & GAMEINFOFLAG_ALLOW_HOOK_COLL;
		Info.m_AllowZoom = Flags & GAMEINFOFLAG_ALLOW_ZOOM;
		Info.m_BugDDRaceGhost = Flags & GAMEINFOFLAG_BUG_DDRACE_GHOST;
		Info.m_BugDDRaceInput = Flags & GAMEINFOFLAG_BUG_DDRACE_INPUT;
		Info.m_BugFNGLaserRange = Flags & GAMEINFOFLAG_BUG_FNG_LASER_RANGE;
		Info.m_BugVanillaBounce = Flags & GAMEINFOFLAG_BUG_VANILLA_BOUNCE;
		Info.m_PredictFNG = Flags & GAMEINFOFLAG_PREDICT_FNG;
		Info.m_PredictDDRace = Flags & GAMEINFOFLAG_PREDICT_DDRACE;
		Info.m_PredictDDRaceTiles = Flags & GAMEINFOFLAG_PREDICT_DDRACE_TILES;
		Info.m_PredictVanilla = Flags & GAMEINFOFLAG_PREDICT_VANILLA;
		Info.m_EntitiesDDNet = Flags & GAMEINFOFLAG_ENTITIES_DDNET;
		Info.m_EntitiesDDRace = Flags & GAMEINFOFLAG_ENTITIES_DDRACE;
		Info.m_EntitiesRace = Flags & GAMEINFOFLAG_ENTITIES_RACE;
		Info.m_EntitiesFNG = Flags & GAMEINFOFLAG_ENTITIES_FNG;
		Info.m_EntitiesVanilla = Flags & GAMEINFOFLAG_ENTITIES_VANILLA;
	}
	if(Version >= 3)
	{
		Info.m_Race = Flags & GAMEINFOFLAG_RACE;
		Info.m_DontMaskEntities = Flags & GAMEINFOFLAG_DONT_MASK_ENTITIES;
	}
	if(Version >= 4)
	{
		Info.m_EntitiesBW = Flags & GAMEINFOFLAG_ENTITIES_BW;
	}
	if(Version >= 5)
	{
		Info.m_AllowXSkins = Flags2 & GAMEINFOFLAG2_ALLOW_X_SKINS;
	}
	if(Version >= 6)
	{
		Info.m_EntitiesFDDrace = Flags2 & GAMEINFOFLAG2_ENTITIES_FDDRACE;
	}
	if(Version >= 7)
	{
		Info.m_HudHealthArmor = Flags2 & GAMEINFOFLAG2_HUD_HEALTH_ARMOR;
		Info.m_HudAmmo = Flags2 & GAMEINFOFLAG2_HUD_AMMO;
		Info.m_HudDDRace = Flags2 & GAMEINFOFLAG2_HUD_DDRACE;
	}
	if(Version >= 8)
	{
		Info.m_NoWeakHookAndBounce = Flags2 & GAMEINFOFLAG2_NO_WEAK_HOOK;
	}
	if(Version >= 9)
	{
		Info.m_NoSkinChangeForFrozen = Flags2 & GAMEINFOFLAG2_NO_SKIN_CHANGE_FOR_FROZEN;
	}
	if(Version >= 10)
	{
		Info.m_DDRaceTeam = Flags2 & GAMEINFOFLAG2_DDRACE_TEAM;
	}

	// Solly
	str_copy(Info.m_aGameType, pFallbackServerInfo->m_aGameType);

	return Info;
}

void CGameClient::InvalidateSnapshot()
{
	// clear all pointers
	mem_zero(&m_Snap, sizeof(m_Snap));
	m_Snap.m_SpecInfo.m_Zoom = 1.0f;
	m_Snap.m_LocalClientId = -1;
	SnapCollectEntities();
}

void CGameClient::OnNewSnapshot()
{
	auto &&Evolve = [this](CNetObj_Character *pCharacter, int Tick) {
		CWorldCore TempWorld;
		CCharacterCore TempCore = CCharacterCore();
		CTeamsCore TempTeams = CTeamsCore();
		TempCore.Init(&TempWorld, Collision(), &TempTeams);
		TempCore.Read(pCharacter);
		TempCore.m_ActiveWeapon = pCharacter->m_Weapon;

		while(pCharacter->m_Tick < Tick)
		{
			pCharacter->m_Tick++;
			TempCore.Tick(false);
			TempCore.Move();
			TempCore.Quantize();
		}

		TempCore.Write(pCharacter);
	};

	InvalidateSnapshot();

	m_NewTick = true;

	ProcessEvents();

#ifdef CONF_DEBUG
	if(g_Config.m_DbgStress)
	{
		if((Client()->GameTick(g_Config.m_ClDummy) % 100) == 0)
		{
			char aMessage[64];
			int MsgLen = rand() % (sizeof(aMessage) - 1);
			for(int i = 0; i < MsgLen; i++)
				aMessage[i] = (char)('a' + (rand() % ('z' - 'a')));
			aMessage[MsgLen] = 0;

			m_Chat.SendChat(rand() & 1, aMessage);
		}
	}
#endif

	CServerInfo ServerInfo;
	Client()->GetServerInfo(&ServerInfo);

	bool FoundGameInfoEx = false;
	bool GotSwitchStateTeam = false;
	m_aSwitchStateTeam[g_Config.m_ClDummy] = -1;

	for(auto &Client : m_aClients)
	{
		Client.m_SpecCharPresent = false;
	}

	// go through all the items in the snapshot and gather the info we want
	{
		m_Snap.m_aTeamSize[TEAM_RED] = m_Snap.m_aTeamSize[TEAM_BLUE] = 0;

		int Num = Client()->SnapNumItems(IClient::SNAP_CURRENT);
		for(int i = 0; i < Num; i++)
		{
			const IClient::CSnapItem Item = Client()->SnapGetItem(IClient::SNAP_CURRENT, i);

			if(Item.m_Type == NETOBJTYPE_CLIENTINFO)
			{
				const CNetObj_ClientInfo *pInfo = (const CNetObj_ClientInfo *)Item.m_pData;
				int ClientId = Item.m_Id;
				if(ClientId < MAX_CLIENTS)
				{
					CClientData *pClient = &m_aClients[ClientId];

					if(!IntsToStr(&pInfo->m_Name0, 4, pClient->m_aName, std::size(pClient->m_aName)))
					{
						str_copy(pClient->m_aName, "nameless tee");
					}
					IntsToStr(&pInfo->m_Clan0, 3, pClient->m_aClan, std::size(pClient->m_aClan));
					pClient->m_Country = pInfo->m_Country;

					IntsToStr(&pInfo->m_Skin0, 6, pClient->m_aSkinName, std::size(pClient->m_aSkinName));
					if(!CSkin::IsValidName(pClient->m_aSkinName) ||
						(!m_GameInfo.m_AllowXSkins && CSkins::IsSpecialSkin(pClient->m_aSkinName)))
					{
						str_copy(pClient->m_aSkinName, "default");
					}

					pClient->m_UseCustomColor = pInfo->m_UseCustomColor;
					pClient->m_ColorBody = pInfo->m_ColorBody;
					pClient->m_ColorFeet = pInfo->m_ColorFeet;
				}
			}
			else if(Item.m_Type == NETOBJTYPE_PLAYERINFO)
			{
				const CNetObj_PlayerInfo *pInfo = (const CNetObj_PlayerInfo *)Item.m_pData;

				if(pInfo->m_ClientId < MAX_CLIENTS && pInfo->m_ClientId == Item.m_Id)
				{
					m_aClients[pInfo->m_ClientId].m_Team = pInfo->m_Team;
					m_aClients[pInfo->m_ClientId].m_Active = true;
					m_Snap.m_apPlayerInfos[pInfo->m_ClientId] = pInfo;
					m_Snap.m_NumPlayers++;

					if(pInfo->m_Local)
					{
						m_Snap.m_LocalClientId = pInfo->m_ClientId;
						m_Snap.m_pLocalInfo = pInfo;

						if(pInfo->m_Team == TEAM_SPECTATORS)
						{
							m_Snap.m_SpecInfo.m_Active = true;
						}
					}

					m_Snap.m_HighestClientId = maximum(m_Snap.m_HighestClientId, pInfo->m_ClientId);

					// calculate team-balance
					if(pInfo->m_Team != TEAM_SPECTATORS)
					{
						m_Snap.m_aTeamSize[pInfo->m_Team]++;
						if(!m_aStats[pInfo->m_ClientId].IsActive())
							m_aStats[pInfo->m_ClientId].JoinGame(Client()->GameTick(g_Config.m_ClDummy));
					}
					else if(m_aStats[pInfo->m_ClientId].IsActive())
						m_aStats[pInfo->m_ClientId].JoinSpec(Client()->GameTick(g_Config.m_ClDummy));
				}
			}
			else if(Item.m_Type == NETOBJTYPE_DDNETPLAYER)
			{
				m_ReceivedDDNetPlayer = true;
				const CNetObj_DDNetPlayer *pInfo = (const CNetObj_DDNetPlayer *)Item.m_pData;
				if(Item.m_Id < MAX_CLIENTS)
				{
					m_aClients[Item.m_Id].m_AuthLevel = pInfo->m_AuthLevel;
					m_aClients[Item.m_Id].m_Afk = pInfo->m_Flags & EXPLAYERFLAG_AFK;
					m_aClients[Item.m_Id].m_Paused = pInfo->m_Flags & EXPLAYERFLAG_PAUSED;
					m_aClients[Item.m_Id].m_Spec = pInfo->m_Flags & EXPLAYERFLAG_SPEC;

					if(Item.m_Id == m_Snap.m_LocalClientId && (m_aClients[Item.m_Id].m_Paused || m_aClients[Item.m_Id].m_Spec))
					{
						m_Snap.m_SpecInfo.m_Active = true;
					}
				}
			}
			else if(Item.m_Type == NETOBJTYPE_CHARACTER)
			{
				if(Item.m_Id < MAX_CLIENTS)
				{
					const void *pOld = Client()->SnapFindItem(IClient::SNAP_PREV, NETOBJTYPE_CHARACTER, Item.m_Id);
					m_Snap.m_aCharacters[Item.m_Id].m_Cur = *((const CNetObj_Character *)Item.m_pData);
					if(pOld)
					{
						m_Snap.m_aCharacters[Item.m_Id].m_Active = true;
						m_Snap.m_aCharacters[Item.m_Id].m_Prev = *((const CNetObj_Character *)pOld);

						// limit evolving to 3 seconds
						bool EvolvePrev = Client()->PrevGameTick(g_Config.m_ClDummy) - m_Snap.m_aCharacters[Item.m_Id].m_Prev.m_Tick <= 3 * Client()->GameTickSpeed();
						bool EvolveCur = Client()->GameTick(g_Config.m_ClDummy) - m_Snap.m_aCharacters[Item.m_Id].m_Cur.m_Tick <= 3 * Client()->GameTickSpeed();

						// reuse the result from the previous evolve if the snapped character didn't change since the previous snapshot
						if(EvolveCur && m_aClients[Item.m_Id].m_Evolved.m_Tick == Client()->PrevGameTick(g_Config.m_ClDummy))
						{
							if(mem_comp(&m_Snap.m_aCharacters[Item.m_Id].m_Prev, &m_aClients[Item.m_Id].m_Snapped, sizeof(CNetObj_Character)) == 0)
								m_Snap.m_aCharacters[Item.m_Id].m_Prev = m_aClients[Item.m_Id].m_Evolved;
							if(mem_comp(&m_Snap.m_aCharacters[Item.m_Id].m_Cur, &m_aClients[Item.m_Id].m_Snapped, sizeof(CNetObj_Character)) == 0)
								m_Snap.m_aCharacters[Item.m_Id].m_Cur = m_aClients[Item.m_Id].m_Evolved;
						}

						if(EvolvePrev && m_Snap.m_aCharacters[Item.m_Id].m_Prev.m_Tick)
							Evolve(&m_Snap.m_aCharacters[Item.m_Id].m_Prev, Client()->PrevGameTick(g_Config.m_ClDummy));
						if(EvolveCur && m_Snap.m_aCharacters[Item.m_Id].m_Cur.m_Tick)
							Evolve(&m_Snap.m_aCharacters[Item.m_Id].m_Cur, Client()->GameTick(g_Config.m_ClDummy));

						m_aClients[Item.m_Id].m_Snapped = *((const CNetObj_Character *)Item.m_pData);
						m_aClients[Item.m_Id].m_Evolved = m_Snap.m_aCharacters[Item.m_Id].m_Cur;
					}
					else
					{
						m_aClients[Item.m_Id].m_Evolved.m_Tick = -1;
					}
				}
			}
			else if(Item.m_Type == NETOBJTYPE_DDNETCHARACTER)
			{
				const CNetObj_DDNetCharacter *pCharacterData = (const CNetObj_DDNetCharacter *)Item.m_pData;

				if(Item.m_Id < MAX_CLIENTS)
				{
					m_Snap.m_aCharacters[Item.m_Id].m_ExtendedData = *pCharacterData;
					m_Snap.m_aCharacters[Item.m_Id].m_PrevExtendedData = (const CNetObj_DDNetCharacter *)Client()->SnapFindItem(IClient::SNAP_PREV, NETOBJTYPE_DDNETCHARACTER, Item.m_Id);
					m_Snap.m_aCharacters[Item.m_Id].m_HasExtendedData = true;
					m_Snap.m_aCharacters[Item.m_Id].m_HasExtendedDisplayInfo = false;
					if(pCharacterData->m_JumpedTotal != -1)
					{
						m_Snap.m_aCharacters[Item.m_Id].m_HasExtendedDisplayInfo = true;
					}

					// Store local player's StrongWeakId for when snap data is unavailable
					auto *it = std::find(std::begin(m_aLocalIds), std::end(m_aLocalIds), Item.m_Id);
					if(it != std::end(m_aLocalIds))
					{
						int Dummy = it - std::begin(m_aLocalIds);
						m_aLocalStrongWeakId[Dummy] = pCharacterData->m_StrongWeakId;
					}
					CClientData *pClient = &m_aClients[Item.m_Id];
					// Collision
					pClient->m_Solo = pCharacterData->m_Flags & CHARACTERFLAG_SOLO;
					pClient->m_Jetpack = pCharacterData->m_Flags & CHARACTERFLAG_JETPACK;
					pClient->m_CollisionDisabled = pCharacterData->m_Flags & CHARACTERFLAG_COLLISION_DISABLED;
					pClient->m_HammerHitDisabled = pCharacterData->m_Flags & CHARACTERFLAG_HAMMER_HIT_DISABLED;
					pClient->m_GrenadeHitDisabled = pCharacterData->m_Flags & CHARACTERFLAG_GRENADE_HIT_DISABLED;
					pClient->m_LaserHitDisabled = pCharacterData->m_Flags & CHARACTERFLAG_LASER_HIT_DISABLED;
					pClient->m_ShotgunHitDisabled = pCharacterData->m_Flags & CHARACTERFLAG_SHOTGUN_HIT_DISABLED;
					pClient->m_HookHitDisabled = pCharacterData->m_Flags & CHARACTERFLAG_HOOK_HIT_DISABLED;
					pClient->m_Super = pCharacterData->m_Flags & CHARACTERFLAG_SUPER;
					pClient->m_Invincible = pCharacterData->m_Flags & CHARACTERFLAG_INVINCIBLE;

					// Endless
					pClient->m_EndlessHook = pCharacterData->m_Flags & CHARACTERFLAG_ENDLESS_HOOK;
					pClient->m_EndlessJump = pCharacterData->m_Flags & CHARACTERFLAG_ENDLESS_JUMP;

					// Freeze
					pClient->m_FreezeEnd = pCharacterData->m_FreezeEnd;
					pClient->m_DeepFrozen = pCharacterData->m_FreezeEnd == -1;
					pClient->m_LiveFrozen = (pCharacterData->m_Flags & CHARACTERFLAG_MOVEMENTS_DISABLED) != 0;

					// Telegun
					pClient->m_HasTelegunGrenade = pCharacterData->m_Flags & CHARACTERFLAG_TELEGUN_GRENADE;
					pClient->m_HasTelegunGun = pCharacterData->m_Flags & CHARACTERFLAG_TELEGUN_GUN;
					pClient->m_HasTelegunLaser = pCharacterData->m_Flags & CHARACTERFLAG_TELEGUN_LASER;

					pClient->m_Predicted.ReadDDNet(pCharacterData);

					m_Teams.SetSolo(Item.m_Id, pClient->m_Solo);
				}
			}
			else if(Item.m_Type == NETOBJTYPE_SPECCHAR)
			{
				const CNetObj_SpecChar *pSpecCharData = (const CNetObj_SpecChar *)Item.m_pData;

				if(Item.m_Id < MAX_CLIENTS)
				{
					CClientData *pClient = &m_aClients[Item.m_Id];
					pClient->m_SpecCharPresent = true;
					pClient->m_SpecChar.x = pSpecCharData->m_X;
					pClient->m_SpecChar.y = pSpecCharData->m_Y;
				}
			}
			else if(Item.m_Type == NETOBJTYPE_SPECTATORINFO)
			{
				m_Snap.m_pSpectatorInfo = (const CNetObj_SpectatorInfo *)Item.m_pData;
				m_Snap.m_pPrevSpectatorInfo = (const CNetObj_SpectatorInfo *)Client()->SnapFindItem(IClient::SNAP_PREV, NETOBJTYPE_SPECTATORINFO, Item.m_Id);

				// needed for 0.7 survival
				// to auto spec players when dead
				if(Client()->IsSixup())
					m_Snap.m_SpecInfo.m_Active = true;
				m_Snap.m_SpecInfo.m_SpectatorId = m_Snap.m_pSpectatorInfo->m_SpectatorId;
			}
			else if(Item.m_Type == NETOBJTYPE_DDNETSPECTATORINFO)
			{
				const CNetObj_DDNetSpectatorInfo *pDDNetSpecInfo = (const CNetObj_DDNetSpectatorInfo *)Item.m_pData;
				m_Snap.m_SpecInfo.m_HasCameraInfo = pDDNetSpecInfo->m_HasCameraInfo;
				m_Snap.m_SpecInfo.m_Zoom = pDDNetSpecInfo->m_Zoom / 1000.0f;
				m_Snap.m_SpecInfo.m_Deadzone = pDDNetSpecInfo->m_Deadzone;
				m_Snap.m_SpecInfo.m_FollowFactor = pDDNetSpecInfo->m_FollowFactor;
				m_Snap.m_SpecInfo.m_SpectatorCount = pDDNetSpecInfo->m_SpectatorCount;
			}
			else if(Item.m_Type == NETOBJTYPE_GAMEINFO)
			{
				m_Snap.m_pGameInfoObj = (const CNetObj_GameInfo *)Item.m_pData;
				bool CurrentTickGameOver = (bool)(m_Snap.m_pGameInfoObj->m_GameStateFlags & GAMESTATEFLAG_GAMEOVER);
				if(!m_GameOver && CurrentTickGameOver)
					OnGameOver();
				else if(m_GameOver && !CurrentTickGameOver)
					OnStartGame();
				// Handle case that a new round is started (RoundStartTick changed)
				// New round is usually started after `restart` on server
				if(m_Snap.m_pGameInfoObj->m_RoundStartTick != m_LastRoundStartTick && !(CurrentTickGameOver || m_Snap.m_pGameInfoObj->m_GameStateFlags & GAMESTATEFLAG_PAUSED || m_GamePaused))
					OnStartRound();
				m_LastRoundStartTick = m_Snap.m_pGameInfoObj->m_RoundStartTick;
				m_GameOver = CurrentTickGameOver;
				m_GamePaused = (bool)(m_Snap.m_pGameInfoObj->m_GameStateFlags & GAMESTATEFLAG_PAUSED);
			}
			else if(Item.m_Type == NETOBJTYPE_GAMEINFOEX)
			{
				if(FoundGameInfoEx)
				{
					continue;
				}
				FoundGameInfoEx = true;
				m_GameInfo = GetGameInfo((const CNetObj_GameInfoEx *)Item.m_pData, Item.m_DataSize, &ServerInfo);
			}
			else if(Item.m_Type == NETOBJTYPE_GAMEDATA)
			{
				m_Snap.m_pGameDataObj = (const CNetObj_GameData *)Item.m_pData;
				m_Snap.m_GameDataSnapId = Item.m_Id;
				if(m_Snap.m_pGameDataObj->m_FlagCarrierRed == FLAG_TAKEN)
				{
					if(m_aFlagDropTick[TEAM_RED] == 0)
						m_aFlagDropTick[TEAM_RED] = Client()->GameTick(g_Config.m_ClDummy);
				}
				else
					m_aFlagDropTick[TEAM_RED] = 0;
				if(m_Snap.m_pGameDataObj->m_FlagCarrierBlue == FLAG_TAKEN)
				{
					if(m_aFlagDropTick[TEAM_BLUE] == 0)
						m_aFlagDropTick[TEAM_BLUE] = Client()->GameTick(g_Config.m_ClDummy);
				}
				else
					m_aFlagDropTick[TEAM_BLUE] = 0;
				if(m_LastFlagCarrierRed == FLAG_ATSTAND && m_Snap.m_pGameDataObj->m_FlagCarrierRed >= 0)
					OnFlagGrab(TEAM_RED);
				else if(m_LastFlagCarrierBlue == FLAG_ATSTAND && m_Snap.m_pGameDataObj->m_FlagCarrierBlue >= 0)
					OnFlagGrab(TEAM_BLUE);

				m_LastFlagCarrierRed = m_Snap.m_pGameDataObj->m_FlagCarrierRed;
				m_LastFlagCarrierBlue = m_Snap.m_pGameDataObj->m_FlagCarrierBlue;
			}
			else if(Item.m_Type == NETOBJTYPE_FLAG)
				m_Snap.m_apFlags[Item.m_Id % 2] = (const CNetObj_Flag *)Item.m_pData;
			else if(Item.m_Type == NETOBJTYPE_SWITCHSTATE)
			{
				if(Item.m_DataSize < 36)
				{
					continue;
				}
				const CNetObj_SwitchState *pSwitchStateData = (const CNetObj_SwitchState *)Item.m_pData;
				int Team = std::clamp(Item.m_Id, (int)TEAM_FLOCK, (int)TEAM_SUPER - 1);

				int HighestSwitchNumber = std::clamp(pSwitchStateData->m_HighestSwitchNumber, 0, 255);
				if(HighestSwitchNumber != maximum(0, (int)Switchers().size() - 1))
				{
					m_GameWorld.m_Core.InitSwitchers(HighestSwitchNumber);
					Collision()->m_HighestSwitchNumber = HighestSwitchNumber;
				}

				for(int j = 0; j < (int)Switchers().size(); j++)
				{
					Switchers()[j].m_aStatus[Team] = (pSwitchStateData->m_aStatus[j / 32] >> (j % 32)) & 1;
				}

				if(Item.m_DataSize >= 68)
				{
					// update the endtick of up to four timed switchers
					for(int j = 0; j < (int)std::size(pSwitchStateData->m_aEndTicks); j++)
					{
						int SwitchNumber = pSwitchStateData->m_aSwitchNumbers[j];
						int EndTick = pSwitchStateData->m_aEndTicks[j];
						if(EndTick > 0 && in_range(SwitchNumber, 0, (int)Switchers().size()))
						{
							Switchers()[SwitchNumber].m_aEndTick[Team] = EndTick;
						}
					}
				}

				// update switch types
				for(auto &Switcher : Switchers())
				{
					if(Switcher.m_aStatus[Team])
						Switcher.m_aType[Team] = Switcher.m_aEndTick[Team] ? TILE_SWITCHTIMEDOPEN : TILE_SWITCHOPEN;
					else
						Switcher.m_aType[Team] = Switcher.m_aEndTick[Team] ? TILE_SWITCHTIMEDCLOSE : TILE_SWITCHCLOSE;
				}

				if(!GotSwitchStateTeam)
					m_aSwitchStateTeam[g_Config.m_ClDummy] = Team;
				else
					m_aSwitchStateTeam[g_Config.m_ClDummy] = -1;
				GotSwitchStateTeam = true;
			}
		}
	}

	if(!FoundGameInfoEx)
	{
		m_GameInfo = GetGameInfo(nullptr, 0, &ServerInfo);
	}

	for(CClientData &Client : m_aClients)
	{
		Client.UpdateSkinInfo();
	}

	// setup local pointers
	if(m_Snap.m_LocalClientId >= 0)
	{
		m_aLocalIds[g_Config.m_ClDummy] = m_Snap.m_LocalClientId;

		CSnapState::CCharacterInfo *pChr = &m_Snap.m_aCharacters[m_Snap.m_LocalClientId];
		if(pChr->m_Active)
		{
			if(!m_Snap.m_SpecInfo.m_Active)
			{
				m_Snap.m_pLocalCharacter = &pChr->m_Cur;
				m_Snap.m_pLocalPrevCharacter = &pChr->m_Prev;
				m_LocalCharacterPos = vec2(m_Snap.m_pLocalCharacter->m_X, m_Snap.m_pLocalCharacter->m_Y);
			}
		}
		else if(Client()->SnapFindItem(IClient::SNAP_PREV, NETOBJTYPE_CHARACTER, m_Snap.m_LocalClientId))
		{
			// player died
			m_Controls.OnPlayerDeath();
		}
	}
	if(Client()->State() == IClient::STATE_DEMOPLAYBACK)
	{
		if(m_Snap.m_LocalClientId == -1 && m_DemoSpecId == SPEC_FOLLOW)
		{
			// TODO: can this be done in the translation layer?
			if(!Client()->IsSixup())
				m_DemoSpecId = SPEC_FREEVIEW;
		}
		if(m_DemoSpecId != SPEC_FOLLOW)
		{
			m_Snap.m_SpecInfo.m_Active = true;
			if(m_DemoSpecId > SPEC_FREEVIEW && m_Snap.m_aCharacters[m_DemoSpecId].m_Active)
				m_Snap.m_SpecInfo.m_SpectatorId = m_DemoSpecId;
			else
				m_Snap.m_SpecInfo.m_SpectatorId = SPEC_FREEVIEW;
		}
	}

	// clear out unneeded client data
	for(int i = 0; i < MAX_CLIENTS; ++i)
	{
		if(!m_Snap.m_apPlayerInfos[i] && m_aClients[i].m_Active)
		{
			m_aClients[i].Reset();
			m_aStats[i].Reset();
		}
	}

	if(Client()->State() == IClient::STATE_ONLINE)
	{
		m_pDiscord->UpdatePlayerCount(m_Snap.m_NumPlayers);
	}

	for(int i = 0; i < MAX_CLIENTS; ++i)
	{
		// update friend state
		m_aClients[i].m_Friend = !(i == m_Snap.m_LocalClientId || !m_Snap.m_apPlayerInfos[i] || !Friends()->IsFriend(m_aClients[i].m_aName, m_aClients[i].m_aClan, true));

		// update foe state
		m_aClients[i].m_Foe = !(i == m_Snap.m_LocalClientId || !m_Snap.m_apPlayerInfos[i] || !Foes()->IsFriend(m_aClients[i].m_aName, m_aClients[i].m_aClan, true));
	}

	// sort player infos by name
	mem_copy(m_Snap.m_apInfoByName, m_Snap.m_apPlayerInfos, sizeof(m_Snap.m_apInfoByName));
	std::stable_sort(m_Snap.m_apInfoByName, m_Snap.m_apInfoByName + MAX_CLIENTS,
		[this](const CNetObj_PlayerInfo *p1, const CNetObj_PlayerInfo *p2) -> bool {
			if(!p2)
				return static_cast<bool>(p1);
			if(!p1)
				return false;
			return str_comp_nocase(m_aClients[p1->m_ClientId].m_aName, m_aClients[p2->m_ClientId].m_aName) < 0;
		});

	bool TimeScore = m_GameInfo.m_TimeScore;
	bool Race7 = Client()->IsSixup() && m_Snap.m_pGameInfoObj && m_Snap.m_pGameInfoObj->m_GameFlags & protocol7::GAMEFLAG_RACE;

	// sort player infos by score
	mem_copy(m_Snap.m_apInfoByScore, m_Snap.m_apInfoByName, sizeof(m_Snap.m_apInfoByScore));
	if(Race7)
		std::stable_sort(m_Snap.m_apInfoByScore, m_Snap.m_apInfoByScore + MAX_CLIENTS,
			[](const CNetObj_PlayerInfo *p1, const CNetObj_PlayerInfo *p2) -> bool {
				if(!p2)
					return static_cast<bool>(p1);
				if(!p1)
					return false;
				return (((p1->m_Score == -1) ? std::numeric_limits<int>::max() : p1->m_Score) <
					((p2->m_Score == -1) ? std::numeric_limits<int>::max() : p2->m_Score));
			});
	else
		std::stable_sort(m_Snap.m_apInfoByScore, m_Snap.m_apInfoByScore + MAX_CLIENTS,
			[TimeScore](const CNetObj_PlayerInfo *p1, const CNetObj_PlayerInfo *p2) -> bool {
				if(!p2)
					return static_cast<bool>(p1);
				if(!p1)
					return false;
				return (((TimeScore && p1->m_Score == -9999) ? std::numeric_limits<int>::min() : p1->m_Score) >
					((TimeScore && p2->m_Score == -9999) ? std::numeric_limits<int>::min() : p2->m_Score));
			});

	// sort player infos by DDRace Team (and score between)
	int Index = 0;
	for(int Team = TEAM_FLOCK; Team <= TEAM_SUPER; ++Team)
	{
		for(int i = 0; i < MAX_CLIENTS && Index < MAX_CLIENTS; ++i)
		{
			if(m_Snap.m_apInfoByScore[i] && m_Teams.Team(m_Snap.m_apInfoByScore[i]->m_ClientId) == Team)
				m_Snap.m_apInfoByDDTeamScore[Index++] = m_Snap.m_apInfoByScore[i];
		}
	}

	// sort player infos by DDRace Team (and name between)
	Index = 0;
	for(int Team = TEAM_FLOCK; Team <= TEAM_SUPER; ++Team)
	{
		for(int i = 0; i < MAX_CLIENTS && Index < MAX_CLIENTS; ++i)
		{
			if(m_Snap.m_apInfoByName[i] && m_Teams.Team(m_Snap.m_apInfoByName[i]->m_ClientId) == Team)
				m_Snap.m_apInfoByDDTeamName[Index++] = m_Snap.m_apInfoByName[i];
		}
	}

	CTuningParams StandardTuning;
	if(ServerInfo.m_aGameType[0] != '0')
	{
		if(str_comp(ServerInfo.m_aGameType, "DM") != 0 && str_comp(ServerInfo.m_aGameType, "TDM") != 0 && str_comp(ServerInfo.m_aGameType, "CTF") != 0)
			m_ServerMode = SERVERMODE_MOD;
		else if(mem_comp(&StandardTuning, &m_aTuning[g_Config.m_ClDummy], 33) == 0)
			m_ServerMode = SERVERMODE_PURE;
		else
			m_ServerMode = SERVERMODE_PUREMOD;
	}

	// add tuning to demo
	bool AnyRecording = false;
	for(int i = 0; i < RECORDER_MAX; i++)
		if(DemoRecorder(i)->IsRecording())
		{
			AnyRecording = true;
			break;
		}
	if(AnyRecording && mem_comp(&StandardTuning, &m_aTuning[g_Config.m_ClDummy], sizeof(CTuningParams)) != 0)
	{
		CMsgPacker Msg(NETMSGTYPE_SV_TUNEPARAMS);
		int *pParams = (int *)&m_aTuning[g_Config.m_ClDummy];
		for(unsigned i = 0; i < sizeof(m_aTuning[0]) / sizeof(int); i++)
			Msg.AddInt(pParams[i]);
		Client()->SendMsgActive(&Msg, MSGFLAG_RECORD | MSGFLAG_NOSEND);
	}

	for(int i = 0; i < 2; i++)
	{
		if(m_aDDRaceMsgSent[i] || !m_Snap.m_pLocalInfo)
		{
			continue;
		}
		if(i == IClient::CONN_DUMMY && !Client()->DummyConnected())
		{
			continue;
		}
		CMsgPacker Msg(NETMSGTYPE_CL_ISDDNETLEGACY, false);
		Msg.AddInt(DDNetVersion());
		Client()->SendMsg(i, &Msg, MSGFLAG_VITAL);
		m_aDDRaceMsgSent[i] = true;
	}

	if(m_Snap.m_SpecInfo.m_Active && m_MultiViewActivated)
	{
		// dont show other teams while spectating in multi view
		CNetMsg_Cl_ShowOthers Msg;
		Msg.m_Show = SHOW_OTHERS_ONLY_TEAM;
		Client()->SendPackMsgActive(&Msg, MSGFLAG_VITAL);

		// update state
		m_aShowOthers[g_Config.m_ClDummy] = SHOW_OTHERS_ONLY_TEAM;
	}
	else if(m_aShowOthers[g_Config.m_ClDummy] == SHOW_OTHERS_NOT_SET || m_aShowOthers[g_Config.m_ClDummy] != g_Config.m_ClShowOthers)
	{
		{
			CNetMsg_Cl_ShowOthers Msg;
			Msg.m_Show = g_Config.m_ClShowOthers;
			Client()->SendPackMsgActive(&Msg, MSGFLAG_VITAL);
		}

		// update state
		m_aShowOthers[g_Config.m_ClDummy] = g_Config.m_ClShowOthers;
	}

	float ShowDistanceZoom = m_Camera.m_Zoom;
	float Zoom = m_Camera.m_Zoom;
	if(m_Camera.m_Zooming)
	{
		if(m_Camera.m_ZoomSmoothingTarget > m_Camera.m_Zoom) // Zooming out
			ShowDistanceZoom = m_Camera.m_ZoomSmoothingTarget;
		else if(m_Camera.m_ZoomSmoothingTarget < m_Camera.m_Zoom && m_LastShowDistanceZoom > 0) // Zooming in
			ShowDistanceZoom = m_LastShowDistanceZoom;

		Zoom = m_Camera.m_ZoomSmoothingTarget;
	}

	float Deadzone = m_Camera.Deadzone();
	float FollowFactor = m_Camera.FollowFactor();

	if(m_Snap.m_SpecInfo.m_Active)
	{
		// don't send camera infomation when spectating
		Zoom = m_LastZoom;
		Deadzone = m_LastDeadzone;
		FollowFactor = m_LastFollowFactor;
	}

	// initialize dummy vital when first connected
	if(Client()->DummyConnected() && !m_LastDummyConnected)
	{
		{
			CNetMsg_Cl_ShowDistance Msg;
			float x, y;
			RenderTools()->CalcScreenParams(Graphics()->ScreenAspect(), ShowDistanceZoom, &x, &y);
			Msg.m_X = x;
			Msg.m_Y = y;
			CMsgPacker Packer(&Msg);
			Msg.Pack(&Packer);
			Client()->SendMsg(IClient::CONN_DUMMY, &Packer, MSGFLAG_VITAL);
		}
		{
			CNetMsg_Cl_CameraInfo Msg;
			Msg.m_Zoom = round_truncate(Zoom * 1000.f);
			Msg.m_Deadzone = Deadzone;
			Msg.m_FollowFactor = FollowFactor;
			CMsgPacker Packer(&Msg);
			Msg.Pack(&Packer);
			Client()->SendMsg(IClient::CONN_DUMMY, &Packer, MSGFLAG_VITAL);
		}
	}

	// send show distance
	if(ShowDistanceZoom != m_LastShowDistanceZoom || Graphics()->ScreenAspect() != m_LastScreenAspect)
	{
		CNetMsg_Cl_ShowDistance Msg;
		float x, y;
		RenderTools()->CalcScreenParams(Graphics()->ScreenAspect(), ShowDistanceZoom, &x, &y);
		Msg.m_X = x;
		Msg.m_Y = y;
		Client()->ChecksumData()->m_Zoom = ShowDistanceZoom;
		CMsgPacker Packer(&Msg);
		Msg.Pack(&Packer);

		Client()->SendMsg(IClient::CONN_MAIN, &Packer, MSGFLAG_VITAL);
		if(Client()->DummyConnected() && m_LastDummyConnected)
			Client()->SendMsg(IClient::CONN_DUMMY, &Packer, MSGFLAG_VITAL);
	}

	// send camera info
	if(Zoom != m_LastZoom || Deadzone != m_LastDeadzone || FollowFactor != m_LastFollowFactor)
	{
		CNetMsg_Cl_CameraInfo Msg;
		Msg.m_Zoom = round_truncate(Zoom * 1000.f);
		Msg.m_Deadzone = Deadzone;
		Msg.m_FollowFactor = FollowFactor;
		CMsgPacker Packer(&Msg);
		Msg.Pack(&Packer);

		Client()->SendMsg(IClient::CONN_MAIN, &Packer, MSGFLAG_VITAL);
		if(Client()->DummyConnected() && m_LastDummyConnected)
			Client()->SendMsg(IClient::CONN_DUMMY, &Packer, MSGFLAG_VITAL);
	}

	m_LastShowDistanceZoom = ShowDistanceZoom;
	m_LastZoom = Zoom;
	m_LastScreenAspect = Graphics()->ScreenAspect();
	m_LastDeadzone = Deadzone;
	m_LastFollowFactor = FollowFactor;
	m_LastDummyConnected = Client()->DummyConnected();

	for(auto &pComponent : m_vpAll)
		pComponent->OnNewSnapshot();

	// notify editor when local character moved
	UpdateEditorIngameMoved();

	// detect air jump for other players
	for(int i = 0; i < MAX_CLIENTS; i++)
	{
		if(m_Snap.m_aCharacters[i].m_Active && (m_Snap.m_aCharacters[i].m_Cur.m_Jumped & 2) && !(m_Snap.m_aCharacters[i].m_Prev.m_Jumped & 2))
			if(!Predict() || (i != m_Snap.m_LocalClientId && (!AntiPingPlayers() || i != m_PredictedDummyId)))
			{
				vec2 Pos = mix(vec2(m_Snap.m_aCharacters[i].m_Prev.m_X, m_Snap.m_aCharacters[i].m_Prev.m_Y),
					vec2(m_Snap.m_aCharacters[i].m_Cur.m_X, m_Snap.m_aCharacters[i].m_Cur.m_Y),
					Client()->IntraGameTick(g_Config.m_ClDummy));
				float Alpha = 1.0f;
				if(IsOtherTeam(i))
					Alpha = g_Config.m_ClShowOthersAlpha / 100.0f;
				m_Effects.AirJump(Pos, Alpha);
			}
	}
	if(g_Config.m_ClFreezeStars && !m_SuppressEvents)
	{
		for(auto &Character : m_Snap.m_aCharacters)
		{
			if(Character.m_Active && Character.m_HasExtendedData && Character.m_PrevExtendedData)
			{
				int FreezeTimeNow = Character.m_ExtendedData.m_FreezeEnd - Client()->GameTick(g_Config.m_ClDummy);
				int FreezeTimePrev = Character.m_PrevExtendedData->m_FreezeEnd - Client()->PrevGameTick(g_Config.m_ClDummy);
				vec2 Pos = vec2(Character.m_Cur.m_X, Character.m_Cur.m_Y);
				int StarsNow = (FreezeTimeNow + 1) / Client()->GameTickSpeed();
				int StarsPrev = (FreezeTimePrev + 1) / Client()->GameTickSpeed();
				if(StarsNow < StarsPrev || (StarsPrev == 0 && StarsNow > 0))
				{
					int Amount = StarsNow + 1;
					float Mid = 3 * pi / 2;
					float Min = Mid - pi / 3;
					float Max = Mid + pi / 3;
					for(int j = 0; j < Amount; j++)
					{
						float Angle = mix(Min, Max, (j + 1) / (float)(Amount + 2));
						m_Effects.DamageIndicator(Pos, direction(Angle), 1.0f);
					}
				}
			}
		}
	}

	// Record m_LastRaceTick for g_Config.m_ClConfirmDisconnect/QuitTime
	if(m_GameInfo.m_Race &&
		Client()->State() == IClient::STATE_ONLINE &&
		m_Snap.m_pGameInfoObj &&
		!m_Snap.m_SpecInfo.m_Active &&
		m_Snap.m_pLocalCharacter &&
		m_Snap.m_pLocalPrevCharacter)
	{
		const bool RaceFlag = m_Snap.m_pGameInfoObj->m_GameStateFlags & GAMESTATEFLAG_RACETIME;
		m_LastRaceTick = RaceFlag ? -m_Snap.m_pGameInfoObj->m_WarmupTimer : -1;
	}

	if(m_Snap.m_LocalClientId != m_PrevLocalId)
		m_PredictedDummyId = m_PrevLocalId;
	m_PrevLocalId = m_Snap.m_LocalClientId;
	m_IsDummySwapping = 0;

	SnapCollectEntities(); // creates a collection that associates EntityEx snap items with the entities they belong to

	// update prediction data
	if(Client()->State() != IClient::STATE_DEMOPLAYBACK)
		UpdatePrediction();
}

void CGameClient::UpdateEditorIngameMoved()
{
	const bool LocalCharacterMoved = m_Snap.m_pLocalCharacter && m_Snap.m_pLocalPrevCharacter && (m_Snap.m_pLocalCharacter->m_X != m_Snap.m_pLocalPrevCharacter->m_X || m_Snap.m_pLocalCharacter->m_Y != m_Snap.m_pLocalPrevCharacter->m_Y);
	if(!g_Config.m_ClEditor)
	{
		m_EditorMovementDelay = 5;
	}
	else if(m_EditorMovementDelay > 0 && !LocalCharacterMoved)
	{
		--m_EditorMovementDelay;
	}
	if(m_EditorMovementDelay == 0 && LocalCharacterMoved)
	{
		Editor()->OnIngameMoved();
	}
}

void CGameClient::OnPredict()
{
	// store the previous values so we can detect prediction errors
	CCharacterCore BeforePrevChar = m_PredictedPrevChar;
	CCharacterCore BeforeChar = m_PredictedChar;

	// we can't predict without our own id or own character
	if(m_Snap.m_LocalClientId == -1 || !m_Snap.m_aCharacters[m_Snap.m_LocalClientId].m_Active)
		return;

	// don't predict anything if we are paused
	if(m_Snap.m_pGameInfoObj && m_Snap.m_pGameInfoObj->m_GameStateFlags & GAMESTATEFLAG_PAUSED)
	{
		if(m_Snap.m_pLocalCharacter)
		{
			m_PredictedChar.Read(m_Snap.m_pLocalCharacter);
			m_PredictedChar.m_ActiveWeapon = m_Snap.m_pLocalCharacter->m_Weapon;
		}
		if(m_Snap.m_pLocalPrevCharacter)
		{
			m_PredictedPrevChar.Read(m_Snap.m_pLocalPrevCharacter);
			m_PredictedPrevChar.m_ActiveWeapon = m_Snap.m_pLocalPrevCharacter->m_Weapon;
		}
		return;
	}

	vec2 aBeforeRender[MAX_CLIENTS];
	for(int i = 0; i < MAX_CLIENTS; i++)
		aBeforeRender[i] = GetSmoothPos(i);

	// init
	bool Dummy = g_Config.m_ClDummy ^ m_IsDummySwapping;
	m_PredictedWorld.CopyWorld(&m_GameWorld);

	// don't predict inactive players, or entities from other teams
	for(int i = 0; i < MAX_CLIENTS; i++)
		if(CCharacter *pChar = m_PredictedWorld.GetCharacterById(i))
			if((!m_Snap.m_aCharacters[i].m_Active && pChar->m_SnapTicks > 10) || IsOtherTeam(i))
				pChar->Destroy();

	CProjectile *pProjNext = nullptr;
	for(CProjectile *pProj = (CProjectile *)m_PredictedWorld.FindFirst(CGameWorld::ENTTYPE_PROJECTILE); pProj; pProj = pProjNext)
	{
		pProjNext = (CProjectile *)pProj->TypeNext();
		if(IsOtherTeam(pProj->GetOwner()))
		{
			pProj->Destroy();
		}
	}

	CCharacter *pLocalChar = m_PredictedWorld.GetCharacterById(m_Snap.m_LocalClientId);
	if(!pLocalChar)
		return;
	CCharacter *pDummyChar = nullptr;
	if(PredictDummy())
		pDummyChar = m_PredictedWorld.GetCharacterById(m_PredictedDummyId);

	bool RealPredTick = false;
	// predict
	// prediction actually happens here

	int FinalTickRegular = Client()->PredGameTick(g_Config.m_ClDummy); // The vanilla final tick disregarding fast input
	int FinalTickSelf = FinalTickRegular + g_Config.m_ClFastInput; // the final tick for just our local tee
	int FinalTickOthers = FinalTickSelf; // the final tick for all other tees
	if(g_Config.m_ClFastInput && !g_Config.m_ClFastInputOthers)
		FinalTickOthers = FinalTickSelf - g_Config.m_ClFastInput;

	for(int Tick = Client()->GameTick(g_Config.m_ClDummy) + 1; Tick <= FinalTickSelf; Tick++)
	{
		// fetch the previous characters
		if(Tick == FinalTickSelf)
		{
			m_PrevPredictedWorld.CopyWorld(&m_PredictedWorld);
			m_PredictedPrevChar = pLocalChar->GetCore();
			m_aClients[m_Snap.m_LocalClientId].m_PrevPredicted = pLocalChar->GetCore();
		}
		if(Tick == FinalTickOthers)
		{
			for(int i = 0; i < MAX_CLIENTS; i++)
				if(CCharacter *pChar = m_PredictedWorld.GetCharacterById(i))
					m_aClients[i].m_PrevPredicted = pChar->GetCore();
		}

		if(Tick == Client()->PredGameTick(g_Config.m_ClDummy))
		{
			m_PredictedPrevChar = pLocalChar->GetCore();
			m_aClients[m_Snap.m_LocalClientId].m_PrevPredicted = pLocalChar->GetCore();

			if(pDummyChar)
				m_aClients[m_PredictedDummyId].m_PrevPredicted = pDummyChar->GetCore();
		}

		// optionally allow some movement in freeze by not predicting freeze the last one to two ticks
		if(g_Config.m_ClPredictFreeze == 2 && Client()->PredGameTick(g_Config.m_ClDummy) - 1 - Client()->PredGameTick(g_Config.m_ClDummy) % 2 <= Tick)
			pLocalChar->m_CanMoveInFreeze = true;

		// apply inputs and tick
		CNetObj_PlayerInput *pInputData = (CNetObj_PlayerInput *)Client()->GetInput(Tick, m_IsDummySwapping);
		CNetObj_PlayerInput *pDummyInputData = !pDummyChar ? nullptr : (CNetObj_PlayerInput *)Client()->GetInput(Tick, m_IsDummySwapping ^ 1);
		bool DummyFirst = pInputData && pDummyInputData && pDummyChar->GetCid() < pLocalChar->GetCid();

		if(g_Config.m_ClFastInput && Tick == FinalTickSelf)
			pInputData = &m_Controls.m_FastInput;

		if(DummyFirst)
			pDummyChar->OnDirectInput(pDummyInputData);
		if(pInputData)
			pLocalChar->OnDirectInput(pInputData);
		if(pDummyInputData && !DummyFirst)
			pDummyChar->OnDirectInput(pDummyInputData);
		m_PredictedWorld.m_GameTick = Tick;
		if(pInputData)
			pLocalChar->OnPredictedInput(pInputData);
		if(pDummyInputData)
			pDummyChar->OnPredictedInput(pDummyInputData);
		m_PredictedWorld.Tick();

		// fetch the current characters
		if(Tick == FinalTickSelf)
		{
			m_PredictedChar = pLocalChar->GetCore();
			m_aClients[m_Snap.m_LocalClientId].m_Predicted = pLocalChar->GetCore();
		}
		if(Tick == FinalTickOthers)
		{
			for(int i = 0; i < MAX_CLIENTS; i++)
				if(CCharacter *pChar = m_PredictedWorld.GetCharacterById(i))
					m_aClients[i].m_Predicted = pChar->GetCore();
		}

		if(Tick == Client()->PredGameTick(g_Config.m_ClDummy))
		{
			m_PredictedChar = pLocalChar->GetCore();
			m_aClients[m_Snap.m_LocalClientId].m_Predicted = pLocalChar->GetCore();

			if(pDummyChar)
				m_aClients[m_PredictedDummyId].m_Predicted = pDummyChar->GetCore();
		}

		for(int i = 0; i < MAX_CLIENTS; i++)
			if(CCharacter *pChar = m_PredictedWorld.GetCharacterById(i))
			{
				m_aClients[i].m_aPredPos[Tick % 200] = pChar->Core()->m_Pos;
				m_aClients[i].m_aPredTick[Tick % 200] = Tick;
			}

		// check if we want to trigger effects
		if(Tick > m_aLastNewPredictedTick[Dummy] && (Tick <= FinalTickRegular))
		{
			m_aLastNewPredictedTick[Dummy] = Tick;
			m_NewPredictedTick = true;
			RealPredTick = true;
			vec2 Pos = pLocalChar->Core()->m_Pos;
			int Events = pLocalChar->Core()->m_TriggeredEvents;

			if(g_Config.m_ClPredict && !m_SuppressEvents)
				if(Events & COREEVENT_AIR_JUMP)
					m_Effects.AirJump(Pos, 1.0f);
			if(g_Config.m_SndGame && !m_SuppressEvents)
			{
				if(Events & COREEVENT_GROUND_JUMP)
					m_Sounds.PlayAndRecord(CSounds::CHN_WORLD, SOUND_PLAYER_JUMP, 1.0f, Pos);
				if(Events & COREEVENT_HOOK_ATTACH_GROUND)
					m_Sounds.PlayAndRecord(CSounds::CHN_WORLD, SOUND_HOOK_ATTACH_GROUND, 1.0f, Pos);
				if(Events & COREEVENT_HOOK_HIT_NOHOOK)
					m_Sounds.PlayAndRecord(CSounds::CHN_WORLD, SOUND_HOOK_NOATTACH, 1.0f, Pos);
			}
		}

		// check if we want to trigger predicted airjump for dummy
		if(AntiPingPlayers() && pDummyChar && Tick > m_aLastNewPredictedTick[!Dummy])
		{
			m_aLastNewPredictedTick[!Dummy] = Tick;
			vec2 Pos = pDummyChar->Core()->m_Pos;
			int Events = pDummyChar->Core()->m_TriggeredEvents;
			if(g_Config.m_ClPredict && !m_SuppressEvents)
				if(Events & COREEVENT_AIR_JUMP)
					m_Effects.AirJump(Pos, 1.0f);
		}
	}

	if(g_Config.m_ClFastInput)
		m_PredictedWorld.CopyWorld(&m_PrevPredictedWorld);

	if(g_Config.m_ClRemoveAnti)
	{
		m_ExtraPredictedWorld.CopyWorldClean(&m_PredictedWorld);

		// Remove other tees to reduce lag and because they aren't really important in this case
		for(int i = 0; i < MAX_CLIENTS; i++)
			if(i != m_Snap.m_LocalClientId)
				if(CCharacter *pDelChar = m_ExtraPredictedWorld.GetCharacterById(i))
					pDelChar->Destroy();

		CCharacter *pExtraChar = m_ExtraPredictedWorld.GetCharacterById(m_Snap.m_LocalClientId);
		if(pExtraChar)
		{
			bool Unfrozen = false;
			bool Frozen = false;
			for(int i = 0; i < g_Config.m_ClUnfreezeLagDelayTicks; i++)
			{
				if(!pExtraChar)
					continue;

				if(Frozen && pExtraChar->m_AliveAccumulation > 0)
					Unfrozen = true;

				if(pExtraChar->m_AliveAccumulation < 0)
					Frozen = true;

				if(!Unfrozen)
				{
					m_ExtraPredictedWorld.m_GameTick++;
					m_ExtraPredictedWorld.Tick();
				}
				else
				{
					pExtraChar->m_AliveAccumulation = std::max(pExtraChar->m_AliveAccumulation, 1);
					pExtraChar->m_AliveAccumulation = std::min(pExtraChar->m_AliveAccumulation + 1, g_Config.m_ClUnfreezeLagDelayTicks);
				}
			}
		}
	}

	// detect mispredictions of other players and make corrections smoother when possible
	if(g_Config.m_ClAntiPingSmooth &&
		Predict() && AntiPingPlayers() &&
		m_NewTick && m_PredictedTick >= MIN_TICK &&
		absolute(m_PredictedTick - Client()->PredGameTick(g_Config.m_ClDummy)) <= 1 &&
		absolute(Client()->GameTick(g_Config.m_ClDummy) - Client()->PrevGameTick(g_Config.m_ClDummy)) <= 2)
	{
		int PredTime = std::clamp(Client()->GetPredictionTime(), 0, 800);
		float SmoothPace = 4 - 1.5f * PredTime / 800.f; // smoothing pace (a lower value will make the smoothing quicker)
		int64_t Len = 1000 * PredTime * SmoothPace;

		for(int i = 0; i < MAX_CLIENTS; i++)
		{
			if(!m_Snap.m_aCharacters[i].m_Active || i == m_Snap.m_LocalClientId || !m_aLastActive[i])
				continue;
			vec2 NewPos = (m_PredictedTick == FinalTickSelf) ? m_aClients[i].m_Predicted.m_Pos : m_aClients[i].m_PrevPredicted.m_Pos;
			vec2 PredErr = (m_aLastPos[i] - NewPos) / (float)minimum(Client()->GetPredictionTime(), 200);
			if(in_range(length(PredErr), 0.05f, 5.f))
			{
				vec2 PredPos = mix(m_aClients[i].m_PrevPredicted.m_Pos, m_aClients[i].m_Predicted.m_Pos, Client()->PredIntraGameTick(g_Config.m_ClDummy));
				vec2 CurPos = mix(
					vec2(m_Snap.m_aCharacters[i].m_Prev.m_X, m_Snap.m_aCharacters[i].m_Prev.m_Y),
					vec2(m_Snap.m_aCharacters[i].m_Cur.m_X, m_Snap.m_aCharacters[i].m_Cur.m_Y),
					Client()->IntraGameTick(g_Config.m_ClDummy));
				vec2 RenderDiff = PredPos - aBeforeRender[i];
				vec2 PredDiff = PredPos - CurPos;

				float aMixAmount[2];
				for(int j = 0; j < 2; j++)
				{
					aMixAmount[j] = 1.0f;
					if(absolute(PredErr[j]) > 0.05f)
					{
						aMixAmount[j] = 0.0f;
						if(absolute(RenderDiff[j]) > 0.01f)
						{
							aMixAmount[j] = 1.f - std::clamp(RenderDiff[j] / PredDiff[j], 0.f, 1.f);
							aMixAmount[j] = 1.f - std::pow(1.f - aMixAmount[j], 1 / 1.2f);
						}
					}
					int64_t TimePassed = time_get() - m_aClients[i].m_aSmoothStart[j];
					if(in_range(TimePassed, (int64_t)0, Len - 1))
						aMixAmount[j] = minimum(aMixAmount[j], (float)(TimePassed / (double)Len));
				}
				for(int j = 0; j < 2; j++)
					if(absolute(RenderDiff[j]) < 0.01f && absolute(PredDiff[j]) < 0.01f && absolute(m_aClients[i].m_PrevPredicted.m_Pos[j] - m_aClients[i].m_Predicted.m_Pos[j]) < 0.01f && aMixAmount[j] > aMixAmount[j ^ 1])
						aMixAmount[j] = aMixAmount[j ^ 1];
				for(int j = 0; j < 2; j++)
				{
					int64_t Remaining = minimum((1.f - aMixAmount[j]) * Len, minimum(time_freq() * 0.700f, (1.f - aMixAmount[j ^ 1]) * Len + time_freq() * 0.300f)); // don't smooth for longer than 700ms, or more than 300ms longer along one axis than the other axis
					int64_t Start = time_get() - (Len - Remaining);
					if(!in_range(Start + Len, m_aClients[i].m_aSmoothStart[j], m_aClients[i].m_aSmoothStart[j] + Len))
					{
						m_aClients[i].m_aSmoothStart[j] = Start;
						m_aClients[i].m_aSmoothLen[j] = Len;
					}
				}
			}
		}
	}

	// TClient
	// New antiping smoothing
	CCharacter *pSmoothLocalChar = m_PredSmoothingWorld.GetCharacterById(m_Snap.m_LocalClientId);
	if(g_Config.m_ClAntiPingImproved &&
		Predict() && AntiPingPlayers() &&
		pSmoothLocalChar &&
		RealPredTick && m_PredictedTick >= MIN_TICK)
	{
		int PredTime = std::clamp(Client()->GetPredictionTime(), 0, 8000); // Milliseconds for some reason?? TODO: Use more precision

		// Nightmare: in order to get 100% accurate comparison to detect mispredictions we must
		// tick the PREVIOUS predicted world with our CURRENT predicted inputs
		CCharacter *pSmoothDummyChar = 0;
		CCharacter *pPredDummyChar = 0;
		if(PredictDummy())
		{
			pSmoothDummyChar = m_PredSmoothingWorld.GetCharacterById(m_PredictedDummyId);
			pPredDummyChar = m_PredictedWorld.GetCharacterById(m_PredictedDummyId);
		}
		CNetObj_PlayerInput *pInputData = m_PredictedWorld.GetCharacterById(m_Snap.m_LocalClientId)->LatestInput();
		CNetObj_PlayerInput *pDummyInputData = !pPredDummyChar ? 0 : m_PredictedWorld.GetCharacterById(m_PredictedDummyId)->LatestInput();
		bool DummyFirst = pSmoothLocalChar && pSmoothDummyChar && pSmoothDummyChar->GetCid() < pSmoothLocalChar->GetCid();

		if(DummyFirst && pSmoothDummyChar && pDummyInputData)
			pSmoothDummyChar->OnDirectInput(pDummyInputData);

		if(pInputData && pSmoothLocalChar)
			pSmoothLocalChar->OnDirectInput(pInputData);

		if(!DummyFirst && pSmoothDummyChar && pDummyInputData)
			pSmoothDummyChar->OnDirectInput(pDummyInputData);

		m_PredSmoothingWorld.m_GameTick++;

		if(pInputData && pSmoothLocalChar)
			pSmoothLocalChar->OnPredictedInput(pInputData);

		if(pDummyInputData && pSmoothDummyChar)
			pSmoothDummyChar->OnPredictedInput(pDummyInputData);
		m_PredSmoothingWorld.Tick();

		for(int i = 0; i < MAX_CLIENTS; i++)
		{
			if(!m_Snap.m_aCharacters[i].m_Active || !m_aLastActive[i])
				continue;

			if(i == m_PredictedDummyId || i == m_Snap.m_LocalClientId)
			{
				m_aClients[i].m_PrevImprovedPredPos = m_aClients[i].m_PrevPredicted.m_Pos;
				m_aClients[i].m_ImprovedPredPos = m_aClients[i].m_Predicted.m_Pos;
				continue;
			}

			CCharacter *pChar = m_PredSmoothingWorld.GetCharacterById(i);
			if(!pChar)
				continue;

			vec2 PredPos = m_aClients[i].m_Predicted.m_Pos;
			if(g_Config.m_ClFastInputOthers && g_Config.m_ClFastInput)
				PredPos = m_aClients[i].m_PrevPredicted.m_Pos;

			vec2 PrevPredPos = pChar->GetCore().m_Pos;

			// Cursed hack to get the game tick consistently
			int GameTick = Client()->GameTick(g_Config.m_ClDummy) + (int)Client()->IntraGameTick(g_Config.m_ClDummy);
			static int s_PrevGameTick = 0;
			if(s_PrevGameTick == GameTick)
				GameTick++;
			s_PrevGameTick = Client()->GameTick(g_Config.m_ClDummy) + (int)Client()->IntraGameTick(g_Config.m_ClDummy);

			vec2 ServerPos = m_aClients[i].m_aPredPos[GameTick % 200];
			vec2 PrevServerPos = m_aClients[i].m_aPredPos[(GameTick - 1) % 200];

			vec2 PredDir = normalize(PredPos - ServerPos);
			vec2 LastDir = normalize(PrevPredPos - ServerPos);

			vec2 MaxPos = vec2(0, 0);
			vec2 MinPos = vec2(0, 0);
			// Get a bounding box for our final prediction position to minimize going through walls
			for(int Tick = GameTick - 1; Tick <= FinalTickOthers; Tick++)
			{
				if(m_aClients[i].m_aPredTick[Tick % 200] == 0)
					continue;
				vec2 Pos = m_aClients[i].m_aPredPos[Tick % 200];
				if(Tick == GameTick - 1)
				{
					MaxPos = Pos;
					MinPos = Pos;
				}
				else
				{
					MaxPos.x = std::max(Pos.x, MaxPos.x);
					MaxPos.y = std::max(Pos.y, MaxPos.y);
					MinPos.x = std::min(Pos.x, MinPos.x);
					MinPos.y = std::min(Pos.y, MinPos.y);
				}
			}
			int PredStartTick = GameTick;
			int HistoryStartTick = PredStartTick - (FinalTickOthers - PredStartTick);
			HistoryStartTick = std::max(0, HistoryStartTick);
			vec2 HistoryVector = vec2(0, 0);
			float HistoryDistance = 0.0f;
			// Find the average history vector
			for(int Tick = HistoryStartTick; Tick <= PredStartTick; Tick++)
			{
				if(m_aClients[i].m_aPredTick[Tick % 200] == 0 || m_aClients[i].m_aPredTick[(Tick - 1) % 200] == 0)
					continue;
				vec2 DirVector = m_aClients[i].m_aPredPos[Tick % 200] - m_aClients[i].m_aPredPos[(Tick - 1) % 200];
				HistoryVector += DirVector;
				HistoryDistance += length(DirVector);
			}

			int HistoryCount = (PredStartTick - HistoryStartTick + 1);
			HistoryVector = HistoryVector / HistoryCount;
			HistoryVector = normalize(HistoryVector);
			float Variance = 0.0f;
			// Find the variance over the history window
			if(length(HistoryVector) > 0.0f)
			{
				for(int Tick = HistoryStartTick; Tick <= PredStartTick; Tick++)
				{
					if(m_aClients[i].m_aPredTick[Tick % 200] == 0 || m_aClients[i].m_aPredTick[(Tick - 1) % 200] == 0)
						continue;
					vec2 DirVector = m_aClients[i].m_aPredPos[Tick % 200] - m_aClients[i].m_aPredPos[(Tick - 1) % 200];
					vec2 Diff = normalize(DirVector) - HistoryVector;
					Variance += dot(Diff, Diff);
				}
				Variance /= HistoryCount;
			}
			else
			{
				Variance = 0.0f;
			}
			float Sigma = 1.5f; // Can be adjusted
			float SigmaScale = length(PredPos - ServerPos) / HistoryDistance;
			if(SigmaScale > 0)
				Sigma /= SigmaScale;
			float TrustFactor = std::max(0.0f, 1.0f - (std::sqrt(Variance) / Sigma));
			vec2 TrustedVector = HistoryVector;

			// Detect mispredictions
			float Confidence = 1.0f;
			if(PredDir == vec2(0, 0))
				Confidence = 1.0f;
			else
			{
				Confidence = std::max(0.0f, dot(LastDir, PredDir));
				Confidence = std::pow(Confidence, 4.0f); // Can be adjusted
			}
			float Uncertainty = 1.0f - Confidence;
			float TickDuration = (float)1000 / (float)Client()->GameTickSpeed();

			// Manage uncertainty value
			float PredTimeScale = (float)g_Config.m_ClAntiPingUncertaintyScale / 100.0f;
			float TickSize = TickDuration / ((float)PredTime * PredTimeScale); // 20ms / PredTime
			float PrevConfidence = 1.0f - m_aClients[i].m_Uncertainty;
			float NewConfidence = PrevConfidence - Uncertainty + TickSize;
			float MinConfidence = g_Config.m_ClAntiPingNegativeBuffer ? -1.0f : 0.0f;
			NewConfidence = std::clamp(NewConfidence, MinConfidence, 1.0f); // A certain about of "negative buffer" is allowed
			m_aClients[i].m_Uncertainty = 1.0f - NewConfidence;
			NewConfidence = std::max(0.0f, NewConfidence);

			// Decompose prediction vector into 2 components based on the trusted vector
			vec2 PredVector = PredPos - ServerPos;
			vec2 Forward = normalize(TrustedVector);
			float DotPf = std::max(0.0f, dot(normalize(PredVector), Forward));
			vec2 ConfidenceParallel = Forward * DotPf * length(PredVector);
			if(DotPf == 0.0f)
				ConfidenceParallel = vec2(0, 0);
			vec2 ConfidencePerp = PredVector - ConfidenceParallel;

			if(!g_Config.m_ClAntiPingStableDirection)
				TrustFactor = 0.0f;

			vec2 ConfidenceVector = ConfidenceParallel * std::max(TrustFactor, NewConfidence) + ConfidencePerp * NewConfidence;

			// Minor safe gaurd against insane predictions
			if(length(ConfidenceVector) > HistoryDistance)
				ConfidenceVector = mix(normalize(ConfidenceVector) * HistoryDistance, ConfidenceVector, NewConfidence);

			vec2 ConfidencePos = ServerPos + ConfidenceVector;

			// Clamp final position to bounding box
			ConfidencePos.x = std::clamp(ConfidencePos.x, MinPos.x, MaxPos.x);
			ConfidencePos.y = std::clamp(ConfidencePos.y, MinPos.y, MaxPos.y);

			m_aClients[i].m_PrevImprovedPredPos = m_aClients[i].m_ImprovedPredPos;
			m_aClients[i].m_ImprovedPredPos = ConfidencePos;
			if(distance(ServerPos, PrevServerPos) > 600.0f || distance(m_aClients[i].m_PrevImprovedPredPos, m_aClients[i].m_ImprovedPredPos) > 600.0f)
			{
				m_aClients[i].m_PrevImprovedPredPos = m_aClients[i].m_ImprovedPredPos;
			}
		}
	}
	// Copy the current pred world so on the next tick we have the "previous" pred world to advance and test against
	if(m_NewPredictedTick && g_Config.m_ClAntiPingImproved)
		m_PredSmoothingWorld.CopyWorldClean(&m_PredictedWorld);

	for(int i = 0; i < MAX_CLIENTS; i++)
	{
		if(m_Snap.m_aCharacters[i].m_Active)
		{
			if(m_NewPredictedTick)
			{
				m_aLastPos[i] = m_aClients[i].m_Predicted.m_Pos;
				m_aLastActive[i] = true;
			}
		}
		else
			m_aLastActive[i] = false;
	}

	if(g_Config.m_Debug && g_Config.m_ClPredict && m_PredictedTick == Client()->PredGameTick(g_Config.m_ClDummy))
	{
		CNetObj_CharacterCore Before = {0}, Now = {0}, BeforePrev = {0}, NowPrev = {0};
		BeforeChar.Write(&Before);
		BeforePrevChar.Write(&BeforePrev);
		m_PredictedChar.Write(&Now);
		m_PredictedPrevChar.Write(&NowPrev);

		if(mem_comp(&Before, &Now, sizeof(CNetObj_CharacterCore)) != 0)
		{
			Console()->Print(IConsole::OUTPUT_LEVEL_DEBUG, "client", "prediction error");
			for(unsigned i = 0; i < sizeof(CNetObj_CharacterCore) / sizeof(int); i++)
				if(((int *)&Before)[i] != ((int *)&Now)[i])
				{
					char aBuf[256];
					str_format(aBuf, sizeof(aBuf), "	%d %d %d (%d %d)", i, ((int *)&Before)[i], ((int *)&Now)[i], ((int *)&BeforePrev)[i], ((int *)&NowPrev)[i]);
					Console()->Print(IConsole::OUTPUT_LEVEL_DEBUG, "client", aBuf);
				}
		}
	}

	m_PredictedTick = FinalTickSelf;

	if(m_NewPredictedTick)
		m_Ghost.OnNewPredictedSnapshot();
}

void CGameClient::OnActivateEditor()
{
	OnRelease();
}

CGameClient::CClientStats::CClientStats()
{
	Reset();
}

void CGameClient::CClientStats::Reset()
{
	m_JoinTick = 0;
	m_IngameTicks = 0;
	m_Active = false;

	std::fill(std::begin(m_aFragsWith), std::end(m_aFragsWith), 0);
	std::fill(std::begin(m_aDeathsFrom), std::end(m_aDeathsFrom), 0);
	m_Frags = 0;
	m_Deaths = 0;
	m_Suicides = 0;
	m_BestSpree = 0;
	m_CurrentSpree = 0;

	m_FlagGrabs = 0;
	m_FlagCaptures = 0;
}

void CGameClient::CClientData::UpdateSkinInfo()
{
	const CSkinDescriptor SkinDescriptor = ToSkinDescriptor();
	if(SkinDescriptor.m_Flags == 0)
	{
		return;
	}

	const auto &&ApplySkinProperties = [&]() {
		if(SkinDescriptor.m_Flags & CSkinDescriptor::FLAG_SIX)
		{
			m_pSkinInfo->TeeRenderInfo().ApplyColors(m_UseCustomColor, m_ColorBody, m_ColorFeet);
		}
		if(SkinDescriptor.m_Flags & CSkinDescriptor::FLAG_SEVEN)
		{
			for(int Dummy = 0; Dummy < NUM_DUMMIES; Dummy++)
			{
				const CClientData::CSixup &SixupData = m_aSixup[Dummy];
				CTeeRenderInfo::CSixup &SixupSkinInfo = m_pSkinInfo->TeeRenderInfo().m_aSixup[Dummy];
				for(int Part = 0; Part < protocol7::NUM_SKINPARTS; Part++)
				{
					m_pGameClient->m_Skins7.ApplyColorTo(SixupSkinInfo, SixupData.m_aUseCustomColors[Part], SixupData.m_aSkinPartColors[Part], Part);
				}
				UpdateSkin7HatSprite(Dummy);
				UpdateSkin7BotDecoration(Dummy);
			}
		}
		m_pSkinInfo->TeeRenderInfo().m_Size = 64.0f;
	};

	if(m_pSkinInfo == nullptr)
	{
		CTeeRenderInfo TeeRenderInfo;
		m_pSkinInfo = m_pGameClient->CreateManagedTeeRenderInfo(TeeRenderInfo, SkinDescriptor);
		m_pSkinInfo->SetRefreshCallback([&]() { UpdateRenderInfo(); });
		ApplySkinProperties();
		m_pSkinInfo->m_RefreshCallback();
	}
	else if(m_pSkinInfo->SkinDescriptor() != SkinDescriptor)
	{
		m_pSkinInfo->m_SkinDescriptor = SkinDescriptor;
		m_pGameClient->RefreshSkin(m_pSkinInfo);
		ApplySkinProperties();
	}
	else
	{
		ApplySkinProperties();
		m_pSkinInfo->m_RefreshCallback();
	}
}

void CGameClient::CClientData::UpdateRenderInfo()
{
	m_RenderInfo = m_pSkinInfo->TeeRenderInfo();

	// force team colors
	if(m_pGameClient->IsTeamPlay())
	{
		m_RenderInfo.m_CustomColoredSkin = true;
		for(auto &Sixup : m_RenderInfo.m_aSixup)
		{
			std::fill(std::begin(Sixup.m_aUseCustomColors), std::end(Sixup.m_aUseCustomColors), true);
		}

		if(m_Team >= TEAM_RED && m_Team <= TEAM_BLUE)
		{
			const int aTeamColors[2] = {65461, 10223541};
			m_RenderInfo.m_ColorBody = color_cast<ColorRGBA>(ColorHSLA(aTeamColors[m_Team]));
			m_RenderInfo.m_ColorFeet = color_cast<ColorRGBA>(ColorHSLA(aTeamColors[m_Team]));

			// 0.7
			for(auto &Sixup : m_RenderInfo.m_aSixup)
			{
				const ColorRGBA aTeamColorsSixup[2] = {
					ColorRGBA(0.753f, 0.318f, 0.318f, 1.0f),
					ColorRGBA(0.318f, 0.471f, 0.753f, 1.0f)};
				const ColorRGBA aMarkingColorsSixup[2] = {
					ColorRGBA(0.824f, 0.345f, 0.345f, 1.0f),
					ColorRGBA(0.345f, 0.514f, 0.824f, 1.0f)};
				float MarkingAlpha = Sixup.m_aColors[protocol7::SKINPART_MARKING].a;
				for(auto &Color : Sixup.m_aColors)
				{
					Color = aTeamColorsSixup[m_Team];
				}
				if(MarkingAlpha > 0.1f)
				{
					Sixup.m_aColors[protocol7::SKINPART_MARKING] = aMarkingColorsSixup[m_Team];
				}
			}
		}
		else
		{
			m_RenderInfo.m_ColorBody = color_cast<ColorRGBA>(ColorHSLA(12829350));
			m_RenderInfo.m_ColorFeet = color_cast<ColorRGBA>(ColorHSLA(12829350));
			for(auto &Sixup : m_RenderInfo.m_aSixup)
			{
				for(auto &Color : Sixup.m_aColors)
				{
					Color = color_cast<ColorRGBA>(ColorHSLA(12829350));
				}
			}
		}
	}
}

void CGameClient::CClientData::Reset()
{
	m_UseCustomColor = 0;
	m_ColorBody = 0;
	m_ColorFeet = 0;

	m_aName[0] = '\0';
	m_aClan[0] = '\0';
	m_Country = -1;
	m_aSkinName[0] = '\0';

	m_Team = 0;
	m_Emoticon = 0;
	m_EmoticonStartFraction = 0;
	m_EmoticonStartTick = -1;

	m_Solo = false;
	m_Jetpack = false;
	m_CollisionDisabled = false;
	m_EndlessHook = false;
	m_EndlessJump = false;
	m_HammerHitDisabled = false;
	m_GrenadeHitDisabled = false;
	m_LaserHitDisabled = false;
	m_ShotgunHitDisabled = false;
	m_HookHitDisabled = false;
	m_Super = false;
	m_Invincible = false;
	m_HasTelegunGun = false;
	m_HasTelegunGrenade = false;
	m_HasTelegunLaser = false;
	m_FreezeEnd = 0;
	m_DeepFrozen = false;
	m_LiveFrozen = false;

	m_Predicted.Reset();
	m_PrevPredicted.Reset();

	if(m_pSkinInfo != nullptr)
	{
		// Make sure other `shared_ptr`s to this skin info will not use the refresh callback that refers to this reset client data
		m_pSkinInfo->SetRefreshCallback(nullptr);
		m_pSkinInfo = nullptr;
	}
	m_RenderInfo.Reset();

	m_Angle = 0.0f;
	m_Active = false;
	m_ChatIgnore = false;
	m_EmoticonIgnore = false;
	m_Friend = false;
	m_Foe = false;

	m_AuthLevel = AUTHED_NO;
	m_Afk = false;
	m_Paused = false;
	m_Spec = false;

	std::fill(std::begin(m_aSwitchStates), std::end(m_aSwitchStates), 0);

	m_Snapped.m_Tick = -1;
	m_Evolved.m_Tick = -1;

	m_RenderCur.m_Tick = -1;
	m_RenderPrev.m_Tick = -1;
	m_RenderPos = vec2(0.0f, 0.0f);
	m_IsPredicted = false;
	m_IsPredictedLocal = false;
	std::fill(std::begin(m_aSmoothStart), std::end(m_aSmoothStart), 0);
	std::fill(std::begin(m_aSmoothLen), std::end(m_aSmoothLen), 0);
	std::fill(std::begin(m_aPredPos), std::end(m_aPredPos), vec2(0.0f, 0.0f));
	std::fill(std::begin(m_aPredTick), std::end(m_aPredTick), 0);
	m_SpecCharPresent = false;
	m_SpecChar = vec2(0.0f, 0.0f);

	for(auto &Info : m_aSixup)
		Info.Reset();
}

CSkinDescriptor CGameClient::CClientData::ToSkinDescriptor() const
{
	CSkinDescriptor SkinDescriptor;

	CTranslationContext::CClientData &TranslatedClient = m_pGameClient->m_pClient->m_TranslationContext.m_aClients[ClientId()];
	if(m_Active && !TranslatedClient.m_Active)
	{
		SkinDescriptor.m_Flags |= CSkinDescriptor::FLAG_SIX;
		str_copy(SkinDescriptor.m_aSkinName, m_aSkinName);
	}
	else if(TranslatedClient.m_Active)
	{
		SkinDescriptor.m_Flags |= CSkinDescriptor::FLAG_SEVEN;
		for(int Dummy = 0; Dummy < NUM_DUMMIES; Dummy++)
		{
			for(int Part = 0; Part < protocol7::NUM_SKINPARTS; Part++)
			{
				str_copy(SkinDescriptor.m_aSixup[Dummy].m_aaSkinPartNames[Part], m_aSixup[Dummy].m_aaSkinPartNames[Part]);
			}
			SkinDescriptor.m_aSixup[Dummy].m_XmasHat = time_season() == SEASON_XMAS;
			SkinDescriptor.m_aSixup[Dummy].m_BotDecoration = (TranslatedClient.m_PlayerFlags7 & protocol7::PLAYERFLAG_BOT) != 0;
		}
	}

	return SkinDescriptor;
}

void CGameClient::CClientData::CSixup::Reset()
{
	for(int i = 0; i < protocol7::NUM_SKINPARTS; ++i)
	{
		m_aaSkinPartNames[i][0] = '\0';
		m_aUseCustomColors[i] = 0;
		m_aSkinPartColors[i] = 0;
	}
}

void CGameClient::SendSwitchTeam(int Team) const
{
	CNetMsg_Cl_SetTeam Msg;
	Msg.m_Team = Team;
	Client()->SendPackMsgActive(&Msg, MSGFLAG_VITAL);
}

void CGameClient::SendStartInfo7(bool Dummy)
{
	protocol7::CNetMsg_Cl_StartInfo Msg;
	Msg.m_pName = Dummy ? Client()->DummyName() : Client()->PlayerName();
	Msg.m_pClan = Dummy ? Config()->m_ClDummyClan : Config()->m_PlayerClan;
	Msg.m_Country = Dummy ? Config()->m_ClDummyCountry : Config()->m_PlayerCountry;
	for(int p = 0; p < protocol7::NUM_SKINPARTS; p++)
	{
		Msg.m_apSkinPartNames[p] = CSkins7::ms_apSkinVariables[(int)Dummy][p];
		Msg.m_aUseCustomColors[p] = *CSkins7::ms_apUCCVariables[(int)Dummy][p];
		Msg.m_aSkinPartColors[p] = *CSkins7::ms_apColorVariables[(int)Dummy][p];
	}
	CMsgPacker Packer(&Msg, false, true);
	if(Msg.Pack(&Packer))
		return;
	Client()->SendMsg((int)Dummy, &Packer, MSGFLAG_VITAL | MSGFLAG_FLUSH);
	m_aCheckInfo[(int)Dummy] = -1;
}

void CGameClient::SendSkinChange7(bool Dummy)
{
	protocol7::CNetMsg_Cl_SkinChange Msg;
	for(int p = 0; p < protocol7::NUM_SKINPARTS; p++)
	{
		Msg.m_apSkinPartNames[p] = CSkins7::ms_apSkinVariables[(int)Dummy][p];
		Msg.m_aUseCustomColors[p] = *CSkins7::ms_apUCCVariables[(int)Dummy][p];
		Msg.m_aSkinPartColors[p] = *CSkins7::ms_apColorVariables[(int)Dummy][p];
	}
	CMsgPacker Packer(&Msg, false, true);
	if(Msg.Pack(&Packer))
		return;
	Client()->SendMsg((int)Dummy, &Packer, MSGFLAG_VITAL | MSGFLAG_FLUSH);
	m_aCheckInfo[(int)Dummy] = Client()->GameTickSpeed();
}

bool CGameClient::GotWantedSkin7(bool Dummy)
{
	// validate the wanted skinparts before comparison
	// because the skin parts we compare against are also validated
	// otherwise it tries to resend the skin info when the eyes are set to "negative"
	// in team based modes
	char aSkinParts[protocol7::NUM_SKINPARTS][protocol7::MAX_SKIN_ARRAY_SIZE];
	char *apSkinPartsPtr[protocol7::NUM_SKINPARTS];
	int aUCCVars[protocol7::NUM_SKINPARTS];
	int aColorVars[protocol7::NUM_SKINPARTS];
	for(int SkinPart = 0; SkinPart < protocol7::NUM_SKINPARTS; SkinPart++)
	{
		str_copy(aSkinParts[SkinPart], CSkins7::ms_apSkinVariables[(int)Dummy][SkinPart], protocol7::MAX_SKIN_ARRAY_SIZE);
		apSkinPartsPtr[SkinPart] = aSkinParts[SkinPart];
		aUCCVars[SkinPart] = *CSkins7::ms_apUCCVariables[(int)Dummy][SkinPart];
		aColorVars[SkinPart] = *CSkins7::ms_apColorVariables[(int)Dummy][SkinPart];
	}
	m_Skins7.ValidateSkinParts(apSkinPartsPtr, aUCCVars, aColorVars, m_pClient->m_TranslationContext.m_GameFlags);

	for(int SkinPart = 0; SkinPart < protocol7::NUM_SKINPARTS; SkinPart++)
	{
		if(str_comp(m_aClients[m_aLocalIds[(int)Dummy]].m_aSixup[g_Config.m_ClDummy].m_aaSkinPartNames[SkinPart], apSkinPartsPtr[SkinPart]))
			return false;
		if(m_aClients[m_aLocalIds[(int)Dummy]].m_aSixup[g_Config.m_ClDummy].m_aUseCustomColors[SkinPart] != aUCCVars[SkinPart])
			return false;
		if(m_aClients[m_aLocalIds[(int)Dummy]].m_aSixup[g_Config.m_ClDummy].m_aSkinPartColors[SkinPart] != aColorVars[SkinPart])
			return false;
	}

	// TODO: add name change ddnet extension to 0.7 protocol
	// if(str_comp(m_aClients[m_aLocalIds[(int)Dummy]].m_aName, Dummy ? Client()->DummyName() : Client()->PlayerName()))
	// 	return false;
	// if(str_comp(m_aClients[m_aLocalIds[(int)Dummy]].m_aClan, Dummy ? g_Config.m_ClDummyClan : g_Config.m_PlayerClan))
	// 	return false;
	// if(m_aClients[m_aLocalIds[(int)Dummy]].m_Country != (Dummy ? g_Config.m_ClDummyCountry : g_Config.m_PlayerCountry))
	// 	return false;

	return true;
}

void CGameClient::SendInfo(bool Start)
{
	if(m_pClient->IsSixup())
	{
		if(Start)
			SendStartInfo7(false);
		else
			SendSkinChange7(false);
		return;
	}
	if(Start)
	{
		CNetMsg_Cl_StartInfo Msg;
		Msg.m_pName = Client()->PlayerName();
		Msg.m_pClan = g_Config.m_PlayerClan;
		Msg.m_Country = g_Config.m_PlayerCountry;
		Msg.m_pSkin = g_Config.m_ClPlayerSkin;
		Msg.m_UseCustomColor = g_Config.m_ClPlayerUseCustomColor;
		Msg.m_ColorBody = g_Config.m_ClPlayerColorBody;
		Msg.m_ColorFeet = g_Config.m_ClPlayerColorFeet;
		CMsgPacker Packer(&Msg);
		Msg.Pack(&Packer);
		Client()->SendMsg(IClient::CONN_MAIN, &Packer, MSGFLAG_VITAL | MSGFLAG_FLUSH);
		m_aCheckInfo[0] = -1;
	}
	else
	{
		CNetMsg_Cl_ChangeInfo Msg;
		Msg.m_pName = Client()->PlayerName();
		Msg.m_pClan = g_Config.m_PlayerClan;
		Msg.m_Country = g_Config.m_PlayerCountry;
		Msg.m_pSkin = g_Config.m_ClPlayerSkin;
		Msg.m_UseCustomColor = g_Config.m_ClPlayerUseCustomColor;
		Msg.m_ColorBody = g_Config.m_ClPlayerColorBody;
		Msg.m_ColorFeet = g_Config.m_ClPlayerColorFeet;
		CMsgPacker Packer(&Msg);
		Msg.Pack(&Packer);
		Client()->SendMsg(IClient::CONN_MAIN, &Packer, MSGFLAG_VITAL);
		m_aCheckInfo[0] = Client()->GameTickSpeed();
	}
}

void CGameClient::SendDummyInfo(bool Start)
{
	if(m_pClient->IsSixup())
	{
		if(Start)
			SendStartInfo7(true);
		else
			SendSkinChange7(true);
		return;
	}
	if(Start)
	{
		CNetMsg_Cl_StartInfo Msg;
		Msg.m_pName = Client()->DummyName();
		Msg.m_pClan = g_Config.m_ClDummyClan;
		Msg.m_Country = g_Config.m_ClDummyCountry;
		Msg.m_pSkin = g_Config.m_ClDummySkin;
		Msg.m_UseCustomColor = g_Config.m_ClDummyUseCustomColor;
		Msg.m_ColorBody = g_Config.m_ClDummyColorBody;
		Msg.m_ColorFeet = g_Config.m_ClDummyColorFeet;
		CMsgPacker Packer(&Msg);
		Msg.Pack(&Packer);
		Client()->SendMsg(IClient::CONN_DUMMY, &Packer, MSGFLAG_VITAL);
		m_aCheckInfo[1] = -1;
	}
	else
	{
		CNetMsg_Cl_ChangeInfo Msg;
		Msg.m_pName = Client()->DummyName();
		Msg.m_pClan = g_Config.m_ClDummyClan;
		Msg.m_Country = g_Config.m_ClDummyCountry;
		Msg.m_pSkin = g_Config.m_ClDummySkin;
		Msg.m_UseCustomColor = g_Config.m_ClDummyUseCustomColor;
		Msg.m_ColorBody = g_Config.m_ClDummyColorBody;
		Msg.m_ColorFeet = g_Config.m_ClDummyColorFeet;
		CMsgPacker Packer(&Msg);
		Msg.Pack(&Packer);
		Client()->SendMsg(IClient::CONN_DUMMY, &Packer, MSGFLAG_VITAL);
		m_aCheckInfo[1] = Client()->GameTickSpeed();
	}
}

void CGameClient::SendKill() const
{
	CNetMsg_Cl_Kill Msg;
	Client()->SendPackMsgActive(&Msg, MSGFLAG_VITAL);

	if(g_Config.m_ClDummyCopyMoves)
	{
		CMsgPacker MsgP(NETMSGTYPE_CL_KILL, false);
		Client()->SendMsg(!g_Config.m_ClDummy, &MsgP, MSGFLAG_VITAL);
	}
}

void CGameClient::SendReadyChange7()
{
	if(!Client()->IsSixup())
	{
		Console()->Print(IConsole::OUTPUT_LEVEL_STANDARD, "client", "Error you have to be connected to a 0.7 server to use ready_change");
		return;
	}
	protocol7::CNetMsg_Cl_ReadyChange Msg;
	Client()->SendPackMsgActive(&Msg, MSGFLAG_VITAL, true);
}

void CGameClient::ConTeam(IConsole::IResult *pResult, void *pUserData)
{
	((CGameClient *)pUserData)->SendSwitchTeam(pResult->GetInteger(0));
}

void CGameClient::ConKill(IConsole::IResult *pResult, void *pUserData)
{
	((CGameClient *)pUserData)->SendKill();
}

void CGameClient::ConReadyChange7(IConsole::IResult *pResult, void *pUserData)
{
	CGameClient *pClient = static_cast<CGameClient *>(pUserData);
	if(pClient->Client()->State() == IClient::STATE_ONLINE)
		pClient->SendReadyChange7();
}

void CGameClient::ConchainLanguageUpdate(IConsole::IResult *pResult, void *pUserData, IConsole::FCommandCallback pfnCallback, void *pCallbackUserData)
{
	CGameClient *pThis = static_cast<CGameClient *>(pUserData);
	const bool Changed = pThis->Client()->GlobalTime() && pResult->NumArguments() && str_comp(pResult->GetString(0), g_Config.m_ClLanguagefile) != 0;
	pfnCallback(pResult, pCallbackUserData);
	if(Changed)
	{
		pThis->OnLanguageChange();
	}
}

void CGameClient::ConchainSpecialInfoupdate(IConsole::IResult *pResult, void *pUserData, IConsole::FCommandCallback pfnCallback, void *pCallbackUserData)
{
	pfnCallback(pResult, pCallbackUserData);
	if(pResult->NumArguments())
		((CGameClient *)pUserData)->SendInfo(false);
}

void CGameClient::ConchainSpecialDummyInfoupdate(IConsole::IResult *pResult, void *pUserData, IConsole::FCommandCallback pfnCallback, void *pCallbackUserData)
{
	pfnCallback(pResult, pCallbackUserData);
	if(pResult->NumArguments())
		((CGameClient *)pUserData)->SendDummyInfo(false);
}

void CGameClient::ConchainSpecialDummy(IConsole::IResult *pResult, void *pUserData, IConsole::FCommandCallback pfnCallback, void *pCallbackUserData)
{
	pfnCallback(pResult, pCallbackUserData);
	if(pResult->NumArguments())
	{
		if(g_Config.m_ClDummy && !((CGameClient *)pUserData)->Client()->DummyConnected())
			g_Config.m_ClDummy = 0;
	}
}

IGameClient *CreateGameClient()
{
	return new CGameClient();
}

int CGameClient::IntersectCharacter(vec2 HookPos, vec2 NewPos, vec2 &NewPos2, int OwnId)
{
	float Distance = 0.0f;
	int ClosestId = -1;

	const CClientData &OwnClientData = m_aClients[OwnId];

	for(int i = 0; i < MAX_CLIENTS; i++)
	{
		if(i == OwnId)
			continue;

		const CClientData &Data = m_aClients[i];

		if(!Data.m_Active)
			continue;

		CNetObj_Character Prev = m_Snap.m_aCharacters[i].m_Prev;
		CNetObj_Character Player = m_Snap.m_aCharacters[i].m_Cur;

		vec2 Position = mix(vec2(Prev.m_X, Prev.m_Y), vec2(Player.m_X, Player.m_Y), Client()->IntraGameTick(g_Config.m_ClDummy));

		bool IsOneSuper = Data.m_Super || OwnClientData.m_Super;
		bool IsOneSolo = Data.m_Solo || OwnClientData.m_Solo;

		if(!IsOneSuper && (!m_Teams.SameTeam(i, OwnId) || IsOneSolo || OwnClientData.m_HookHitDisabled))
			continue;

		vec2 ClosestPoint;
		if(closest_point_on_line(HookPos, NewPos, Position, ClosestPoint))
		{
			if(distance(Position, ClosestPoint) < CCharacterCore::PhysicalSize() + 2.0f)
			{
				if(ClosestId == -1 || distance(HookPos, Position) < Distance)
				{
					NewPos2 = ClosestPoint;
					ClosestId = i;
					Distance = distance(HookPos, Position);
				}
			}
		}
	}

	return ClosestId;
}

ColorRGBA CalculateNameColor(ColorHSLA TextColorHSL)
{
	return color_cast<ColorRGBA>(ColorHSLA(TextColorHSL.h, TextColorHSL.s * 0.68f, TextColorHSL.l * 0.81f));
}

void CGameClient::UpdatePrediction()
{
	m_GameWorld.m_WorldConfig.m_IsVanilla = m_GameInfo.m_PredictVanilla;
	m_GameWorld.m_WorldConfig.m_IsDDRace = m_GameInfo.m_PredictDDRace;
	m_GameWorld.m_WorldConfig.m_IsFNG = m_GameInfo.m_PredictFNG;
	m_GameWorld.m_WorldConfig.m_PredictDDRace = m_GameInfo.m_PredictDDRace;
	m_GameWorld.m_WorldConfig.m_PredictTiles = m_GameInfo.m_PredictDDRace && m_GameInfo.m_PredictDDRaceTiles;
	m_GameWorld.m_WorldConfig.m_UseTuneZones = m_GameInfo.m_PredictDDRaceTiles;
	m_GameWorld.m_WorldConfig.m_PredictFreeze = g_Config.m_ClPredictFreeze;
	m_GameWorld.m_WorldConfig.m_PredictWeapons = AntiPingWeapons();
	m_GameWorld.m_WorldConfig.m_BugDDRaceInput = m_GameInfo.m_BugDDRaceInput;
	m_GameWorld.m_WorldConfig.m_NoWeakHookAndBounce = m_GameInfo.m_NoWeakHookAndBounce;

	// always update default tune zone, even without character
	if(!m_GameWorld.m_WorldConfig.m_UseTuneZones)
		m_GameWorld.TuningList()[0] = m_aTuning[g_Config.m_ClDummy];

	if(!m_Snap.m_pLocalCharacter)
	{
		if(CCharacter *pLocalChar = m_GameWorld.GetCharacterById(m_Snap.m_LocalClientId))
			pLocalChar->Destroy();
		return;
	}

	if(m_Snap.m_pLocalCharacter->m_AmmoCount > 0 && m_Snap.m_pLocalCharacter->m_Weapon != WEAPON_NINJA)
		m_GameWorld.m_WorldConfig.m_InfiniteAmmo = false;
	m_GameWorld.m_WorldConfig.m_IsSolo = !m_Snap.m_aCharacters[m_Snap.m_LocalClientId].m_HasExtendedData && !m_aTuning[g_Config.m_ClDummy].m_PlayerCollision && !m_aTuning[g_Config.m_ClDummy].m_PlayerHooking;

	// update the tuning/tunezone at the local character position with the latest tunings received before the new snapshot
	vec2 LocalCharPos = vec2(m_Snap.m_pLocalCharacter->m_X, m_Snap.m_pLocalCharacter->m_Y);
	m_GameWorld.m_Core.m_aTuning[g_Config.m_ClDummy] = m_aTuning[g_Config.m_ClDummy];

	if(m_GameWorld.m_WorldConfig.m_UseTuneZones)
	{
		int TuneZone =
			m_Snap.m_aCharacters[m_Snap.m_LocalClientId].m_HasExtendedData &&
					m_Snap.m_aCharacters[m_Snap.m_LocalClientId].m_ExtendedData.m_TuneZoneOverride != -1 ?
				m_Snap.m_aCharacters[m_Snap.m_LocalClientId].m_ExtendedData.m_TuneZoneOverride :
				Collision()->IsTune(Collision()->GetMapIndex(LocalCharPos));

		if(TuneZone != m_aLocalTuneZone[g_Config.m_ClDummy])
		{
			// our tunezone changed, expecting tuning message
			m_aLocalTuneZone[g_Config.m_ClDummy] = m_aExpectingTuningForZone[g_Config.m_ClDummy] = TuneZone;
			m_aExpectingTuningSince[g_Config.m_ClDummy] = 0;
		}

		if(m_aExpectingTuningForZone[g_Config.m_ClDummy] >= 0)
		{
			if(m_aReceivedTuning[g_Config.m_ClDummy])
			{
				TuningList()[m_aExpectingTuningForZone[g_Config.m_ClDummy]] = m_aTuning[g_Config.m_ClDummy];
				m_GameWorld.TuningList()[m_aExpectingTuningForZone[g_Config.m_ClDummy]] = m_aTuning[g_Config.m_ClDummy];
				m_aReceivedTuning[g_Config.m_ClDummy] = false;
				m_aExpectingTuningForZone[g_Config.m_ClDummy] = -1;
			}
			else if(m_aExpectingTuningSince[g_Config.m_ClDummy] >= 5)
			{
				// if we are expecting tuning for more than 10 snaps (less than a quarter of a second)
				// it is probably dropped or it was received out of order
				// or applied to another tunezone.
				// we need to fallback to current tuning to fix ourselves.
				m_aExpectingTuningForZone[g_Config.m_ClDummy] = -1;
				m_aExpectingTuningSince[g_Config.m_ClDummy] = 0;
				m_aReceivedTuning[g_Config.m_ClDummy] = false;
				dbg_msg("tunezone", "the tuning was missed");
			}
			else
			{
				// if we are expecting tuning and have not received one yet.
				// do not update any tuning, so we don't apply it to the wrong tunezone.
				dbg_msg("tunezone", "waiting for tuning for zone %d", m_aExpectingTuningForZone[g_Config.m_ClDummy]);
				m_aExpectingTuningSince[g_Config.m_ClDummy]++;
			}
		}
		else
		{
			// if we have processed what we need, and the tuning is still wrong due to out of order messege
			// fix our tuning by using the current one
			m_GameWorld.TuningList()[TuneZone] = m_aTuning[g_Config.m_ClDummy];
			m_aExpectingTuningSince[g_Config.m_ClDummy] = 0;
			m_aReceivedTuning[g_Config.m_ClDummy] = false;
		}
	}

	// if ddnetcharacter is available, ignore server-wide tunings for hook and collision
	if(m_Snap.m_aCharacters[m_Snap.m_LocalClientId].m_HasExtendedData)
	{
		m_GameWorld.m_Core.m_aTuning[g_Config.m_ClDummy].m_PlayerCollision = 1;
		m_GameWorld.m_Core.m_aTuning[g_Config.m_ClDummy].m_PlayerHooking = 1;
	}

	CCharacter *pLocalChar = m_GameWorld.GetCharacterById(m_Snap.m_LocalClientId);
	CCharacter *pDummyChar = nullptr;
	if(PredictDummy())
		pDummyChar = m_GameWorld.GetCharacterById(m_PredictedDummyId);

	// update strong and weak hook
	if(pLocalChar && !m_Snap.m_SpecInfo.m_Active && Client()->State() != IClient::STATE_DEMOPLAYBACK && (m_aTuning[g_Config.m_ClDummy].m_PlayerCollision || m_aTuning[g_Config.m_ClDummy].m_PlayerHooking))
	{
		if(m_Snap.m_aCharacters[m_Snap.m_LocalClientId].m_HasExtendedData)
		{
			int aIds[MAX_CLIENTS];
			for(int &Id : aIds)
				Id = -1;
			for(int i = 0; i < MAX_CLIENTS; i++)
				if(CCharacter *pChar = m_GameWorld.GetCharacterById(i))
					aIds[pChar->GetStrongWeakId()] = i;
			for(int Id : aIds)
				if(Id >= 0)
					m_CharOrder.GiveStrong(Id);
		}
		else
		{
			// manual detection
			DetectStrongHook();
		}
		for(int i : m_CharOrder.m_Ids)
		{
			if(CCharacter *pChar = m_GameWorld.GetCharacterById(i))
			{
				m_GameWorld.RemoveEntity(pChar);
				m_GameWorld.InsertEntity(pChar);
			}
		}
	}

	// advance the gameworld to the current gametick
	if(pLocalChar && absolute(m_GameWorld.GameTick() - Client()->GameTick(g_Config.m_ClDummy)) < Client()->GameTickSpeed())
	{
		for(int Tick = m_GameWorld.GameTick() + 1; Tick <= Client()->GameTick(g_Config.m_ClDummy); Tick++)
		{
			CNetObj_PlayerInput *pInput = (CNetObj_PlayerInput *)Client()->GetInput(Tick);
			CNetObj_PlayerInput *pDummyInput = nullptr;
			if(pDummyChar)
				pDummyInput = (CNetObj_PlayerInput *)Client()->GetInput(Tick, 1);
			if(pInput)
				pLocalChar->OnDirectInput(pInput);
			if(pDummyInput)
				pDummyChar->OnDirectInput(pDummyInput);
			m_GameWorld.m_GameTick = Tick;
			if(pInput)
				pLocalChar->OnPredictedInput(pInput);
			if(pDummyInput)
				pDummyChar->OnPredictedInput(pDummyInput);
			m_GameWorld.Tick();

			for(int i = 0; i < MAX_CLIENTS; i++)
				if(CCharacter *pChar = m_GameWorld.GetCharacterById(i))
				{
					m_aClients[i].m_aPredPos[Tick % 200] = pChar->Core()->m_Pos;
					m_aClients[i].m_aPredTick[Tick % 200] = Tick;
				}
		}
	}
	else
	{
		// skip to current gametick
		m_GameWorld.m_GameTick = Client()->GameTick(g_Config.m_ClDummy);
		if(pLocalChar)
			if(CNetObj_PlayerInput *pInput = (CNetObj_PlayerInput *)Client()->GetInput(Client()->GameTick(g_Config.m_ClDummy)))
				pLocalChar->SetInput(pInput);
		if(pDummyChar)
			if(CNetObj_PlayerInput *pInput = (CNetObj_PlayerInput *)Client()->GetInput(Client()->GameTick(g_Config.m_ClDummy), 1))
				pDummyChar->SetInput(pInput);
	}

	for(int i = 0; i < MAX_CLIENTS; i++)
		if(CCharacter *pChar = m_GameWorld.GetCharacterById(i))
		{
			m_aClients[i].m_aPredPos[Client()->GameTick(g_Config.m_ClDummy) % 200] = pChar->Core()->m_Pos;
			m_aClients[i].m_aPredTick[Client()->GameTick(g_Config.m_ClDummy) % 200] = Client()->GameTick(g_Config.m_ClDummy);
		}

	// update the local gameworld with the new snapshot
	m_GameWorld.NetObjBegin(m_Teams, m_Snap.m_LocalClientId);

	for(int i = 0; i < MAX_CLIENTS; i++)
		if(m_Snap.m_aCharacters[i].m_Active)
		{
			bool IsLocal = (i == m_Snap.m_LocalClientId || (PredictDummy() && i == m_PredictedDummyId));
			int GameTeam = IsTeamPlay() ? m_aClients[i].m_Team : i;
			m_GameWorld.NetCharAdd(i, &m_Snap.m_aCharacters[i].m_Cur,
				m_Snap.m_aCharacters[i].m_HasExtendedData ? &m_Snap.m_aCharacters[i].m_ExtendedData : nullptr,
				GameTeam, IsLocal);
		}

	for(const CSnapEntities &EntData : SnapEntities())
		m_GameWorld.NetObjAdd(EntData.m_Item.m_Id, EntData.m_Item.m_Type, EntData.m_Item.m_pData, EntData.m_pDataEx);

	m_GameWorld.NetObjEnd();
}

void CGameClient::UpdateSpectatorCursor()
{
	int CursorOwnerId = m_Snap.m_LocalClientId;
	if(m_Snap.m_SpecInfo.m_Active)
	{
		CursorOwnerId = m_Snap.m_SpecInfo.m_SpectatorId;
	}

	if(CursorOwnerId != m_CursorInfo.m_CursorOwnerId)
	{
		// reset cursor sample count upon changing spectating character
		m_CursorInfo.m_NumSamples = 0;
		m_CursorInfo.m_CursorOwnerId = CursorOwnerId;
	}

	if(m_MultiViewActivated || CursorOwnerId < 0 || CursorOwnerId >= MAX_CLIENTS)
	{
		// do not show spec cursor in multi-view
		m_CursorInfo.m_Available = false;
		m_CursorInfo.m_NumSamples = 0;
		return;
	}

	const CSnapState::CCharacterInfo CharInfo = m_Snap.m_aCharacters[CursorOwnerId];
	if(!CharInfo.m_HasExtendedDisplayInfo || !m_aClients[CursorOwnerId].m_Active || (!g_Config.m_Debug && m_aClients[CursorOwnerId].m_Paused))
	{
		// hide cursor when the spectating player is paused
		m_CursorInfo.m_Available = false;
		m_CursorInfo.m_NumSamples = 0;
		return;
	}

	m_CursorInfo.m_Available = true;
	m_CursorInfo.m_Position = CharInfo.m_Position;
	m_CursorInfo.m_Weapon = CharInfo.m_Cur.m_Weapon;

	const vec2 Target = vec2(CharInfo.m_ExtendedData.m_TargetX, CharInfo.m_ExtendedData.m_TargetY);

	// interpolate cursor positions when not in debug mode
	const double Tick = Client()->GameTick(g_Config.m_ClDummy);

	const bool HasSample = m_CursorInfo.m_NumSamples > 0;
	const vec2 LastInput = HasSample ? m_CursorInfo.m_aTargetSamplesData[m_CursorInfo.m_NumSamples - 1] : vec2(0.0f, 0.0f);
	const double LastTime = HasSample ? m_CursorInfo.m_aTargetSamplesTime[m_CursorInfo.m_NumSamples - 1] : 0.0;
	bool NewSample = LastInput != Target || LastTime + CCursorInfo::REST_THRESHOLD < Tick;

	if(LastTime > Tick)
	{
		// clear samples when time flows backwards
		m_CursorInfo.m_NumSamples = 0;
		NewSample = true;
	}

	if(m_CursorInfo.m_NumSamples == 0)
	{
		m_CursorInfo.m_aTargetSamplesTime[0] = Tick - CCursorInfo::INTERP_DELAY;
		m_CursorInfo.m_aTargetSamplesData[0] = Target;
	}

	if(NewSample)
	{
		if(m_CursorInfo.m_NumSamples == CCursorInfo::CURSOR_SAMPLES)
		{
			m_CursorInfo.m_NumSamples--;
			mem_move(m_CursorInfo.m_aTargetSamplesTime, m_CursorInfo.m_aTargetSamplesTime + 1, m_CursorInfo.m_NumSamples * sizeof(double));
			mem_move(m_CursorInfo.m_aTargetSamplesData, m_CursorInfo.m_aTargetSamplesData + 1, m_CursorInfo.m_NumSamples * sizeof(vec2));
		}
		m_CursorInfo.m_aTargetSamplesTime[m_CursorInfo.m_NumSamples] = Tick;
		m_CursorInfo.m_aTargetSamplesData[m_CursorInfo.m_NumSamples] = Target;
		m_CursorInfo.m_NumSamples++;
	}

	// using double to avoid precision loss when converting int tick to decimal type
	const double DisplayTime = Tick - CCursorInfo::INTERP_DELAY + double(Client()->IntraGameTickSincePrev(g_Config.m_ClDummy));
	double aTime[CCursorInfo::SAMPLE_FRAME_WINDOW];
	vec2 aData[CCursorInfo::SAMPLE_FRAME_WINDOW];

	// find the available sample timing
	int Index = m_CursorInfo.m_NumSamples;
	for(int i = 0; i < m_CursorInfo.m_NumSamples; i++)
	{
		if(m_CursorInfo.m_aTargetSamplesTime[i] > DisplayTime)
		{
			Index = i;
			break;
		}
	}

	for(int i = 0; i < CCursorInfo::SAMPLE_FRAME_WINDOW; i++)
	{
		const int Offset = i - CCursorInfo::SAMPLE_FRAME_OFFSET;
		const int SampleIndex = Index + Offset;
		if(SampleIndex < 0)
		{
			aTime[i] = m_CursorInfo.m_aTargetSamplesTime[0] + CCursorInfo::REST_THRESHOLD * Offset;
			aData[i] = m_CursorInfo.m_aTargetSamplesData[0];
		}
		else if(SampleIndex >= m_CursorInfo.m_NumSamples)
		{
			aTime[i] = m_CursorInfo.m_aTargetSamplesTime[m_CursorInfo.m_NumSamples - 1] + CCursorInfo::REST_THRESHOLD * (Offset + 1);
			aData[i] = m_CursorInfo.m_aTargetSamplesData[m_CursorInfo.m_NumSamples - 1];
		}
		else
		{
			aTime[i] = m_CursorInfo.m_aTargetSamplesTime[SampleIndex];
			aData[i] = m_CursorInfo.m_aTargetSamplesData[SampleIndex];
		}
	}

	m_CursorInfo.m_Target = mix_polynomial(aTime, aData, CCursorInfo::SAMPLE_FRAME_WINDOW, DisplayTime, vec2(0.0f, 0.0f));

	vec2 TargetCameraOffset(0, 0);
	float l = length(m_CursorInfo.m_Target);

	if(l > 0.0001f) // make sure that this isn't 0
	{
		float OffsetAmount = maximum(l - m_Snap.m_SpecInfo.m_Deadzone, 0.0f) * (m_Snap.m_SpecInfo.m_FollowFactor / 100.0f);
		TargetCameraOffset = normalize(m_CursorInfo.m_Target) * OffsetAmount;
	}

	// if we are in auto spec mode, use camera zoom to smooth out cursor transitions
	const float Zoom = (m_Camera.m_Zooming && m_Camera.m_AutoSpecCameraZooming) ? m_Camera.m_Zoom : m_Snap.m_SpecInfo.m_Zoom;
	m_CursorInfo.m_WorldTarget = m_CursorInfo.m_Position + (m_CursorInfo.m_Target - TargetCameraOffset) * Zoom + TargetCameraOffset;
}

void CGameClient::UpdateRenderedCharacters()
{
	for(int i = 0; i < MAX_CLIENTS; i++)
	{
		if(!m_Snap.m_aCharacters[i].m_Active)
			continue;
		m_aClients[i].m_RenderCur = m_Snap.m_aCharacters[i].m_Cur;
		m_aClients[i].m_RenderPrev = m_Snap.m_aCharacters[i].m_Prev;
		m_aClients[i].m_IsPredicted = false;
		m_aClients[i].m_IsPredictedLocal = false;
		vec2 UnpredPos = mix(
			vec2(m_Snap.m_aCharacters[i].m_Prev.m_X, m_Snap.m_aCharacters[i].m_Prev.m_Y),
			vec2(m_Snap.m_aCharacters[i].m_Cur.m_X, m_Snap.m_aCharacters[i].m_Cur.m_Y),
			Client()->IntraGameTick(g_Config.m_ClDummy));
		vec2 Pos = UnpredPos;
		CCharacter *pChar = m_PredictedWorld.GetCharacterById(i);

		// TClient
		if(i == m_Snap.m_LocalClientId)
			Client()->m_IsLocalFrozen = pChar && pChar->m_FreezeTime > 0;

		if(Predict() && (i == m_Snap.m_LocalClientId || (AntiPingPlayers() && !IsOtherTeam(i))) && pChar)
		{
			m_aClients[i].m_Predicted.Write(&m_aClients[i].m_RenderCur);
			m_aClients[i].m_PrevPredicted.Write(&m_aClients[i].m_RenderPrev);

			m_aClients[i].m_IsPredicted = true;

			Pos = mix(
				vec2(m_aClients[i].m_RenderPrev.m_X, m_aClients[i].m_RenderPrev.m_Y),
				vec2(m_aClients[i].m_RenderCur.m_X, m_aClients[i].m_RenderCur.m_Y),
				m_aClients[i].m_IsPredicted ? Client()->PredIntraGameTick(g_Config.m_ClDummy) : Client()->IntraGameTick(g_Config.m_ClDummy));

			if(g_Config.m_ClRemoveAnti)
				Pos = GetFreezePos(i);

			if(i == m_Snap.m_LocalClientId)
			{
				m_aClients[i].m_IsPredictedLocal = true;
				if(AntiPingGunfire() && ((pChar->m_NinjaJetpack && pChar->m_FreezeTime == 0) || m_Snap.m_aCharacters[i].m_Cur.m_Weapon != WEAPON_NINJA || m_Snap.m_aCharacters[i].m_Cur.m_Weapon == m_aClients[i].m_Predicted.m_ActiveWeapon))
				{
					m_aClients[i].m_RenderCur.m_AttackTick = pChar->GetAttackTick();
					if(m_Snap.m_aCharacters[i].m_Cur.m_Weapon != WEAPON_NINJA && !(pChar->m_NinjaJetpack && pChar->Core()->m_ActiveWeapon == WEAPON_GUN))
						m_aClients[i].m_RenderCur.m_Weapon = m_aClients[i].m_Predicted.m_ActiveWeapon;
				}
			}
			else
			{
				// use unpredicted values for other players
				m_aClients[i].m_RenderPrev.m_Angle = m_Snap.m_aCharacters[i].m_Prev.m_Angle;
				m_aClients[i].m_RenderCur.m_Angle = m_Snap.m_aCharacters[i].m_Cur.m_Angle;

				if(g_Config.m_ClAntiPingSmooth)
					Pos = GetSmoothPos(i);

				if(g_Config.m_ClAntiPingImproved)
					Pos = mix(m_aClients[i].m_PrevImprovedPredPos, m_aClients[i].m_ImprovedPredPos, Client()->PredIntraGameTick(g_Config.m_ClDummy));

				if(g_Config.m_ClRemoveAnti && m_pClient->m_IsLocalFrozen)
					Pos = GetFreezePos(i);

				if(g_Config.m_ClShowOthersGhosts && g_Config.m_ClSwapGhosts && !(m_aClients[i].m_FreezeEnd > 0 && g_Config.m_ClHideFrozenGhosts))
					Pos = UnpredPos;

				if(g_Config.m_ClUnpredOthersInFreeze && Client()->m_IsLocalFrozen)
					Pos = UnpredPos;
			}
		}
		m_Snap.m_aCharacters[i].m_Position = Pos;
		m_aClients[i].m_RenderPos = Pos;
		if(Predict() && i == m_Snap.m_LocalClientId)
			m_LocalCharacterPos = Pos;
	}
}

void CGameClient::DetectStrongHook()
{
	// attempt to detect strong/weak between players
	for(int FromPlayer = 0; FromPlayer < MAX_CLIENTS; FromPlayer++)
	{
		if(!m_Snap.m_aCharacters[FromPlayer].m_Active)
			continue;
		int ToPlayer = m_Snap.m_aCharacters[FromPlayer].m_Prev.m_HookedPlayer;
		if(ToPlayer < 0 || ToPlayer >= MAX_CLIENTS || !m_Snap.m_aCharacters[ToPlayer].m_Active || ToPlayer != m_Snap.m_aCharacters[FromPlayer].m_Cur.m_HookedPlayer)
			continue;
		if(absolute(minimum(m_aLastUpdateTick[ToPlayer], m_aLastUpdateTick[FromPlayer]) - Client()->GameTick(g_Config.m_ClDummy)) < Client()->GameTickSpeed() / 4)
			continue;
		if(m_Snap.m_aCharacters[FromPlayer].m_Prev.m_Direction != m_Snap.m_aCharacters[FromPlayer].m_Cur.m_Direction || m_Snap.m_aCharacters[ToPlayer].m_Prev.m_Direction != m_Snap.m_aCharacters[ToPlayer].m_Cur.m_Direction)
			continue;

		CCharacter *pFromCharWorld = m_GameWorld.GetCharacterById(FromPlayer);
		CCharacter *pToCharWorld = m_GameWorld.GetCharacterById(ToPlayer);
		if(!pFromCharWorld || !pToCharWorld)
			continue;

		m_aLastUpdateTick[ToPlayer] = m_aLastUpdateTick[FromPlayer] = Client()->GameTick(g_Config.m_ClDummy);

		float aPredictErr[2];
		CCharacterCore ToCharCur;
		ToCharCur.Read(&m_Snap.m_aCharacters[ToPlayer].m_Cur);

		CWorldCore World;
		World.m_aTuning[g_Config.m_ClDummy] = m_aTuning[g_Config.m_ClDummy];

		for(int dir = 0; dir < 2; dir++)
		{
			CCharacterCore ToChar = pFromCharWorld->GetCore();
			ToChar.Init(&World, Collision(), &m_Teams);
			World.m_apCharacters[ToPlayer] = &ToChar;
			ToChar.Read(&m_Snap.m_aCharacters[ToPlayer].m_Prev);

			CCharacterCore FromChar = pFromCharWorld->GetCore();
			FromChar.Init(&World, Collision(), &m_Teams);
			World.m_apCharacters[FromPlayer] = &FromChar;
			FromChar.Read(&m_Snap.m_aCharacters[FromPlayer].m_Prev);

			for(int Tick = Client()->PrevGameTick(g_Config.m_ClDummy); Tick < Client()->GameTick(g_Config.m_ClDummy); Tick++)
			{
				if(dir == 0)
				{
					FromChar.Tick(false);
					ToChar.Tick(false);
				}
				else
				{
					ToChar.Tick(false);
					FromChar.Tick(false);
				}
				FromChar.Move();
				FromChar.Quantize();
				ToChar.Move();
				ToChar.Quantize();
			}
			aPredictErr[dir] = distance(ToChar.m_Vel, ToCharCur.m_Vel);
		}
		const float LOW = 0.0001f;
		const float HIGH = 0.07f;
		if(aPredictErr[1] < LOW && aPredictErr[0] > HIGH)
		{
			if(m_CharOrder.HasStrongAgainst(ToPlayer, FromPlayer))
			{
				if(ToPlayer != m_Snap.m_LocalClientId)
					m_CharOrder.GiveWeak(ToPlayer);
				else
					m_CharOrder.GiveStrong(FromPlayer);
			}
		}
		else if(aPredictErr[0] < LOW && aPredictErr[1] > HIGH)
		{
			if(m_CharOrder.HasStrongAgainst(FromPlayer, ToPlayer))
			{
				if(ToPlayer != m_Snap.m_LocalClientId)
					m_CharOrder.GiveStrong(ToPlayer);
				else
					m_CharOrder.GiveWeak(FromPlayer);
			}
		}
	}
}

vec2 CGameClient::GetSmoothPos(int ClientId)
{
	vec2 Pos = mix(m_aClients[ClientId].m_PrevPredicted.m_Pos, m_aClients[ClientId].m_Predicted.m_Pos, Client()->PredIntraGameTick(g_Config.m_ClDummy));
	int64_t Now = time_get();
	for(int i = 0; i < 2; i++)
	{
		int64_t Len = std::clamp(m_aClients[ClientId].m_aSmoothLen[i], (int64_t)1, time_freq());
		int64_t TimePassed = Now - m_aClients[ClientId].m_aSmoothStart[i];
		if(in_range(TimePassed, (int64_t)0, Len - 1))
		{
			float MixAmount = 1.f - std::pow(1.f - TimePassed / (float)Len, 1.2f);
			int SmoothTick;
			float SmoothIntra;
			Client()->GetSmoothTick(&SmoothTick, &SmoothIntra, MixAmount);

			if(ClientId != m_Snap.m_LocalClientId && g_Config.m_ClFastInputOthers && g_Config.m_ClFastInput)
				SmoothTick += g_Config.m_ClFastInput;

			if(SmoothTick > 0 &&
				m_aClients[ClientId].m_aPredTick[(SmoothTick - 1) % 200] >= Client()->PrevGameTick(g_Config.m_ClDummy) &&
				m_aClients[ClientId].m_aPredTick[SmoothTick % 200] <= Client()->PredGameTick(g_Config.m_ClDummy) + g_Config.m_ClFastInput)
				Pos[i] = mix(m_aClients[ClientId].m_aPredPos[(SmoothTick - 1) % 200][i], m_aClients[ClientId].m_aPredPos[SmoothTick % 200][i], SmoothIntra);
		}
	}
	return Pos;
}

vec2 CGameClient::GetFreezePos(int ClientId)
{
	vec2 Pos = mix(m_aClients[ClientId].m_PrevPredicted.m_Pos, m_aClients[ClientId].m_Predicted.m_Pos, Client()->PredIntraGameTick(g_Config.m_ClDummy));
	// int64_t Now = time_get();
	CCharacter *pChar = m_PredictedWorld.GetCharacterById(m_Snap.m_LocalClientId);
	CCharacter *pExtraChar = m_ExtraPredictedWorld.GetCharacterById(m_Snap.m_LocalClientId);

	for(int i = 0; i < 2; i++)
	{
		// int64_t Len = clamp(m_aClients[ClientId].m_aSmoothLen[i], (int64_t)1, time_freq());
		// int64_t TimePassed = Now - m_aClients[ClientId].m_aSmoothStart[i];
		float MixAmount = 0.0f;
		int SmoothTick;
		float SmoothIntra;

		int AdjustTicks = 0;
		int DelayTicks = g_Config.m_ClUnfreezeLagDelayTicks;
		int FreezeTime = 0;
		if(pExtraChar && pChar)
		{
			AdjustTicks = pChar->m_FreezeAccumulation;
			if(pExtraChar->m_AliveAccumulation > 0)
				AdjustTicks -= pExtraChar->m_AliveAccumulation;

			AdjustTicks = std::max(AdjustTicks, 0);
			FreezeTime = pChar->m_FreezeTime;

			AdjustTicks = std::min(FreezeTime, AdjustTicks);
		}
		if(g_Config.m_ClRemoveAnti && pChar && AdjustTicks > 0 && FreezeTime > 0)
			MixAmount = mix(0.0f, 1.0f, 1.0f - AdjustTicks / (float)DelayTicks);
		// else if(AdjustTicks == 0 && ClientId != m_Snap.m_LocalClientId)
		//	MixAmount = 1.f - std::pow(1.f - TimePassed / (float)Len, 1.2f);
		else // our tee when not frozen
			MixAmount = 1.f;

		Client()->GetSmoothFreezeTick(&SmoothTick, &SmoothIntra, MixAmount);

		m_SmoothTick[i] = SmoothTick;
		m_SmoothIntraTick[i] = SmoothIntra;

		if(ClientId != m_Snap.m_LocalClientId && g_Config.m_ClFastInputOthers && g_Config.m_ClFastInput)
			SmoothTick += g_Config.m_ClFastInput;
		else if(ClientId == m_Snap.m_LocalClientId && g_Config.m_ClFastInput)
			SmoothTick += g_Config.m_ClFastInput;

		if(SmoothTick > 0 &&
			m_aClients[ClientId].m_aPredTick[(SmoothTick - 1) % 200] >= Client()->PrevGameTick(g_Config.m_ClDummy) &&
			m_aClients[ClientId].m_aPredTick[SmoothTick % 200] <= Client()->PredGameTick(g_Config.m_ClDummy) + g_Config.m_ClFastInput)
		{
			Pos[i] = mix(m_aClients[ClientId].m_aPredPos[(SmoothTick - 1) % 200][i], m_aClients[ClientId].m_aPredPos[SmoothTick % 200][i], SmoothIntra);
		}
	}
	return Pos;
}

void CGameClient::Echo(const char *pString)
{
	m_Chat.Echo(pString);
}

bool CGameClient::IsOtherTeam(int ClientId) const
{
	bool Local = m_Snap.m_LocalClientId == ClientId;

	if(m_Snap.m_LocalClientId < 0)
		return false;
	else if((m_Snap.m_SpecInfo.m_Active && m_Snap.m_SpecInfo.m_SpectatorId == SPEC_FREEVIEW) || ClientId < 0)
		return false;
	else if(m_Snap.m_SpecInfo.m_Active && m_Snap.m_SpecInfo.m_SpectatorId != SPEC_FREEVIEW)
	{
		if(m_Teams.Team(ClientId) == TEAM_SUPER || m_Teams.Team(m_Snap.m_SpecInfo.m_SpectatorId) == TEAM_SUPER)
			return false;
		return m_Teams.Team(ClientId) != m_Teams.Team(m_Snap.m_SpecInfo.m_SpectatorId);
	}
	else if((m_aClients[m_Snap.m_LocalClientId].m_Solo || m_aClients[ClientId].m_Solo) && !Local)
		return true;

	if(m_Teams.Team(ClientId) == TEAM_SUPER || m_Teams.Team(m_Snap.m_LocalClientId) == TEAM_SUPER)
		return false;

	return m_Teams.Team(ClientId) != m_Teams.Team(m_Snap.m_LocalClientId);
}

int CGameClient::SwitchStateTeam() const
{
	if(m_aSwitchStateTeam[g_Config.m_ClDummy] >= 0)
		return m_aSwitchStateTeam[g_Config.m_ClDummy];
	else if(m_Snap.m_LocalClientId < 0)
		return 0;
	else if(m_Snap.m_SpecInfo.m_Active && m_Snap.m_SpecInfo.m_SpectatorId != SPEC_FREEVIEW)
		return m_Teams.Team(m_Snap.m_SpecInfo.m_SpectatorId);
	return m_Teams.Team(m_Snap.m_LocalClientId);
}

bool CGameClient::IsLocalCharSuper() const
{
	if(m_Snap.m_LocalClientId < 0)
		return false;
	return m_aClients[m_Snap.m_LocalClientId].m_Super;
}

void CGameClient::LoadGameSkin(const char *pPath, bool AsDir)
{
	if(m_GameSkinLoaded)
	{
		Graphics()->UnloadTexture(&m_GameSkin.m_SpriteHealthFull);
		Graphics()->UnloadTexture(&m_GameSkin.m_SpriteHealthEmpty);
		Graphics()->UnloadTexture(&m_GameSkin.m_SpriteArmorFull);
		Graphics()->UnloadTexture(&m_GameSkin.m_SpriteArmorEmpty);

		Graphics()->UnloadTexture(&m_GameSkin.m_SpriteWeaponHammerCursor);
		Graphics()->UnloadTexture(&m_GameSkin.m_SpriteWeaponGunCursor);
		Graphics()->UnloadTexture(&m_GameSkin.m_SpriteWeaponShotgunCursor);
		Graphics()->UnloadTexture(&m_GameSkin.m_SpriteWeaponGrenadeCursor);
		Graphics()->UnloadTexture(&m_GameSkin.m_SpriteWeaponNinjaCursor);
		Graphics()->UnloadTexture(&m_GameSkin.m_SpriteWeaponLaserCursor);

		for(auto &SpriteWeaponCursor : m_GameSkin.m_aSpriteWeaponCursors)
		{
			SpriteWeaponCursor = IGraphics::CTextureHandle();
		}

		Graphics()->UnloadTexture(&m_GameSkin.m_SpriteHookChain);
		Graphics()->UnloadTexture(&m_GameSkin.m_SpriteHookHead);
		Graphics()->UnloadTexture(&m_GameSkin.m_SpriteWeaponHammer);
		Graphics()->UnloadTexture(&m_GameSkin.m_SpriteWeaponGun);
		Graphics()->UnloadTexture(&m_GameSkin.m_SpriteWeaponShotgun);
		Graphics()->UnloadTexture(&m_GameSkin.m_SpriteWeaponGrenade);
		Graphics()->UnloadTexture(&m_GameSkin.m_SpriteWeaponNinja);
		Graphics()->UnloadTexture(&m_GameSkin.m_SpriteWeaponLaser);

		for(auto &SpriteWeapon : m_GameSkin.m_aSpriteWeapons)
		{
			SpriteWeapon = IGraphics::CTextureHandle();
		}

		for(auto &SpriteParticle : m_GameSkin.m_aSpriteParticles)
		{
			Graphics()->UnloadTexture(&SpriteParticle);
		}

		for(auto &SpriteStar : m_GameSkin.m_aSpriteStars)
		{
			Graphics()->UnloadTexture(&SpriteStar);
		}

		Graphics()->UnloadTexture(&m_GameSkin.m_SpriteWeaponGunProjectile);
		Graphics()->UnloadTexture(&m_GameSkin.m_SpriteWeaponShotgunProjectile);
		Graphics()->UnloadTexture(&m_GameSkin.m_SpriteWeaponGrenadeProjectile);
		Graphics()->UnloadTexture(&m_GameSkin.m_SpriteWeaponHammerProjectile);
		Graphics()->UnloadTexture(&m_GameSkin.m_SpriteWeaponNinjaProjectile);
		Graphics()->UnloadTexture(&m_GameSkin.m_SpriteWeaponLaserProjectile);

		for(auto &SpriteWeaponProjectile : m_GameSkin.m_aSpriteWeaponProjectiles)
		{
			SpriteWeaponProjectile = IGraphics::CTextureHandle();
		}

		for(int i = 0; i < 3; ++i)
		{
			Graphics()->UnloadTexture(&m_GameSkin.m_aSpriteWeaponGunMuzzles[i]);
			Graphics()->UnloadTexture(&m_GameSkin.m_aSpriteWeaponShotgunMuzzles[i]);
			Graphics()->UnloadTexture(&m_GameSkin.m_aaSpriteWeaponNinjaMuzzles[i]);

			for(auto &SpriteWeaponsMuzzle : m_GameSkin.m_aaSpriteWeaponsMuzzles)
			{
				SpriteWeaponsMuzzle[i] = IGraphics::CTextureHandle();
			}
		}

		Graphics()->UnloadTexture(&m_GameSkin.m_SpritePickupHealth);
		Graphics()->UnloadTexture(&m_GameSkin.m_SpritePickupArmor);
		Graphics()->UnloadTexture(&m_GameSkin.m_SpritePickupArmorShotgun);
		Graphics()->UnloadTexture(&m_GameSkin.m_SpritePickupArmorGrenade);
		Graphics()->UnloadTexture(&m_GameSkin.m_SpritePickupArmorLaser);
		Graphics()->UnloadTexture(&m_GameSkin.m_SpritePickupArmorNinja);
		Graphics()->UnloadTexture(&m_GameSkin.m_SpritePickupGrenade);
		Graphics()->UnloadTexture(&m_GameSkin.m_SpritePickupShotgun);
		Graphics()->UnloadTexture(&m_GameSkin.m_SpritePickupLaser);
		Graphics()->UnloadTexture(&m_GameSkin.m_SpritePickupNinja);
		Graphics()->UnloadTexture(&m_GameSkin.m_SpritePickupGun);
		Graphics()->UnloadTexture(&m_GameSkin.m_SpritePickupHammer);

		for(auto &SpritePickupWeapon : m_GameSkin.m_aSpritePickupWeapons)
		{
			SpritePickupWeapon = IGraphics::CTextureHandle();
		}

		for(auto &SpritePickupWeaponArmor : m_GameSkin.m_aSpritePickupWeaponArmor)
		{
			SpritePickupWeaponArmor = IGraphics::CTextureHandle();
		}

		Graphics()->UnloadTexture(&m_GameSkin.m_SpriteFlagBlue);
		Graphics()->UnloadTexture(&m_GameSkin.m_SpriteFlagRed);

		if(m_GameSkin.IsSixup())
		{
			Graphics()->UnloadTexture(&m_GameSkin.m_SpriteNinjaBarFullLeft);
			Graphics()->UnloadTexture(&m_GameSkin.m_SpriteNinjaBarFull);
			Graphics()->UnloadTexture(&m_GameSkin.m_SpriteNinjaBarEmpty);
			Graphics()->UnloadTexture(&m_GameSkin.m_SpriteNinjaBarEmptyRight);
		}

		m_GameSkinLoaded = false;
	}

	char aPath[IO_MAX_PATH_LENGTH];
	bool IsDefault = false;
	if(str_comp(pPath, "default") == 0)
	{
		str_copy(aPath, g_pData->m_aImages[IMAGE_GAME].m_pFilename);
		IsDefault = true;
	}
	else
	{
		if(AsDir)
			str_format(aPath, sizeof(aPath), "assets/game/%s/%s", pPath, g_pData->m_aImages[IMAGE_GAME].m_pFilename);
		else
			str_format(aPath, sizeof(aPath), "assets/game/%s.png", pPath);
	}

	CImageInfo ImgInfo;
	bool PngLoaded = Graphics()->LoadPng(ImgInfo, aPath, IStorage::TYPE_ALL);
	if(!PngLoaded && !IsDefault)
	{
		if(AsDir)
			LoadGameSkin("default");
		else
			LoadGameSkin(pPath, true);
	}
	else if(PngLoaded && Graphics()->CheckImageDivisibility(aPath, ImgInfo, g_pData->m_aSprites[SPRITE_HEALTH_FULL].m_pSet->m_Gridx, g_pData->m_aSprites[SPRITE_HEALTH_FULL].m_pSet->m_Gridy, true) && Graphics()->IsImageFormatRgba(aPath, ImgInfo))
	{
		m_GameSkin.m_SpriteHealthFull = Graphics()->LoadSpriteTexture(ImgInfo, &g_pData->m_aSprites[SPRITE_HEALTH_FULL]);
		m_GameSkin.m_SpriteHealthEmpty = Graphics()->LoadSpriteTexture(ImgInfo, &g_pData->m_aSprites[SPRITE_HEALTH_EMPTY]);
		m_GameSkin.m_SpriteArmorFull = Graphics()->LoadSpriteTexture(ImgInfo, &g_pData->m_aSprites[SPRITE_ARMOR_FULL]);
		m_GameSkin.m_SpriteArmorEmpty = Graphics()->LoadSpriteTexture(ImgInfo, &g_pData->m_aSprites[SPRITE_ARMOR_EMPTY]);

		m_GameSkin.m_SpriteWeaponHammerCursor = Graphics()->LoadSpriteTexture(ImgInfo, &g_pData->m_aSprites[SPRITE_WEAPON_HAMMER_CURSOR]);
		m_GameSkin.m_SpriteWeaponGunCursor = Graphics()->LoadSpriteTexture(ImgInfo, &g_pData->m_aSprites[SPRITE_WEAPON_GUN_CURSOR]);
		m_GameSkin.m_SpriteWeaponShotgunCursor = Graphics()->LoadSpriteTexture(ImgInfo, &g_pData->m_aSprites[SPRITE_WEAPON_SHOTGUN_CURSOR]);
		m_GameSkin.m_SpriteWeaponGrenadeCursor = Graphics()->LoadSpriteTexture(ImgInfo, &g_pData->m_aSprites[SPRITE_WEAPON_GRENADE_CURSOR]);
		m_GameSkin.m_SpriteWeaponNinjaCursor = Graphics()->LoadSpriteTexture(ImgInfo, &g_pData->m_aSprites[SPRITE_WEAPON_NINJA_CURSOR]);
		m_GameSkin.m_SpriteWeaponLaserCursor = Graphics()->LoadSpriteTexture(ImgInfo, &g_pData->m_aSprites[SPRITE_WEAPON_LASER_CURSOR]);

		m_GameSkin.m_aSpriteWeaponCursors[0] = m_GameSkin.m_SpriteWeaponHammerCursor;
		m_GameSkin.m_aSpriteWeaponCursors[1] = m_GameSkin.m_SpriteWeaponGunCursor;
		m_GameSkin.m_aSpriteWeaponCursors[2] = m_GameSkin.m_SpriteWeaponShotgunCursor;
		m_GameSkin.m_aSpriteWeaponCursors[3] = m_GameSkin.m_SpriteWeaponGrenadeCursor;
		m_GameSkin.m_aSpriteWeaponCursors[4] = m_GameSkin.m_SpriteWeaponLaserCursor;
		m_GameSkin.m_aSpriteWeaponCursors[5] = m_GameSkin.m_SpriteWeaponNinjaCursor;

		// weapons and hook
		m_GameSkin.m_SpriteHookChain = Graphics()->LoadSpriteTexture(ImgInfo, &g_pData->m_aSprites[SPRITE_HOOK_CHAIN]);
		m_GameSkin.m_SpriteHookHead = Graphics()->LoadSpriteTexture(ImgInfo, &g_pData->m_aSprites[SPRITE_HOOK_HEAD]);
		m_GameSkin.m_SpriteWeaponHammer = Graphics()->LoadSpriteTexture(ImgInfo, &g_pData->m_aSprites[SPRITE_WEAPON_HAMMER_BODY]);
		m_GameSkin.m_SpriteWeaponGun = Graphics()->LoadSpriteTexture(ImgInfo, &g_pData->m_aSprites[SPRITE_WEAPON_GUN_BODY]);
		m_GameSkin.m_SpriteWeaponShotgun = Graphics()->LoadSpriteTexture(ImgInfo, &g_pData->m_aSprites[SPRITE_WEAPON_SHOTGUN_BODY]);
		m_GameSkin.m_SpriteWeaponGrenade = Graphics()->LoadSpriteTexture(ImgInfo, &g_pData->m_aSprites[SPRITE_WEAPON_GRENADE_BODY]);
		m_GameSkin.m_SpriteWeaponNinja = Graphics()->LoadSpriteTexture(ImgInfo, &g_pData->m_aSprites[SPRITE_WEAPON_NINJA_BODY]);
		m_GameSkin.m_SpriteWeaponLaser = Graphics()->LoadSpriteTexture(ImgInfo, &g_pData->m_aSprites[SPRITE_WEAPON_LASER_BODY]);

		m_GameSkin.m_aSpriteWeapons[0] = m_GameSkin.m_SpriteWeaponHammer;
		m_GameSkin.m_aSpriteWeapons[1] = m_GameSkin.m_SpriteWeaponGun;
		m_GameSkin.m_aSpriteWeapons[2] = m_GameSkin.m_SpriteWeaponShotgun;
		m_GameSkin.m_aSpriteWeapons[3] = m_GameSkin.m_SpriteWeaponGrenade;
		m_GameSkin.m_aSpriteWeapons[4] = m_GameSkin.m_SpriteWeaponLaser;
		m_GameSkin.m_aSpriteWeapons[5] = m_GameSkin.m_SpriteWeaponNinja;

		// particles
		for(int i = 0; i < 9; ++i)
		{
			m_GameSkin.m_aSpriteParticles[i] = Graphics()->LoadSpriteTexture(ImgInfo, &g_pData->m_aSprites[SPRITE_PART1 + i]);
		}

		// stars
		for(int i = 0; i < 3; ++i)
		{
			m_GameSkin.m_aSpriteStars[i] = Graphics()->LoadSpriteTexture(ImgInfo, &g_pData->m_aSprites[SPRITE_STAR1 + i]);
		}

		// projectiles
		m_GameSkin.m_SpriteWeaponGunProjectile = Graphics()->LoadSpriteTexture(ImgInfo, &g_pData->m_aSprites[SPRITE_WEAPON_GUN_PROJ]);
		m_GameSkin.m_SpriteWeaponShotgunProjectile = Graphics()->LoadSpriteTexture(ImgInfo, &g_pData->m_aSprites[SPRITE_WEAPON_SHOTGUN_PROJ]);
		m_GameSkin.m_SpriteWeaponGrenadeProjectile = Graphics()->LoadSpriteTexture(ImgInfo, &g_pData->m_aSprites[SPRITE_WEAPON_GRENADE_PROJ]);

		// these weapons have no projectiles
		m_GameSkin.m_SpriteWeaponHammerProjectile = IGraphics::CTextureHandle();
		m_GameSkin.m_SpriteWeaponNinjaProjectile = IGraphics::CTextureHandle();

		m_GameSkin.m_SpriteWeaponLaserProjectile = Graphics()->LoadSpriteTexture(ImgInfo, &g_pData->m_aSprites[SPRITE_WEAPON_LASER_PROJ]);

		m_GameSkin.m_aSpriteWeaponProjectiles[0] = m_GameSkin.m_SpriteWeaponHammerProjectile;
		m_GameSkin.m_aSpriteWeaponProjectiles[1] = m_GameSkin.m_SpriteWeaponGunProjectile;
		m_GameSkin.m_aSpriteWeaponProjectiles[2] = m_GameSkin.m_SpriteWeaponShotgunProjectile;
		m_GameSkin.m_aSpriteWeaponProjectiles[3] = m_GameSkin.m_SpriteWeaponGrenadeProjectile;
		m_GameSkin.m_aSpriteWeaponProjectiles[4] = m_GameSkin.m_SpriteWeaponLaserProjectile;
		m_GameSkin.m_aSpriteWeaponProjectiles[5] = m_GameSkin.m_SpriteWeaponNinjaProjectile;

		// muzzles
		for(int i = 0; i < 3; ++i)
		{
			m_GameSkin.m_aSpriteWeaponGunMuzzles[i] = Graphics()->LoadSpriteTexture(ImgInfo, &g_pData->m_aSprites[SPRITE_WEAPON_GUN_MUZZLE1 + i]);
			m_GameSkin.m_aSpriteWeaponShotgunMuzzles[i] = Graphics()->LoadSpriteTexture(ImgInfo, &g_pData->m_aSprites[SPRITE_WEAPON_SHOTGUN_MUZZLE1 + i]);
			m_GameSkin.m_aaSpriteWeaponNinjaMuzzles[i] = Graphics()->LoadSpriteTexture(ImgInfo, &g_pData->m_aSprites[SPRITE_WEAPON_NINJA_MUZZLE1 + i]);

			m_GameSkin.m_aaSpriteWeaponsMuzzles[1][i] = m_GameSkin.m_aSpriteWeaponGunMuzzles[i];
			m_GameSkin.m_aaSpriteWeaponsMuzzles[2][i] = m_GameSkin.m_aSpriteWeaponShotgunMuzzles[i];
			m_GameSkin.m_aaSpriteWeaponsMuzzles[5][i] = m_GameSkin.m_aaSpriteWeaponNinjaMuzzles[i];
		}

		// pickups
		m_GameSkin.m_SpritePickupHealth = Graphics()->LoadSpriteTexture(ImgInfo, &g_pData->m_aSprites[SPRITE_PICKUP_HEALTH]);
		m_GameSkin.m_SpritePickupArmor = Graphics()->LoadSpriteTexture(ImgInfo, &g_pData->m_aSprites[SPRITE_PICKUP_ARMOR]);
		m_GameSkin.m_SpritePickupHammer = Graphics()->LoadSpriteTexture(ImgInfo, &g_pData->m_aSprites[SPRITE_PICKUP_HAMMER]);
		m_GameSkin.m_SpritePickupGun = Graphics()->LoadSpriteTexture(ImgInfo, &g_pData->m_aSprites[SPRITE_PICKUP_GUN]);
		m_GameSkin.m_SpritePickupShotgun = Graphics()->LoadSpriteTexture(ImgInfo, &g_pData->m_aSprites[SPRITE_PICKUP_SHOTGUN]);
		m_GameSkin.m_SpritePickupGrenade = Graphics()->LoadSpriteTexture(ImgInfo, &g_pData->m_aSprites[SPRITE_PICKUP_GRENADE]);
		m_GameSkin.m_SpritePickupLaser = Graphics()->LoadSpriteTexture(ImgInfo, &g_pData->m_aSprites[SPRITE_PICKUP_LASER]);
		m_GameSkin.m_SpritePickupNinja = Graphics()->LoadSpriteTexture(ImgInfo, &g_pData->m_aSprites[SPRITE_PICKUP_NINJA]);
		m_GameSkin.m_SpritePickupArmorShotgun = Graphics()->LoadSpriteTexture(ImgInfo, &g_pData->m_aSprites[SPRITE_PICKUP_ARMOR_SHOTGUN]);
		m_GameSkin.m_SpritePickupArmorGrenade = Graphics()->LoadSpriteTexture(ImgInfo, &g_pData->m_aSprites[SPRITE_PICKUP_ARMOR_GRENADE]);
		m_GameSkin.m_SpritePickupArmorNinja = Graphics()->LoadSpriteTexture(ImgInfo, &g_pData->m_aSprites[SPRITE_PICKUP_ARMOR_NINJA]);
		m_GameSkin.m_SpritePickupArmorLaser = Graphics()->LoadSpriteTexture(ImgInfo, &g_pData->m_aSprites[SPRITE_PICKUP_ARMOR_LASER]);

		m_GameSkin.m_aSpritePickupWeapons[0] = m_GameSkin.m_SpritePickupHammer;
		m_GameSkin.m_aSpritePickupWeapons[1] = m_GameSkin.m_SpritePickupGun;
		m_GameSkin.m_aSpritePickupWeapons[2] = m_GameSkin.m_SpritePickupShotgun;
		m_GameSkin.m_aSpritePickupWeapons[3] = m_GameSkin.m_SpritePickupGrenade;
		m_GameSkin.m_aSpritePickupWeapons[4] = m_GameSkin.m_SpritePickupLaser;
		m_GameSkin.m_aSpritePickupWeapons[5] = m_GameSkin.m_SpritePickupNinja;

		m_GameSkin.m_aSpritePickupWeaponArmor[0] = m_GameSkin.m_SpritePickupArmorShotgun;
		m_GameSkin.m_aSpritePickupWeaponArmor[1] = m_GameSkin.m_SpritePickupArmorGrenade;
		m_GameSkin.m_aSpritePickupWeaponArmor[2] = m_GameSkin.m_SpritePickupArmorNinja;
		m_GameSkin.m_aSpritePickupWeaponArmor[3] = m_GameSkin.m_SpritePickupArmorLaser;

		// flags
		m_GameSkin.m_SpriteFlagBlue = Graphics()->LoadSpriteTexture(ImgInfo, &g_pData->m_aSprites[SPRITE_FLAG_BLUE]);
		m_GameSkin.m_SpriteFlagRed = Graphics()->LoadSpriteTexture(ImgInfo, &g_pData->m_aSprites[SPRITE_FLAG_RED]);

		// ninja bar (0.7)
		if(!Graphics()->IsSpriteTextureFullyTransparent(ImgInfo, &client_data7::g_pData->m_aSprites[client_data7::SPRITE_NINJA_BAR_FULL_LEFT]) ||
			!Graphics()->IsSpriteTextureFullyTransparent(ImgInfo, &client_data7::g_pData->m_aSprites[client_data7::SPRITE_NINJA_BAR_FULL]) ||
			!Graphics()->IsSpriteTextureFullyTransparent(ImgInfo, &client_data7::g_pData->m_aSprites[client_data7::SPRITE_NINJA_BAR_EMPTY]) ||
			!Graphics()->IsSpriteTextureFullyTransparent(ImgInfo, &client_data7::g_pData->m_aSprites[client_data7::SPRITE_NINJA_BAR_EMPTY_RIGHT]))
		{
			m_GameSkin.m_SpriteNinjaBarFullLeft = Graphics()->LoadSpriteTexture(ImgInfo, &client_data7::g_pData->m_aSprites[client_data7::SPRITE_NINJA_BAR_FULL_LEFT]);
			m_GameSkin.m_SpriteNinjaBarFull = Graphics()->LoadSpriteTexture(ImgInfo, &client_data7::g_pData->m_aSprites[client_data7::SPRITE_NINJA_BAR_FULL]);
			m_GameSkin.m_SpriteNinjaBarEmpty = Graphics()->LoadSpriteTexture(ImgInfo, &client_data7::g_pData->m_aSprites[client_data7::SPRITE_NINJA_BAR_EMPTY]);
			m_GameSkin.m_SpriteNinjaBarEmptyRight = Graphics()->LoadSpriteTexture(ImgInfo, &client_data7::g_pData->m_aSprites[client_data7::SPRITE_NINJA_BAR_EMPTY_RIGHT]);
		}

		m_GameSkinLoaded = true;
	}
	ImgInfo.Free();
}

void CGameClient::LoadEmoticonsSkin(const char *pPath, bool AsDir)
{
	if(m_EmoticonsSkinLoaded)
	{
		for(auto &SpriteEmoticon : m_EmoticonsSkin.m_aSpriteEmoticons)
			Graphics()->UnloadTexture(&SpriteEmoticon);

		m_EmoticonsSkinLoaded = false;
	}

	char aPath[IO_MAX_PATH_LENGTH];
	bool IsDefault = false;
	if(str_comp(pPath, "default") == 0)
	{
		str_copy(aPath, g_pData->m_aImages[IMAGE_EMOTICONS].m_pFilename);
		IsDefault = true;
	}
	else
	{
		if(AsDir)
			str_format(aPath, sizeof(aPath), "assets/emoticons/%s/%s", pPath, g_pData->m_aImages[IMAGE_EMOTICONS].m_pFilename);
		else
			str_format(aPath, sizeof(aPath), "assets/emoticons/%s.png", pPath);
	}

	CImageInfo ImgInfo;
	bool PngLoaded = Graphics()->LoadPng(ImgInfo, aPath, IStorage::TYPE_ALL);
	if(!PngLoaded && !IsDefault)
	{
		if(AsDir)
			LoadEmoticonsSkin("default");
		else
			LoadEmoticonsSkin(pPath, true);
	}
	else if(PngLoaded && Graphics()->CheckImageDivisibility(aPath, ImgInfo, g_pData->m_aSprites[SPRITE_OOP].m_pSet->m_Gridx, g_pData->m_aSprites[SPRITE_OOP].m_pSet->m_Gridy, true) && Graphics()->IsImageFormatRgba(aPath, ImgInfo))
	{
		for(int i = 0; i < 16; ++i)
			m_EmoticonsSkin.m_aSpriteEmoticons[i] = Graphics()->LoadSpriteTexture(ImgInfo, &g_pData->m_aSprites[SPRITE_OOP + i]);

		m_EmoticonsSkinLoaded = true;
	}
	ImgInfo.Free();
}

void CGameClient::LoadParticlesSkin(const char *pPath, bool AsDir)
{
	if(m_ParticlesSkinLoaded)
	{
		Graphics()->UnloadTexture(&m_ParticlesSkin.m_SpriteParticleSlice);
		Graphics()->UnloadTexture(&m_ParticlesSkin.m_SpriteParticleBall);
		for(auto &SpriteParticleSplat : m_ParticlesSkin.m_aSpriteParticleSplat)
			Graphics()->UnloadTexture(&SpriteParticleSplat);
		Graphics()->UnloadTexture(&m_ParticlesSkin.m_SpriteParticleSmoke);
		Graphics()->UnloadTexture(&m_ParticlesSkin.m_SpriteParticleShell);
		Graphics()->UnloadTexture(&m_ParticlesSkin.m_SpriteParticleExpl);
		Graphics()->UnloadTexture(&m_ParticlesSkin.m_SpriteParticleAirJump);
		Graphics()->UnloadTexture(&m_ParticlesSkin.m_SpriteParticleHit);

		for(auto &SpriteParticle : m_ParticlesSkin.m_aSpriteParticles)
			SpriteParticle = IGraphics::CTextureHandle();

		m_ParticlesSkinLoaded = false;
	}

	char aPath[IO_MAX_PATH_LENGTH];
	bool IsDefault = false;
	if(str_comp(pPath, "default") == 0)
	{
		str_copy(aPath, g_pData->m_aImages[IMAGE_PARTICLES].m_pFilename);
		IsDefault = true;
	}
	else
	{
		if(AsDir)
			str_format(aPath, sizeof(aPath), "assets/particles/%s/%s", pPath, g_pData->m_aImages[IMAGE_PARTICLES].m_pFilename);
		else
			str_format(aPath, sizeof(aPath), "assets/particles/%s.png", pPath);
	}

	CImageInfo ImgInfo;
	bool PngLoaded = Graphics()->LoadPng(ImgInfo, aPath, IStorage::TYPE_ALL);
	if(!PngLoaded && !IsDefault)
	{
		if(AsDir)
			LoadParticlesSkin("default");
		else
			LoadParticlesSkin(pPath, true);
	}
	else if(PngLoaded && Graphics()->CheckImageDivisibility(aPath, ImgInfo, g_pData->m_aSprites[SPRITE_PART_SLICE].m_pSet->m_Gridx, g_pData->m_aSprites[SPRITE_PART_SLICE].m_pSet->m_Gridy, true) && Graphics()->IsImageFormatRgba(aPath, ImgInfo))
	{
		m_ParticlesSkin.m_SpriteParticleSlice = Graphics()->LoadSpriteTexture(ImgInfo, &g_pData->m_aSprites[SPRITE_PART_SLICE]);
		m_ParticlesSkin.m_SpriteParticleBall = Graphics()->LoadSpriteTexture(ImgInfo, &g_pData->m_aSprites[SPRITE_PART_BALL]);
		for(int i = 0; i < 3; ++i)
			m_ParticlesSkin.m_aSpriteParticleSplat[i] = Graphics()->LoadSpriteTexture(ImgInfo, &g_pData->m_aSprites[SPRITE_PART_SPLAT01 + i]);
		m_ParticlesSkin.m_SpriteParticleSmoke = Graphics()->LoadSpriteTexture(ImgInfo, &g_pData->m_aSprites[SPRITE_PART_SMOKE]);
		m_ParticlesSkin.m_SpriteParticleShell = Graphics()->LoadSpriteTexture(ImgInfo, &g_pData->m_aSprites[SPRITE_PART_SHELL]);
		m_ParticlesSkin.m_SpriteParticleExpl = Graphics()->LoadSpriteTexture(ImgInfo, &g_pData->m_aSprites[SPRITE_PART_EXPL01]);
		m_ParticlesSkin.m_SpriteParticleAirJump = Graphics()->LoadSpriteTexture(ImgInfo, &g_pData->m_aSprites[SPRITE_PART_AIRJUMP]);
		m_ParticlesSkin.m_SpriteParticleHit = Graphics()->LoadSpriteTexture(ImgInfo, &g_pData->m_aSprites[SPRITE_PART_HIT01]);

		m_ParticlesSkin.m_aSpriteParticles[0] = m_ParticlesSkin.m_SpriteParticleSlice;
		m_ParticlesSkin.m_aSpriteParticles[1] = m_ParticlesSkin.m_SpriteParticleBall;
		for(int i = 0; i < 3; ++i)
			m_ParticlesSkin.m_aSpriteParticles[2 + i] = m_ParticlesSkin.m_aSpriteParticleSplat[i];
		m_ParticlesSkin.m_aSpriteParticles[5] = m_ParticlesSkin.m_SpriteParticleSmoke;
		m_ParticlesSkin.m_aSpriteParticles[6] = m_ParticlesSkin.m_SpriteParticleShell;
		m_ParticlesSkin.m_aSpriteParticles[7] = m_ParticlesSkin.m_SpriteParticleExpl;
		m_ParticlesSkin.m_aSpriteParticles[8] = m_ParticlesSkin.m_SpriteParticleAirJump;
		m_ParticlesSkin.m_aSpriteParticles[9] = m_ParticlesSkin.m_SpriteParticleHit;

		m_ParticlesSkinLoaded = true;
	}
	ImgInfo.Free();
}

void CGameClient::LoadHudSkin(const char *pPath, bool AsDir)
{
	if(m_HudSkinLoaded)
	{
		Graphics()->UnloadTexture(&m_HudSkin.m_SpriteHudAirjump);
		Graphics()->UnloadTexture(&m_HudSkin.m_SpriteHudAirjumpEmpty);
		Graphics()->UnloadTexture(&m_HudSkin.m_SpriteHudSolo);
		Graphics()->UnloadTexture(&m_HudSkin.m_SpriteHudCollisionDisabled);
		Graphics()->UnloadTexture(&m_HudSkin.m_SpriteHudEndlessJump);
		Graphics()->UnloadTexture(&m_HudSkin.m_SpriteHudEndlessHook);
		Graphics()->UnloadTexture(&m_HudSkin.m_SpriteHudJetpack);
		Graphics()->UnloadTexture(&m_HudSkin.m_SpriteHudFreezeBarFullLeft);
		Graphics()->UnloadTexture(&m_HudSkin.m_SpriteHudFreezeBarFull);
		Graphics()->UnloadTexture(&m_HudSkin.m_SpriteHudFreezeBarEmpty);
		Graphics()->UnloadTexture(&m_HudSkin.m_SpriteHudFreezeBarEmptyRight);
		Graphics()->UnloadTexture(&m_HudSkin.m_SpriteHudNinjaBarFullLeft);
		Graphics()->UnloadTexture(&m_HudSkin.m_SpriteHudNinjaBarFull);
		Graphics()->UnloadTexture(&m_HudSkin.m_SpriteHudNinjaBarEmpty);
		Graphics()->UnloadTexture(&m_HudSkin.m_SpriteHudNinjaBarEmptyRight);
		Graphics()->UnloadTexture(&m_HudSkin.m_SpriteHudHookHitDisabled);
		Graphics()->UnloadTexture(&m_HudSkin.m_SpriteHudHammerHitDisabled);
		Graphics()->UnloadTexture(&m_HudSkin.m_SpriteHudShotgunHitDisabled);
		Graphics()->UnloadTexture(&m_HudSkin.m_SpriteHudGrenadeHitDisabled);
		Graphics()->UnloadTexture(&m_HudSkin.m_SpriteHudLaserHitDisabled);
		Graphics()->UnloadTexture(&m_HudSkin.m_SpriteHudGunHitDisabled);
		Graphics()->UnloadTexture(&m_HudSkin.m_SpriteHudDeepFrozen);
		Graphics()->UnloadTexture(&m_HudSkin.m_SpriteHudLiveFrozen);
		Graphics()->UnloadTexture(&m_HudSkin.m_SpriteHudTeleportGrenade);
		Graphics()->UnloadTexture(&m_HudSkin.m_SpriteHudTeleportGun);
		Graphics()->UnloadTexture(&m_HudSkin.m_SpriteHudTeleportLaser);
		Graphics()->UnloadTexture(&m_HudSkin.m_SpriteHudPracticeMode);
		Graphics()->UnloadTexture(&m_HudSkin.m_SpriteHudLockMode);
		Graphics()->UnloadTexture(&m_HudSkin.m_SpriteHudTeam0Mode);
		Graphics()->UnloadTexture(&m_HudSkin.m_SpriteHudDummyHammer);
		Graphics()->UnloadTexture(&m_HudSkin.m_SpriteHudDummyCopy);
		m_HudSkinLoaded = false;
	}

	char aPath[IO_MAX_PATH_LENGTH];
	bool IsDefault = false;
	if(str_comp(pPath, "default") == 0)
	{
		str_copy(aPath, g_pData->m_aImages[IMAGE_HUD].m_pFilename);
		IsDefault = true;
	}
	else
	{
		if(AsDir)
			str_format(aPath, sizeof(aPath), "assets/hud/%s/%s", pPath, g_pData->m_aImages[IMAGE_HUD].m_pFilename);
		else
			str_format(aPath, sizeof(aPath), "assets/hud/%s.png", pPath);
	}

	CImageInfo ImgInfo;
	bool PngLoaded = Graphics()->LoadPng(ImgInfo, aPath, IStorage::TYPE_ALL);
	if(!PngLoaded && !IsDefault)
	{
		if(AsDir)
			LoadHudSkin("default");
		else
			LoadHudSkin(pPath, true);
	}
	else if(PngLoaded && Graphics()->CheckImageDivisibility(aPath, ImgInfo, g_pData->m_aSprites[SPRITE_HUD_AIRJUMP].m_pSet->m_Gridx, g_pData->m_aSprites[SPRITE_HUD_AIRJUMP].m_pSet->m_Gridy, true) && Graphics()->IsImageFormatRgba(aPath, ImgInfo))
	{
		m_HudSkin.m_SpriteHudAirjump = Graphics()->LoadSpriteTexture(ImgInfo, &g_pData->m_aSprites[SPRITE_HUD_AIRJUMP]);
		m_HudSkin.m_SpriteHudAirjumpEmpty = Graphics()->LoadSpriteTexture(ImgInfo, &g_pData->m_aSprites[SPRITE_HUD_AIRJUMP_EMPTY]);
		m_HudSkin.m_SpriteHudSolo = Graphics()->LoadSpriteTexture(ImgInfo, &g_pData->m_aSprites[SPRITE_HUD_SOLO]);
		m_HudSkin.m_SpriteHudCollisionDisabled = Graphics()->LoadSpriteTexture(ImgInfo, &g_pData->m_aSprites[SPRITE_HUD_COLLISION_DISABLED]);
		m_HudSkin.m_SpriteHudEndlessJump = Graphics()->LoadSpriteTexture(ImgInfo, &g_pData->m_aSprites[SPRITE_HUD_ENDLESS_JUMP]);
		m_HudSkin.m_SpriteHudEndlessHook = Graphics()->LoadSpriteTexture(ImgInfo, &g_pData->m_aSprites[SPRITE_HUD_ENDLESS_HOOK]);
		m_HudSkin.m_SpriteHudJetpack = Graphics()->LoadSpriteTexture(ImgInfo, &g_pData->m_aSprites[SPRITE_HUD_JETPACK]);
		m_HudSkin.m_SpriteHudFreezeBarFullLeft = Graphics()->LoadSpriteTexture(ImgInfo, &g_pData->m_aSprites[SPRITE_HUD_FREEZE_BAR_FULL_LEFT]);
		m_HudSkin.m_SpriteHudFreezeBarFull = Graphics()->LoadSpriteTexture(ImgInfo, &g_pData->m_aSprites[SPRITE_HUD_FREEZE_BAR_FULL]);
		m_HudSkin.m_SpriteHudFreezeBarEmpty = Graphics()->LoadSpriteTexture(ImgInfo, &g_pData->m_aSprites[SPRITE_HUD_FREEZE_BAR_EMPTY]);
		m_HudSkin.m_SpriteHudFreezeBarEmptyRight = Graphics()->LoadSpriteTexture(ImgInfo, &g_pData->m_aSprites[SPRITE_HUD_FREEZE_BAR_EMPTY_RIGHT]);
		m_HudSkin.m_SpriteHudNinjaBarFullLeft = Graphics()->LoadSpriteTexture(ImgInfo, &g_pData->m_aSprites[SPRITE_HUD_NINJA_BAR_FULL_LEFT]);
		m_HudSkin.m_SpriteHudNinjaBarFull = Graphics()->LoadSpriteTexture(ImgInfo, &g_pData->m_aSprites[SPRITE_HUD_NINJA_BAR_FULL]);
		m_HudSkin.m_SpriteHudNinjaBarEmpty = Graphics()->LoadSpriteTexture(ImgInfo, &g_pData->m_aSprites[SPRITE_HUD_NINJA_BAR_EMPTY]);
		m_HudSkin.m_SpriteHudNinjaBarEmptyRight = Graphics()->LoadSpriteTexture(ImgInfo, &g_pData->m_aSprites[SPRITE_HUD_NINJA_BAR_EMPTY_RIGHT]);
		m_HudSkin.m_SpriteHudHookHitDisabled = Graphics()->LoadSpriteTexture(ImgInfo, &g_pData->m_aSprites[SPRITE_HUD_HOOK_HIT_DISABLED]);
		m_HudSkin.m_SpriteHudHammerHitDisabled = Graphics()->LoadSpriteTexture(ImgInfo, &g_pData->m_aSprites[SPRITE_HUD_HAMMER_HIT_DISABLED]);
		m_HudSkin.m_SpriteHudShotgunHitDisabled = Graphics()->LoadSpriteTexture(ImgInfo, &g_pData->m_aSprites[SPRITE_HUD_SHOTGUN_HIT_DISABLED]);
		m_HudSkin.m_SpriteHudGrenadeHitDisabled = Graphics()->LoadSpriteTexture(ImgInfo, &g_pData->m_aSprites[SPRITE_HUD_GRENADE_HIT_DISABLED]);
		m_HudSkin.m_SpriteHudLaserHitDisabled = Graphics()->LoadSpriteTexture(ImgInfo, &g_pData->m_aSprites[SPRITE_HUD_LASER_HIT_DISABLED]);
		m_HudSkin.m_SpriteHudGunHitDisabled = Graphics()->LoadSpriteTexture(ImgInfo, &g_pData->m_aSprites[SPRITE_HUD_GUN_HIT_DISABLED]);
		m_HudSkin.m_SpriteHudDeepFrozen = Graphics()->LoadSpriteTexture(ImgInfo, &g_pData->m_aSprites[SPRITE_HUD_DEEP_FROZEN]);
		m_HudSkin.m_SpriteHudLiveFrozen = Graphics()->LoadSpriteTexture(ImgInfo, &g_pData->m_aSprites[SPRITE_HUD_LIVE_FROZEN]);
		m_HudSkin.m_SpriteHudTeleportGrenade = Graphics()->LoadSpriteTexture(ImgInfo, &g_pData->m_aSprites[SPRITE_HUD_TELEPORT_GRENADE]);
		m_HudSkin.m_SpriteHudTeleportGun = Graphics()->LoadSpriteTexture(ImgInfo, &g_pData->m_aSprites[SPRITE_HUD_TELEPORT_GUN]);
		m_HudSkin.m_SpriteHudTeleportLaser = Graphics()->LoadSpriteTexture(ImgInfo, &g_pData->m_aSprites[SPRITE_HUD_TELEPORT_LASER]);
		m_HudSkin.m_SpriteHudPracticeMode = Graphics()->LoadSpriteTexture(ImgInfo, &g_pData->m_aSprites[SPRITE_HUD_PRACTICE_MODE]);
		m_HudSkin.m_SpriteHudLockMode = Graphics()->LoadSpriteTexture(ImgInfo, &g_pData->m_aSprites[SPRITE_HUD_LOCK_MODE]);
		m_HudSkin.m_SpriteHudTeam0Mode = Graphics()->LoadSpriteTexture(ImgInfo, &g_pData->m_aSprites[SPRITE_HUD_TEAM0_MODE]);
		m_HudSkin.m_SpriteHudDummyHammer = Graphics()->LoadSpriteTexture(ImgInfo, &g_pData->m_aSprites[SPRITE_HUD_DUMMY_HAMMER]);
		m_HudSkin.m_SpriteHudDummyCopy = Graphics()->LoadSpriteTexture(ImgInfo, &g_pData->m_aSprites[SPRITE_HUD_DUMMY_COPY]);

		m_HudSkinLoaded = true;
	}
	ImgInfo.Free();
}

void CGameClient::LoadExtrasSkin(const char *pPath, bool AsDir)
{
	if(m_ExtrasSkinLoaded)
	{
		Graphics()->UnloadTexture(&m_ExtrasSkin.m_SpriteParticleSnowflake);
		Graphics()->UnloadTexture(&m_ExtrasSkin.m_SpriteParticleSparkle);
		Graphics()->UnloadTexture(&m_ExtrasSkin.m_SpritePulley);
		Graphics()->UnloadTexture(&m_ExtrasSkin.m_SpriteHectagon);

		for(auto &SpriteParticle : m_ExtrasSkin.m_aSpriteParticles)
			SpriteParticle = IGraphics::CTextureHandle();

		m_ExtrasSkinLoaded = false;
	}

	char aPath[IO_MAX_PATH_LENGTH];
	bool IsDefault = false;
	if(str_comp(pPath, "default") == 0)
	{
		str_copy(aPath, g_pData->m_aImages[IMAGE_EXTRAS].m_pFilename);
		IsDefault = true;
	}
	else
	{
		if(AsDir)
			str_format(aPath, sizeof(aPath), "assets/extras/%s/%s", pPath, g_pData->m_aImages[IMAGE_EXTRAS].m_pFilename);
		else
			str_format(aPath, sizeof(aPath), "assets/extras/%s.png", pPath);
	}

	CImageInfo ImgInfo;
	bool PngLoaded = Graphics()->LoadPng(ImgInfo, aPath, IStorage::TYPE_ALL);
	if(!PngLoaded && !IsDefault)
	{
		if(AsDir)
			LoadExtrasSkin("default");
		else
			LoadExtrasSkin(pPath, true);
	}
	else if(PngLoaded && Graphics()->CheckImageDivisibility(aPath, ImgInfo, g_pData->m_aSprites[SPRITE_PART_SNOWFLAKE].m_pSet->m_Gridx, g_pData->m_aSprites[SPRITE_PART_SNOWFLAKE].m_pSet->m_Gridy, true) && Graphics()->IsImageFormatRgba(aPath, ImgInfo))
	{
		m_ExtrasSkin.m_SpriteParticleSnowflake = Graphics()->LoadSpriteTexture(ImgInfo, &g_pData->m_aSprites[SPRITE_PART_SNOWFLAKE]);
		m_ExtrasSkin.m_SpriteParticleSparkle = Graphics()->LoadSpriteTexture(ImgInfo, &g_pData->m_aSprites[SPRITE_PART_SPARKLE]);
		m_ExtrasSkin.m_SpritePulley = Graphics()->LoadSpriteTexture(ImgInfo, &g_pData->m_aSprites[SPRITE_PART_PULLEY]);
		m_ExtrasSkin.m_SpriteHectagon = Graphics()->LoadSpriteTexture(ImgInfo, &g_pData->m_aSprites[SPRITE_PART_HECTAGON]);

		m_ExtrasSkin.m_aSpriteParticles[0] = m_ExtrasSkin.m_SpriteParticleSnowflake;
		m_ExtrasSkin.m_aSpriteParticles[1] = m_ExtrasSkin.m_SpriteParticleSparkle;
		m_ExtrasSkin.m_aSpriteParticles[2] = m_ExtrasSkin.m_SpritePulley;
		m_ExtrasSkin.m_aSpriteParticles[3] = m_ExtrasSkin.m_SpriteHectagon;

		m_ExtrasSkinLoaded = true;
	}
	ImgInfo.Free();
}

void CGameClient::RefreshSkin(const std::shared_ptr<CManagedTeeRenderInfo> &pManagedTeeRenderInfo)
{
	CTeeRenderInfo &TeeInfo = pManagedTeeRenderInfo->TeeRenderInfo();
	const CSkinDescriptor &SkinDescriptor = pManagedTeeRenderInfo->SkinDescriptor();

	if(SkinDescriptor.m_Flags & CSkinDescriptor::FLAG_SIX)
	{
		TeeInfo.Apply(m_Skins.Find(SkinDescriptor.m_aSkinName));
	}

	if(SkinDescriptor.m_Flags & CSkinDescriptor::FLAG_SEVEN)
	{
		for(int Dummy = 0; Dummy < NUM_DUMMIES; Dummy++)
		{
			for(int Part = 0; Part < protocol7::NUM_SKINPARTS; Part++)
			{
				m_Skins7.FindSkinPart(Part, SkinDescriptor.m_aSixup[Dummy].m_aaSkinPartNames[Part], true)->ApplyTo(TeeInfo.m_aSixup[Dummy]);

				if(SkinDescriptor.m_aSixup[Dummy].m_XmasHat)
				{
					TeeInfo.m_aSixup[Dummy].m_HatTexture = m_Skins7.XmasHatTexture();
				}
				else
				{
					TeeInfo.m_aSixup[Dummy].m_HatTexture.Invalidate();
				}

				if(SkinDescriptor.m_aSixup[Dummy].m_BotDecoration)
				{
					TeeInfo.m_aSixup[Dummy].m_BotTexture = m_Skins7.BotDecorationTexture();
				}
				else
				{
					TeeInfo.m_aSixup[Dummy].m_BotTexture.Invalidate();
				}
			}
		}
	}

	if(SkinDescriptor.m_Flags != 0 && pManagedTeeRenderInfo->m_RefreshCallback)
	{
		pManagedTeeRenderInfo->m_RefreshCallback();
	}
}

void CGameClient::RefreshSkins(int SkinDescriptorFlags)
{
	dbg_assert(SkinDescriptorFlags != 0, "SkinDescriptorFlags invalid");

	const auto SkinStartLoadTime = time_get_nanoseconds();
	const auto &&ProgressCallback = [&]() {
		// if skin refreshing takes to long, swap to a loading screen
		if(time_get_nanoseconds() - SkinStartLoadTime > 500ms)
		{
			m_Menus.RenderLoading(Localize("Loading skin files"), "", 0);
		}
	};
	if(SkinDescriptorFlags & CSkinDescriptor::FLAG_SIX)
	{
		m_Skins.Refresh(ProgressCallback);
	}
	if(SkinDescriptorFlags & CSkinDescriptor::FLAG_SEVEN)
	{
		m_Skins7.Refresh(ProgressCallback);
	}

	for(std::shared_ptr<CManagedTeeRenderInfo> &pManagedTeeRenderInfo : m_vpManagedTeeRenderInfos)
	{
		if(!(pManagedTeeRenderInfo->SkinDescriptor().m_Flags & SkinDescriptorFlags))
		{
			continue;
		}
		RefreshSkin(pManagedTeeRenderInfo);
	}
}

void CGameClient::OnSkinUpdate(const char *pSkinName)
{
	for(std::shared_ptr<CManagedTeeRenderInfo> &pManagedTeeRenderInfo : m_vpManagedTeeRenderInfos)
	{
		if(!(pManagedTeeRenderInfo->SkinDescriptor().m_Flags & CSkinDescriptor::FLAG_SIX) ||
			str_utf8_comp_nocase(pManagedTeeRenderInfo->SkinDescriptor().m_aSkinName, pSkinName) != 0)
		{
			continue;
		}
		RefreshSkin(pManagedTeeRenderInfo);
	}
}

std::shared_ptr<CManagedTeeRenderInfo> CGameClient::CreateManagedTeeRenderInfo(const CTeeRenderInfo &TeeRenderInfo, const CSkinDescriptor &SkinDescriptor)
{
	std::shared_ptr<CManagedTeeRenderInfo> pManagedTeeRenderInfo = std::make_shared<CManagedTeeRenderInfo>(TeeRenderInfo, SkinDescriptor);
	RefreshSkin(pManagedTeeRenderInfo);
	m_vpManagedTeeRenderInfos.emplace_back(pManagedTeeRenderInfo);
	return pManagedTeeRenderInfo;
}

std::shared_ptr<CManagedTeeRenderInfo> CGameClient::CreateManagedTeeRenderInfo(const CClientData &Client)
{
	return CreateManagedTeeRenderInfo(Client.m_RenderInfo, Client.ToSkinDescriptor());
}

void CGameClient::UpdateManagedTeeRenderInfos()
{
	while(!m_vpManagedTeeRenderInfos.empty())
	{
		auto UnusedInfo = std::find_if(m_vpManagedTeeRenderInfos.begin(), m_vpManagedTeeRenderInfos.end(), [&](const auto &pItem) {
			return pItem.use_count() <= 1;
		});
		if(UnusedInfo == m_vpManagedTeeRenderInfos.end())
		{
			break;
		}
		m_vpManagedTeeRenderInfos.erase(UnusedInfo);
	}
}

void CGameClient::CollectManagedTeeRenderInfos(const std::function<void(const char *pSkinName)> &ActiveSkinAcceptor)
{
	for(const std::shared_ptr<CManagedTeeRenderInfo> &pManagedTeeRenderInfo : m_vpManagedTeeRenderInfos)
	{
		if(pManagedTeeRenderInfo->m_SkinDescriptor.m_Flags & CSkinDescriptor::FLAG_SIX)
		{
			ActiveSkinAcceptor(pManagedTeeRenderInfo->m_SkinDescriptor.m_aSkinName);
		}
	}
}

void CGameClient::ConchainRefreshSkins(IConsole::IResult *pResult, void *pUserData, IConsole::FCommandCallback pfnCallback, void *pCallbackUserData)
{
	CGameClient *pThis = static_cast<CGameClient *>(pUserData);
	pfnCallback(pResult, pCallbackUserData);
	if(pResult->NumArguments() && pThis->m_Menus.IsInit())
	{
		pThis->RefreshSkins(CSkinDescriptor::FLAG_SIX);
	}
}

static bool UnknownMapSettingCallback(const char *pCommand, void *pUser)
{
	return true;
}

void CGameClient::LoadMapSettings()
{
	IEngineMap *pMap = Kernel()->RequestInterface<IEngineMap>();

	m_MapBugs = CMapBugs::Create(Client()->GetCurrentMap(), pMap->MapSize(), pMap->Sha256());

	// Reset Tunezones
	CTuningParams TuningParams;
	for(int TuneZone = 0; TuneZone < NUM_TUNEZONES; TuneZone++)
	{
		TuningList()[TuneZone] = TuningParams;
		TuningList()[TuneZone].Set("gun_curvature", 0);
		TuningList()[TuneZone].Set("gun_speed", 1400);
		TuningList()[TuneZone].Set("shotgun_curvature", 0);
		TuningList()[TuneZone].Set("shotgun_speed", 500);
		TuningList()[TuneZone].Set("shotgun_speeddiff", 0);
	}

	// Load map tunings
	int Start, Num;
	pMap->GetType(MAPITEMTYPE_INFO, &Start, &Num);
	for(int i = Start; i < Start + Num; i++)
	{
		int ItemId;
		CMapItemInfoSettings *pItem = (CMapItemInfoSettings *)pMap->GetItem(i, nullptr, &ItemId);
		int ItemSize = pMap->GetItemSize(i);
		if(!pItem || ItemId != 0)
			continue;

		if(ItemSize < (int)sizeof(CMapItemInfoSettings))
			break;
		if(!(pItem->m_Settings > -1))
			break;

		int Size = pMap->GetDataSize(pItem->m_Settings);
		char *pSettings = (char *)pMap->GetData(pItem->m_Settings);
		char *pNext = pSettings;
		Console()->SetUnknownCommandCallback(UnknownMapSettingCallback, nullptr);
		while(pNext < pSettings + Size)
		{
			int StrSize = str_length(pNext) + 1;
			Console()->ExecuteLine(pNext, IConsole::CLIENT_ID_GAME);
			pNext += StrSize;
		}
		Console()->SetUnknownCommandCallback(IConsole::EmptyUnknownCommandCallback, nullptr);
		pMap->UnloadData(pItem->m_Settings);
		break;
	}
}

void CGameClient::ConTuneParam(IConsole::IResult *pResult, void *pUserData)
{
	CGameClient *pSelf = (CGameClient *)pUserData;
	const char *pParamName = pResult->GetString(0);
	if(pResult->NumArguments() == 2)
	{
		float NewValue = pResult->GetFloat(1);
		pSelf->TuningList()[0].Set(pParamName, NewValue);
	}
}

void CGameClient::ConTuneZone(IConsole::IResult *pResult, void *pUserData)
{
	CGameClient *pSelf = (CGameClient *)pUserData;
	int List = pResult->GetInteger(0);
	const char *pParamName = pResult->GetString(1);
	float NewValue = pResult->GetFloat(2);

	if(List >= 0 && List < NUM_TUNEZONES)
		pSelf->TuningList()[List].Set(pParamName, NewValue);
}

void CGameClient::ConMapbug(IConsole::IResult *pResult, void *pUserData)
{
	CGameClient *pSelf = (CGameClient *)pUserData;
	const char *pMapBugName = pResult->GetString(0);

	switch(pSelf->m_MapBugs.Update(pMapBugName))
	{
	case EMapBugUpdate::OK:
		break;
	case EMapBugUpdate::OVERRIDDEN:
		log_debug("mapbugs", "map-internal setting overridden by database");
		break;
	case EMapBugUpdate::NOTFOUND:
		log_debug("mapbugs", "unknown map bug '%s', ignoring", pMapBugName);
		break;
	default:
		dbg_assert(false, "unreachable");
	}
}

void CGameClient::ConchainMenuMap(IConsole::IResult *pResult, void *pUserData, IConsole::FCommandCallback pfnCallback, void *pCallbackUserData)
{
	CGameClient *pSelf = (CGameClient *)pUserData;
	if(pResult->NumArguments())
	{
		if(str_comp(g_Config.m_ClMenuMap, pResult->GetString(0)) != 0)
		{
			str_copy(g_Config.m_ClMenuMap, pResult->GetString(0));
			pSelf->m_MenuBackground.LoadMenuBackground();
		}
	}
	else
		pfnCallback(pResult, pCallbackUserData);
}

void CGameClient::DummyResetInput()
{
	if(!Client()->DummyConnected())
		return;

	if((m_DummyInput.m_Fire & 1) != 0)
		m_DummyInput.m_Fire++;

	m_Controls.ResetInput(!g_Config.m_ClDummy);
	m_Controls.m_aInputData[!g_Config.m_ClDummy].m_Hook = 0;
	m_Controls.m_aInputData[!g_Config.m_ClDummy].m_Fire = m_DummyInput.m_Fire;

	m_DummyInput = m_Controls.m_aInputData[!g_Config.m_ClDummy];
}

bool CGameClient::CanDisplayWarning() const
{
	return m_Menus.CanDisplayWarning();
}

CNetObjHandler *CGameClient::GetNetObjHandler()
{
	return &m_NetObjHandler;
}

protocol7::CNetObjHandler *CGameClient::GetNetObjHandler7()
{
	return &m_NetObjHandler7;
}

void CGameClient::SnapCollectEntities()
{
	int NumSnapItems = Client()->SnapNumItems(IClient::SNAP_CURRENT);

	std::vector<CSnapEntities> vItemData;
	std::vector<CSnapEntities> vItemEx;

	for(int Index = 0; Index < NumSnapItems; Index++)
	{
		const IClient::CSnapItem Item = Client()->SnapGetItem(IClient::SNAP_CURRENT, Index);
		if(Item.m_Type == NETOBJTYPE_ENTITYEX)
			vItemEx.push_back({Item, nullptr});
		else if(Item.m_Type == NETOBJTYPE_PICKUP || Item.m_Type == NETOBJTYPE_DDNETPICKUP || Item.m_Type == NETOBJTYPE_LASER || Item.m_Type == NETOBJTYPE_DDNETLASER || Item.m_Type == NETOBJTYPE_PROJECTILE || Item.m_Type == NETOBJTYPE_DDRACEPROJECTILE || Item.m_Type == NETOBJTYPE_DDNETPROJECTILE)
			vItemData.push_back({Item, nullptr});
	}

	// sort by id
	class CEntComparer
	{
	public:
		bool operator()(const CSnapEntities &Lhs, const CSnapEntities &Rhs) const
		{
			return Lhs.m_Item.m_Id < Rhs.m_Item.m_Id;
		}
	};

	std::sort(vItemData.begin(), vItemData.end(), CEntComparer());
	std::sort(vItemEx.begin(), vItemEx.end(), CEntComparer());

	// merge extended items with items they belong to
	m_vSnapEntities.clear();

	size_t IndexEx = 0;
	for(const CSnapEntities &Ent : vItemData)
	{
		while(IndexEx < vItemEx.size() && vItemEx[IndexEx].m_Item.m_Id < Ent.m_Item.m_Id)
			IndexEx++;

		const CNetObj_EntityEx *pDataEx = nullptr;
		if(IndexEx < vItemEx.size() && vItemEx[IndexEx].m_Item.m_Id == Ent.m_Item.m_Id)
			pDataEx = (const CNetObj_EntityEx *)vItemEx[IndexEx].m_Item.m_pData;

		m_vSnapEntities.push_back({Ent.m_Item, pDataEx});
	}
}

void CGameClient::HandleMultiView()
{
	bool IsTeamZero = IsMultiViewIdSet();
	bool Init = false;
	vec2 MinPos, MaxPos;
	float SumVel = 0.0f;
	int AmountPlayers = 0;

	for(int ClientId = 0; ClientId < MAX_CLIENTS; ClientId++)
	{
		// look at players who are vanished
		if(m_MultiView.m_aVanish[ClientId])
		{
			// not in freeze anymore and the delay is over
			if(m_MultiView.m_aLastFreeze[ClientId] + 6.0f <= Client()->LocalTime() && m_aClients[ClientId].m_FreezeEnd == 0)
			{
				m_MultiView.m_aVanish[ClientId] = false;
				m_MultiView.m_aLastFreeze[ClientId] = 0.0f;
			}
		}

		// we look at team 0 and the player is not in the spec list
		if(IsTeamZero && !m_aMultiViewId[ClientId])
			continue;

		// player is vanished
		if(m_MultiView.m_aVanish[ClientId])
			continue;

		// the player is not in the team we are spectating
		if(m_Teams.Team(ClientId) != m_MultiViewTeam)
			continue;

		vec2 PlayerPos;
		if(m_Snap.m_aCharacters[ClientId].m_Active)
			PlayerPos = m_aClients[ClientId].m_RenderPos;
		else if(m_aClients[ClientId].m_Spec) // tee is in spec
			PlayerPos = m_aClients[ClientId].m_SpecChar;
		else
			continue;

		// player is far away and frozen
		if(distance(m_MultiView.m_OldPos, PlayerPos) > 1100 && m_aClients[ClientId].m_FreezeEnd != 0)
		{
			// check if the player is frozen for more than 3 seconds, if so vanish him
			if(m_MultiView.m_aLastFreeze[ClientId] == 0.0f)
			{
				m_MultiView.m_aLastFreeze[ClientId] = Client()->LocalTime();
			}
			else if(m_MultiView.m_aLastFreeze[ClientId] + 3.0f <= Client()->LocalTime())
			{
				m_MultiView.m_aVanish[ClientId] = true;
				// player we want to be vanished is our "main" tee, so lets switch the tee
				if(ClientId == m_Snap.m_SpecInfo.m_SpectatorId)
					m_Spectator.Spectate(FindFirstMultiViewId());
			}
		}
		else if(m_MultiView.m_aLastFreeze[ClientId] != 0)
		{
			m_MultiView.m_aLastFreeze[ClientId] = 0;
		}

		// set the minimum and maximum position
		if(!Init)
		{
			MinPos = PlayerPos;
			MaxPos = PlayerPos;
			Init = true;
		}
		else
		{
			MinPos.x = std::min(MinPos.x, PlayerPos.x);
			MaxPos.x = std::max(MaxPos.x, PlayerPos.x);
			MinPos.y = std::min(MinPos.y, PlayerPos.y);
			MaxPos.y = std::max(MaxPos.y, PlayerPos.y);
		}

		// sum up the velocity of all players we are spectating
		const CNetObj_Character &CurrentCharacter = m_Snap.m_aCharacters[ClientId].m_Cur;
		SumVel += length(vec2(CurrentCharacter.m_VelX / 256.0f, CurrentCharacter.m_VelY / 256.0f)) * 50.0f / 32.0f;
		AmountPlayers++;
	}

	// if we have found no players, we disable multi view
	if(AmountPlayers == 0)
	{
		if(m_MultiView.m_SecondChance == 0.0f)
		{
			m_MultiView.m_SecondChance = Client()->LocalTime() + 0.3f;
		}
		else if(m_MultiView.m_SecondChance < Client()->LocalTime())
		{
			ResetMultiView();
			return;
		}
		return;
	}
	else if(m_MultiView.m_SecondChance != 0.0f)
	{
		m_MultiView.m_SecondChance = 0.0f;
	}

	// if we only have one tee that's in the list, we activate solo-mode
	m_MultiView.m_Solo = std::count(std::begin(m_aMultiViewId), std::end(m_aMultiViewId), true) == 1;

	vec2 TargetPos = vec2((MinPos.x + MaxPos.x) / 2.0f, (MinPos.y + MaxPos.y) / 2.0f);
	// dont hide the position hud if its only one player
	m_MultiViewShowHud = AmountPlayers == 1;
	// get the average velocity
	float AvgVel = std::clamp(SumVel / AmountPlayers ? SumVel / (float)AmountPlayers : 0.0f, 0.0f, 1000.0f);

	if(m_MultiView.m_OldPersonalZoom == m_MultiViewPersonalZoom)
		m_Camera.SetZoom(CalculateMultiViewZoom(MinPos, MaxPos, AvgVel), g_Config.m_ClMultiViewZoomSmoothness, false);
	else
		m_Camera.SetZoom(CalculateMultiViewZoom(MinPos, MaxPos, AvgVel), 50, false);

	m_Snap.m_SpecInfo.m_Position = m_MultiView.m_OldPos + ((TargetPos - m_MultiView.m_OldPos) * CalculateMultiViewMultiplier(TargetPos));
	m_MultiView.m_OldPos = m_Snap.m_SpecInfo.m_Position;
	m_Snap.m_SpecInfo.m_UsePosition = true;
}

bool CGameClient::InitMultiView(int Team)
{
	float Width, Height;
	CleanMultiViewIds();
	m_MultiView.m_IsInit = true;

	// get the current view coordinates
	RenderTools()->CalcScreenParams(Graphics()->ScreenAspect(), m_Camera.m_Zoom, &Width, &Height);
	vec2 AxisX = vec2(m_Camera.m_Center.x - (Width / 2.0f), m_Camera.m_Center.x + (Width / 2.0f));
	vec2 AxisY = vec2(m_Camera.m_Center.y - (Height / 2.0f), m_Camera.m_Center.y + (Height / 2.0f));

	if(Team > 0)
	{
		m_MultiViewTeam = Team;
		for(int ClientId = 0; ClientId < MAX_CLIENTS; ClientId++)
			m_aMultiViewId[ClientId] = m_Teams.Team(ClientId) == Team;
	}
	else
	{
		// we want to allow spectating players in teams directly if there is no other team on screen
		// to do that, -1 is used temporarily for "we don't know which team to spectate yet"
		m_MultiViewTeam = -1;

		int Count = 0;
		for(int ClientId = 0; ClientId < MAX_CLIENTS; ClientId++)
		{
			vec2 PlayerPos;

			// get the position of the player
			if(m_Snap.m_aCharacters[ClientId].m_Active)
				PlayerPos = vec2(m_Snap.m_aCharacters[ClientId].m_Cur.m_X, m_Snap.m_aCharacters[ClientId].m_Cur.m_Y);
			else if(m_aClients[ClientId].m_Spec)
				PlayerPos = m_aClients[ClientId].m_SpecChar;
			else
				continue;

			if(PlayerPos.x == 0 || PlayerPos.y == 0)
				continue;

			// skip players that aren't in view
			if(PlayerPos.x <= AxisX.x || PlayerPos.x >= AxisX.y || PlayerPos.y <= AxisY.x || PlayerPos.y >= AxisY.y)
				continue;

			if(m_MultiViewTeam == -1)
			{
				// use the current player's team for now, but it might switch to team 0 if any other team is found
				m_MultiViewTeam = m_Teams.Team(ClientId);
			}
			else if(m_MultiViewTeam != 0 && m_Teams.Team(ClientId) != m_MultiViewTeam)
			{
				// mismatched teams; remove all previously added players again and switch to team 0 instead
				std::fill_n(m_aMultiViewId, ClientId, false);
				m_MultiViewTeam = 0;
			}

			m_aMultiViewId[ClientId] = true;
			Count++;
		}

		// might still be -1 if not a single player was in view; fallback to team 0 in that case
		if(m_MultiViewTeam == -1)
			m_MultiViewTeam = 0;

		// we are spectating only one player
		m_MultiView.m_Solo = Count == 1;
	}

	if(IsMultiViewIdSet())
	{
		int SpectatorId = m_Snap.m_SpecInfo.m_SpectatorId;
		int NewSpectatorId = -1;

		vec2 CurPosition(m_Camera.m_Center);
		if(SpectatorId != SPEC_FREEVIEW)
		{
			const CNetObj_Character &CurCharacter = m_Snap.m_aCharacters[SpectatorId].m_Cur;
			CurPosition.x = CurCharacter.m_X;
			CurPosition.y = CurCharacter.m_Y;
		}

		int ClosestDistance = std::numeric_limits<int>::max();
		for(int ClientId = 0; ClientId < MAX_CLIENTS; ClientId++)
		{
			if(!m_Snap.m_apPlayerInfos[ClientId] || m_Snap.m_apPlayerInfos[ClientId]->m_Team == TEAM_SPECTATORS || m_Teams.Team(ClientId) != m_MultiViewTeam)
				continue;

			vec2 PlayerPos;
			if(m_Snap.m_aCharacters[ClientId].m_Active)
				PlayerPos = vec2(m_aClients[ClientId].m_RenderPos.x, m_aClients[ClientId].m_RenderPos.y);
			else if(m_aClients[ClientId].m_Spec) // tee is in spec
				PlayerPos = m_aClients[ClientId].m_SpecChar;
			else
				continue;

			int Distance = distance(CurPosition, PlayerPos);
			if(NewSpectatorId == -1 || Distance < ClosestDistance)
			{
				NewSpectatorId = ClientId;
				ClosestDistance = Distance;
			}
		}

		if(NewSpectatorId > -1)
			m_Spectator.Spectate(NewSpectatorId);
	}

	return IsMultiViewIdSet();
}

float CGameClient::CalculateMultiViewMultiplier(vec2 TargetPos)
{
	float MaxCameraDist = 200.0f;
	float MinCameraDist = 20.0f;
	float MaxVel = g_Config.m_ClMultiViewSensitivity / 150.0f;
	float MinVel = 0.007f;
	float CurrentCameraDistance = distance(m_MultiView.m_OldPos, TargetPos);
	float UpperLimit = 1.0f;

	if(m_MultiView.m_Teleported && CurrentCameraDistance <= 100.0f)
		m_MultiView.m_Teleported = false;

	// somebody got teleported very likely
	if((m_MultiView.m_Teleported || CurrentCameraDistance - m_MultiView.m_OldCameraDistance > 100.0f) && m_MultiView.m_OldCameraDistance != 0.0f)
	{
		UpperLimit = 0.1f; // dont try to compensate it by flickering
		m_MultiView.m_Teleported = true;
	}
	m_MultiView.m_OldCameraDistance = CurrentCameraDistance;

	return std::clamp(MapValue(MaxCameraDist, MinCameraDist, MaxVel, MinVel, CurrentCameraDistance), MinVel, UpperLimit);
}

float CGameClient::CalculateMultiViewZoom(vec2 MinPos, vec2 MaxPos, float Vel)
{
	float Ratio = Graphics()->ScreenAspect();
	float ZoomX = 0.0f, ZoomY;

	// only calc two axis if the aspect ratio is not 1:1
	if(Ratio != 1.0f)
		ZoomX = (0.001309f - 0.000328f * Ratio) * (MaxPos.x - MinPos.x) + (0.741413f - 0.032959f * Ratio);

	// calculate the according zoom with linear function
	ZoomY = 0.001309f * (MaxPos.y - MinPos.y) + 0.741413f;
	// choose the highest zoom
	float Zoom = std::max(ZoomX, ZoomY);
	// zoom out to maximum 10 percent of the current zoom for 70 velocity
	float Diff = std::clamp(MapValue(70.0f, 15.0f, Zoom * 0.10f, 0.0f, Vel), 0.0f, Zoom * 0.10f);
	// zoom should stay between 1.1 and 20.0
	Zoom = std::clamp(Zoom + Diff, 1.1f, 20.0f);
	// dont go below default zoom
	Zoom = std::max(CCamera::ZoomStepsToValue(g_Config.m_ClDefaultZoom - 10), Zoom);
	// add the user preference
	Zoom -= Zoom * 0.1f * m_MultiViewPersonalZoom;
	m_MultiView.m_OldPersonalZoom = m_MultiViewPersonalZoom;

	return Zoom;
}

float CGameClient::MapValue(float MaxValue, float MinValue, float MaxRange, float MinRange, float Value)
{
	return (MaxRange - MinRange) / (MaxValue - MinValue) * (Value - MinValue) + MinRange;
}

void CGameClient::ResetMultiView()
{
	m_Camera.SetZoom(CCamera::ZoomStepsToValue(g_Config.m_ClDefaultZoom - 10), g_Config.m_ClSmoothZoomTime, true);
	m_MultiViewPersonalZoom = 0.0f;
	m_MultiViewActivated = false;
	m_MultiView.m_Solo = false;
	m_MultiView.m_IsInit = false;
	m_MultiView.m_Teleported = false;
	m_MultiView.m_OldCameraDistance = 0.0f;
}

void CGameClient::CleanMultiViewIds()
{
	std::fill(std::begin(m_aMultiViewId), std::end(m_aMultiViewId), false);
	std::fill(std::begin(m_MultiView.m_aLastFreeze), std::end(m_MultiView.m_aLastFreeze), 0.0f);
	std::fill(std::begin(m_MultiView.m_aVanish), std::end(m_MultiView.m_aVanish), false);
}

void CGameClient::CleanMultiViewId(int ClientId)
{
	if(ClientId >= MAX_CLIENTS || ClientId < 0)
		return;

	m_aMultiViewId[ClientId] = false;
	m_MultiView.m_aLastFreeze[ClientId] = 0.0f;
	m_MultiView.m_aVanish[ClientId] = false;
}

bool CGameClient::IsMultiViewIdSet()
{
	return std::any_of(std::begin(m_aMultiViewId), std::end(m_aMultiViewId), [](bool IsSet) { return IsSet; });
}

int CGameClient::FindFirstMultiViewId()
{
	int ClientId = -1;
	for(int i = 0; i < MAX_CLIENTS; i++)
	{
		if(m_aMultiViewId[i] && !m_MultiView.m_aVanish[i])
			return i;
	}
	return ClientId;
}

bool CGameClient::CheckNewInput()
{
	return m_Controls.CheckNewInput();
}<|MERGE_RESOLUTION|>--- conflicted
+++ resolved
@@ -169,13 +169,9 @@
 					      &m_Motd,
 					      &m_Menus,
 					      &m_Tooltips,
-<<<<<<< HEAD
 					      &m_Conditional,
 					      &m_Mod,
-					      &CMenus::m_Binder,
-=======
 					      &m_Menus.m_Binder,
->>>>>>> 29dcb4fe
 					      &m_GameConsole,
 					      &m_MenuBackground});
 
