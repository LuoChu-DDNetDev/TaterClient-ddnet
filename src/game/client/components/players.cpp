--- conflicted
+++ resolved
@@ -1405,17 +1405,10 @@
 			aRenderInfo[i].m_CustomColoredSkin = IsTeamPlay;
 			if(!IsTeamPlay)
 			{
-<<<<<<< HEAD
-				aRenderInfo[i].m_aSixup[g_Config.m_ClDummy].Reset();
-
-				aRenderInfo[i].Apply(pSkin);
-				aRenderInfo[i].m_CustomColoredSkin = IsTeamPlay;
-				if(!IsTeamPlay)
-				{
-					aRenderInfo[i].m_ColorBody = ColorRGBA(1, 1, 1);
-					aRenderInfo[i].m_ColorFeet = ColorRGBA(1, 1, 1);
-				}
-				if(!IsTeamPlay && g_Config.m_ClColorFreeze)
+				aRenderInfo[i].m_ColorBody = ColorRGBA(1, 1, 1);
+				aRenderInfo[i].m_ColorFeet = ColorRGBA(1, 1, 1);
+
+				if(g_Config.m_ClColorFreeze)
 				{
 					aRenderInfo[i].m_CustomColoredSkin = m_pClient->m_aClients[i].m_RenderInfo.m_CustomColoredSkin;
 					aRenderInfo[i].m_ColorFeet = g_Config.m_ClColorFreezeFeet ? m_pClient->m_aClients[i].m_RenderInfo.m_ColorFeet : ColorRGBA(1, 1, 1);
@@ -1423,10 +1416,6 @@
 					aRenderInfo[i].m_ColorBody = m_pClient->m_aClients[i].m_RenderInfo.m_ColorBody;
 					aRenderInfo[i].m_ColorBody = ColorRGBA(aRenderInfo[i].m_ColorBody.r * Darken, aRenderInfo[i].m_ColorBody.g * Darken, aRenderInfo[i].m_ColorBody.b * Darken, 1.0);
 				}
-=======
-				aRenderInfo[i].m_ColorBody = ColorRGBA(1, 1, 1);
-				aRenderInfo[i].m_ColorFeet = ColorRGBA(1, 1, 1);
->>>>>>> 70b50030
 			}
 		}
 	}
