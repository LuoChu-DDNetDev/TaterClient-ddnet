--- conflicted
+++ resolved
@@ -13,58 +13,6 @@
 
 #include "nameplates.h"
 
-<<<<<<< HEAD
-void CNamePlate::CNamePlateName::Update(CNamePlates &This, int Id, const char *pName, bool FriendMark, float FontSize, int RealId)
-{
-	bool NameWar = false;
-	if(g_Config.m_ClWarList && !g_Config.m_ClNamePlatesClan && !g_Config.m_ClWarListShowClan && This.GameClient()->m_WarList.GetClanWar(RealId))
-		NameWar = true;
-	if(g_Config.m_ClWarList && This.GameClient()->m_WarList.GetNameWar(RealId))
-		NameWar = true;
-
-	if(Id == m_Id &&
-		str_comp(m_aName, pName) == 0 &&
-		m_FriendMark == FriendMark && m_FontSize == FontSize && m_NameWar == NameWar)
-		return;
-	m_Id = Id;
-	str_copy(m_aName, pName);
-	m_FriendMark = FriendMark;
-	m_FontSize = FontSize;
-
-	m_NameWar = NameWar;
-	// create namePlates at standard zoom
-	float ScreenX0, ScreenY0, ScreenX1, ScreenY1;
-	This.Graphics()->GetScreen(&ScreenX0, &ScreenY0, &ScreenX1, &ScreenY1);
-	This.RenderTools()->MapScreenToInterface(This.m_pClient->m_Camera.m_Center.x, This.m_pClient->m_Camera.m_Center.y);
-
-	CTextCursor Cursor;
-	This.TextRender()->SetCursor(&Cursor, 0.0f, 0.0f, FontSize, TEXTFLAG_RENDER);
-	This.TextRender()->DeleteTextContainer(m_TextContainerIndex);
-	if(m_FriendMark)
-	{
-		This.TextRender()->TextColor(ColorRGBA(1.0f, 0.0f, 0.0f, 1.0f));
-		if(NameWar)
-			This.TextRender()->TextColor(ColorRGBA(1.0f, 1.0f, 1.0f, 1.0f));
-		This.TextRender()->CreateOrAppendTextContainer(m_TextContainerIndex, &Cursor, "♥");
-	}
-	This.TextRender()->TextColor(ColorRGBA(1.0f, 1.0f, 1.0f, 1.0f));
-	char aBuf[16] = "";
-	if(Id >= 0 && pName[0] != '\0' && FriendMark)
-		str_format(aBuf, sizeof(aBuf), " %d: ", Id);
-	else if(Id >= 0 && pName[0] != '\0')
-		str_format(aBuf, sizeof(aBuf), "%d: ", Id);
-	else if(Id >= 0 && FriendMark)
-		str_format(aBuf, sizeof(aBuf), " %d", Id);
-	else if(FriendMark && pName[0] != '\0')
-		str_copy(aBuf, " ", sizeof(aBuf));
-	if(aBuf[0] != '\0')
-		This.TextRender()->CreateOrAppendTextContainer(m_TextContainerIndex, &Cursor, aBuf);
-	if(pName[0] != '\0')
-		This.TextRender()->CreateOrAppendTextContainer(m_TextContainerIndex, &Cursor, pName);
-
-	This.Graphics()->MapScreen(ScreenX0, ScreenY0, ScreenX1, ScreenY1);
-}
-=======
 // Part Types
 
 class CNamePlatePart
@@ -76,11 +24,13 @@
 	bool m_NewLine = false; // Whether this part is a new line (doesn't do anything else)
 	bool m_Visible = true; // Whether this part is visible
 	bool m_ShiftOnInvis = false; // Whether when not visible will still take up space
-
-public:
-	virtual void Update(CGameClient &This, const CNamePlateRenderData &Data) {}
+	CNamePlatePart() = delete;
+	CNamePlatePart(CGameClient &This) {}
+
+public:
+	virtual void Update(CGameClient &This, const CNamePlateData &Data) {}
 	virtual void Reset(CGameClient &This) {}
-	virtual void Render(CGameClient &This, float X, float Y) const {}
+	virtual void Render(CGameClient &This, vec2 Pos) const {}
 	vec2 Size() const { return m_Size; }
 	vec2 Padding() const { return m_Padding; }
 	vec2 Offset() const { return m_Offset; }
@@ -98,24 +48,31 @@
 {
 protected:
 	STextContainerIndex m_TextContainerIndex;
-	virtual bool UpdateNeeded(CGameClient &This, const CNamePlateRenderData &Data) { return true; }
-	virtual void UpdateText(CGameClient &This, const CNamePlateRenderData &Data) = 0;
+	virtual bool UpdateNeeded(CGameClient &This, const CNamePlateData &Data) { return true; }
+	virtual void UpdateText(CGameClient &This, const CNamePlateData &Data) = 0;
 	ColorRGBA m_Color = ColorRGBA(1.0f, 1.0f, 1.0f, 1.0f);
-	void Create(CGameClient &This)
+	bool m_IsTag = false; // Use color as background, add some extra padding
+	CNamePlatePartText(CGameClient &This) :
+		CNamePlatePart(This)
 	{
 		Reset(This);
 	}
 
 public:
-	void Update(CGameClient &This, const CNamePlateRenderData &Data) override
+	void Update(CGameClient &This, const CNamePlateData &Data) override
 	{
 		if(!UpdateNeeded(This, Data) && m_TextContainerIndex.Valid())
 			return;
->>>>>>> a147269f
-
+
+		// Set flags
+		unsigned int Flags = ETextRenderFlags::TEXT_RENDER_FLAG_NO_FIRST_CHARACTER_X_BEARING | ETextRenderFlags::TEXT_RENDER_FLAG_NO_LAST_CHARACTER_ADVANCE;
 		if(Data.m_InGame)
-		{
-			// create text at standard zoom
+			Flags |= ETextRenderFlags::TEXT_RENDER_FLAG_NO_PIXEL_ALIGNMENT; // Prevent jittering from rounding
+		This.TextRender()->SetRenderFlags(Flags);
+
+		if(Data.m_InGame)
+		{
+			// Create text at standard zoom
 			float ScreenX0, ScreenY0, ScreenX1, ScreenY1;
 			This.Graphics()->GetScreen(&ScreenX0, &ScreenY0, &ScreenX1, &ScreenY1);
 			This.RenderTools()->MapScreenToInterface(This.m_Camera.m_Center.x, This.m_Camera.m_Center.y);
@@ -124,30 +81,52 @@
 			This.Graphics()->MapScreen(ScreenX0, ScreenY0, ScreenX1, ScreenY1);
 		}
 		else
+		{
 			UpdateText(This, Data);
-
-		if(m_TextContainerIndex.Valid())
-		{
-			auto Container = This.TextRender()->GetBoundingBoxTextContainer(m_TextContainerIndex);
-			m_Size = vec2(Container.m_W, Container.m_H);
-		}
-		else
+		}
+
+		This.TextRender()->SetRenderFlags(0);
+
+		if(!m_TextContainerIndex.Valid())
+		{
 			m_Visible = false;
+			return;
+		}
+
+		const STextBoundingBox Container = This.TextRender()->GetBoundingBoxTextContainer(m_TextContainerIndex);
+		m_Size = vec2(Container.m_W, Container.m_H);
+		if(m_IsTag)
+			m_Size += vec2(m_Size.y, 2.0f); // Extra padding
 	}
 	void Reset(CGameClient &This) override
 	{
 		This.TextRender()->DeleteTextContainer(m_TextContainerIndex);
 	}
-	void Render(CGameClient &This, float X, float Y) const override
+	void Render(CGameClient &This, vec2 Pos) const override
 	{
 		if(!m_TextContainerIndex.Valid())
 			return;
 
-		ColorRGBA OutlineColor = s_OutlineColor.WithMultipliedAlpha(m_Color.a);
-
-		This.TextRender()->RenderTextContainer(m_TextContainerIndex,
-			m_Color, OutlineColor,
-			X - Size().x / 2.0f, Y - Size().y / 2.0f);
+		ColorRGBA OutlineColor, Color;
+		if(m_IsTag)
+		{
+			ColorRGBA BackgroundColor = m_Color.WithMultipliedAlpha(0.75f);
+			Color = ColorRGBA(0.0f, 0.0f, 0.0f, m_Color.a);
+			OutlineColor = ColorRGBA(0.0f, 0.0f, 0.0f, 0.0f);
+			This.Graphics()->DrawRect(Pos.x - Size().x / 2.0f, Pos.y - Size().y / 2.0f, Size().x, Size().y,
+				BackgroundColor, IGraphics::CORNER_ALL, Size().y / 5.0f);
+			This.TextRender()->RenderTextContainer(m_TextContainerIndex,
+				Color, OutlineColor,
+				Pos.x - Size().x / 2.0f + Size().y / 2.0f - 1.0f, Pos.y - Size().y / 2.0f + 1.0f);
+		}
+		else
+		{
+			Color = m_Color;
+			OutlineColor = s_OutlineColor.WithMultipliedAlpha(m_Color.a);
+			This.TextRender()->RenderTextContainer(m_TextContainerIndex,
+				Color, OutlineColor,
+				Pos.x - Size().x / 2.0f, Pos.y - Size().y / 2.0f);
+		}
 	}
 };
 
@@ -157,12 +136,13 @@
 	IGraphics::CTextureHandle m_Texture;
 	float m_Rotation = 0.0f;
 	ColorRGBA m_Color = ColorRGBA(1.0f, 1.0f, 1.0f, 1.0f);
-	void Create(CGameClient &This) {}
-
-public:
-	void Render(CGameClient &This, float X, float Y) const override
-	{
-		IGraphics::CQuadItem QuadItem(X - Size().x / 2.0f, Y - Size().y / 2.0f, Size().x, Size().y);
+	CNamePlatePartIcon(CGameClient &This) :
+		CNamePlatePart(This) {}
+
+public:
+	void Render(CGameClient &This, vec2 Pos) const override
+	{
+		IGraphics::CQuadItem QuadItem(Pos.x - Size().x / 2.0f, Pos.y - Size().y / 2.0f, Size().x, Size().y);
 		This.Graphics()->TextureSet(m_Texture);
 		This.Graphics()->QuadsBegin();
 		This.Graphics()->SetColor(m_Color);
@@ -181,17 +161,18 @@
 	int m_SpriteFlags = 0;
 	float m_Rotation = 0.0f;
 	ColorRGBA m_Color = ColorRGBA(1.0f, 1.0f, 1.0f, 1.0f);
-	void Create(CGameClient &This) {}
-
-public:
-	void Render(CGameClient &This, float X, float Y) const override
+	CNamePlatePartSprite(CGameClient &This) :
+		CNamePlatePart(This) {}
+
+public:
+	void Render(CGameClient &This, vec2 Pos) const override
 	{
 		This.Graphics()->TextureSet(m_Texture);
 		This.Graphics()->QuadsSetRotation(m_Rotation);
 		This.Graphics()->QuadsBegin();
 		This.Graphics()->SetColor(m_Color);
 		This.RenderTools()->SelectSprite(m_Sprite, m_SpriteFlags);
-		This.RenderTools()->DrawSprite(X, Y, Size().x, Size().y);
+		This.RenderTools()->DrawSprite(Pos.x, Pos.y, Size().x, Size().y);
 		This.Graphics()->QuadsEnd();
 		This.Graphics()->QuadsSetRotation(0.0f);
 	}
@@ -199,51 +180,17 @@
 
 // Part Definitions
 
-class CNamePlatePartNewLine : public CNamePlatePart
-{
-public:
-	void Create(CGameClient &This) {}
-	CNamePlatePartNewLine()
+class CNamePlatePartBreak : public CNamePlatePart
+{
+public:
+	CNamePlatePartBreak(CGameClient &This) :
+		CNamePlatePart(This)
 	{
 		m_NewLine = true;
 	}
 };
 
-<<<<<<< HEAD
-// TClient
-void CNamePlate::CNamePlateSkin::Update(CNamePlates &This, const char *pSkin, float FontSize)
-{
-	if(str_comp(m_aSkin, pSkin) == 0 && m_FontSize == FontSize)
-		return;
-	str_copy(m_aSkin, pSkin);
-	m_FontSize = FontSize;
-	float ScreenX0, ScreenY0, ScreenX1, ScreenY1;
-	This.Graphics()->GetScreen(&ScreenX0, &ScreenY0, &ScreenX1, &ScreenY1);
-	This.RenderTools()->MapScreenToInterface(This.m_pClient->m_Camera.m_Center.x, This.m_pClient->m_Camera.m_Center.y);
-	CTextCursor Cursor;
-	This.TextRender()->SetCursor(&Cursor, 0.0f, 0.0f, FontSize, TEXTFLAG_RENDER);
-	This.TextRender()->RecreateTextContainer(m_TextContainerIndex, &Cursor, m_aSkin);
-	This.Graphics()->MapScreen(ScreenX0, ScreenY0, ScreenX1, ScreenY1);
-}
-void CNamePlate::CNamePlateReason::Update(CNamePlates &This, const char *pReason, float FontSize)
-{
-	if(str_comp(m_aReason, pReason) == 0 && m_FontSize == FontSize)
-		return;
-	str_copy(m_aReason, pReason);
-	m_FontSize = FontSize;
-	float ScreenX0, ScreenY0, ScreenX1, ScreenY1;
-	This.Graphics()->GetScreen(&ScreenX0, &ScreenY0, &ScreenX1, &ScreenY1);
-	This.RenderTools()->MapScreenToInterface(This.m_pClient->m_Camera.m_Center.x, This.m_pClient->m_Camera.m_Center.y);
-	CTextCursor Cursor;
-	This.TextRender()->SetCursor(&Cursor, 0.0f, 0.0f, FontSize, TEXTFLAG_RENDER);
-	This.TextRender()->RecreateTextContainer(m_TextContainerIndex, &Cursor, m_aReason);
-	This.Graphics()->MapScreen(ScreenX0, ScreenY0, ScreenX1, ScreenY1);
-}
-
-void CNamePlates::RenderNamePlate(CNamePlate &NamePlate, const CRenderNamePlateData &Data)
-=======
 enum Direction
->>>>>>> a147269f
 {
 	DIRECTION_LEFT,
 	DIRECTION_UP,
@@ -255,14 +202,10 @@
 private:
 	int m_Direction;
 
-<<<<<<< HEAD
-	// Render directions
-	TextRender()->SetRenderFlags(ETextRenderFlags::TEXT_RENDER_FLAG_NO_FIRST_CHARACTER_X_BEARING | ETextRenderFlags::TEXT_RENDER_FLAG_NO_LAST_CHARACTER_ADVANCE);
-=======
-public:
-	void Create(CGameClient &This, Direction Dir)
-	{
-		CNamePlatePartIcon::Create(This);
+public:
+	CNamePlatePartDirection(CGameClient &This, Direction Dir) :
+		CNamePlatePartIcon(This)
+	{
 		m_Texture = g_pData->m_aImages[IMAGE_ARROW].m_Id;
 		m_ShiftOnInvis = true;
 		m_Direction = Dir;
@@ -279,7 +222,7 @@
 			break;
 		}
 	}
-	void Update(CGameClient &This, const CNamePlateRenderData &Data) override
+	void Update(CGameClient &This, const CNamePlateData &Data) override
 	{
 		if(!Data.m_ShowDirection)
 		{
@@ -318,7 +261,7 @@
 	bool m_ClientIdSeperateLine = false;
 
 protected:
-	bool UpdateNeeded(CGameClient &This, const CNamePlateRenderData &Data) override
+	bool UpdateNeeded(CGameClient &This, const CNamePlateData &Data) override
 	{
 		m_Visible = Data.m_ShowClientId && (Data.m_ClientIdSeperateLine == m_ClientIdSeperateLine);
 		if(!m_Visible)
@@ -326,24 +269,24 @@
 		m_Color = Data.m_Color;
 		return m_FontSize != Data.m_FontSizeClientId || m_ClientId != Data.m_ClientId;
 	}
-	void UpdateText(CGameClient &This, const CNamePlateRenderData &Data) override
+	void UpdateText(CGameClient &This, const CNamePlateData &Data) override
 	{
 		m_FontSize = Data.m_FontSizeClientId;
 		m_ClientId = Data.m_ClientId;
-		str_format(m_aText, sizeof(m_aText), m_ClientIdSeperateLine ? "%d" : "%d:", m_ClientId);
+		str_format(m_aText, sizeof(m_aText), "%d", m_ClientId);
 		CTextCursor Cursor;
 		This.TextRender()->SetCursor(&Cursor, 0.0f, 0.0f, m_FontSize, TEXTFLAG_RENDER);
 		This.TextRender()->CreateOrAppendTextContainer(m_TextContainerIndex, &Cursor, m_aText);
 	}
 
 public:
-	void Create(CGameClient &This, bool ClientIdSeperateLine)
-	{
-		CNamePlatePartText::Create(This);
+	CNamePlatePartClientId(CGameClient &This, bool ClientIdSeperateLine) :
+		CNamePlatePartText(This)
+	{
 		m_ClientIdSeperateLine = ClientIdSeperateLine;
-	}
-};
->>>>>>> a147269f
+		m_IsTag = !ClientIdSeperateLine;
+	}
+};
 
 class CNamePlatePartFriendMark : public CNamePlatePartText
 {
@@ -351,78 +294,15 @@
 	float m_FontSize = -INFINITY;
 
 protected:
-	bool UpdateNeeded(CGameClient &This, const CNamePlateRenderData &Data) override
-	{
-<<<<<<< HEAD
-		YOffset -= Data.m_FontSize;
-		NamePlate.m_Name.Update(*this, Data.m_ClientId, Data.m_pName, Data.m_ShowFriendMark, Data.m_FontSize, Data.m_RealClientId);
-
-		// TClient
-		if(Data.m_IsGame && Data.m_RealClientId >= 0)
-			if((g_Config.m_ClPingNameCircle || (m_pClient->m_Scoreboard.IsActive() && !m_pClient->m_Snap.m_apPlayerInfos[Data.m_RealClientId]->m_Local)) && (Client()->State() != IClient::STATE_DEMOPLAYBACK))
-			{
-				Graphics()->TextureClear();
-				Graphics()->QuadsBegin();
-				Graphics()->SetColor(color_cast<ColorRGBA>(ColorHSLA((300.0f - clamp(m_pClient->m_Snap.m_apPlayerInfos[Data.m_RealClientId]->m_Latency, 0, 300)) / 1000.0f, 1.0f, 0.5f, 0.8f)).WithAlpha(Data.m_Alpha));
-				float CircleSize = 7.0f;
-				Graphics()->DrawCircle(Data.m_Position.x - TextRender()->GetBoundingBoxTextContainer(NamePlate.m_Name.m_TextContainerIndex).m_W / 2.0f - CircleSize, YOffset + Data.m_FontSize / 2.0f + 1.4f, CircleSize, 24);
-				Graphics()->QuadsEnd();
-			}
-		if(Data.m_IsGame && Data.m_RealClientId >= 0)
-			if(Client()->State() != IClient::STATE_DEMOPLAYBACK && (m_pClient->m_aClients[Data.m_RealClientId].m_Foe || m_pClient->m_aClients[Data.m_RealClientId].m_ChatIgnore))
-			{
-				TextRender()->TextColor(TextRender()->DefaultTextColor());
-				TextRender()->SetFontPreset(EFontPreset::ICON_FONT);
-				TextRender()->Text(Data.m_Position.x + TextRender()->GetBoundingBoxTextContainer(NamePlate.m_Name.m_TextContainerIndex).m_W / 2.0f, YOffset, Data.m_FontSize, FontIcons::FONT_ICON_COMMENT_SLASH);
-				TextRender()->SetFontPreset(EFontPreset::DEFAULT_FONT);
-			}
-
-		ColorRGBA WarColor = Color;
-		if(g_Config.m_ClWarList && Data.m_IsGame && Data.m_RealClientId >= 0 && !Data.m_ShowClanWarInName && GameClient()->m_WarList.GetWarData(Data.m_RealClientId).IsWarName)
-			WarColor = GameClient()->m_WarList.GetNameplateColor(Data.m_RealClientId).WithAlpha(Data.m_Alpha);
-		else if(g_Config.m_ClWarList && Data.m_IsGame && Data.m_RealClientId >= 0 && Data.m_ShowClanWarInName && GameClient()->m_WarList.GetWarData(Data.m_RealClientId).IsWarClan)
-			WarColor = GameClient()->m_WarList.GetClanColor(Data.m_RealClientId).WithAlpha(Data.m_Alpha);
-
-		if(NamePlate.m_Name.m_TextContainerIndex.Valid())
-			TextRender()->RenderTextContainer(NamePlate.m_Name.m_TextContainerIndex, WarColor, OutlineColor, Data.m_Position.x - TextRender()->GetBoundingBoxTextContainer(NamePlate.m_Name.m_TextContainerIndex).m_W / 2.0f, YOffset);
-	}
-
-	if(Data.m_pClan && Data.m_pClan[0] != '\0')
-	{
-		YOffset -= Data.m_FontSizeClan;
-		NamePlate.m_Clan.Update(*this, Data.m_pClan, Data.m_FontSizeClan);
-
-		ColorRGBA WarColor = Color;
-		if(g_Config.m_ClWarList && Data.m_IsGame && Data.m_RealClientId >= 0 && GameClient()->m_WarList.GetWarData(Data.m_RealClientId).IsWarClan)
-			WarColor = GameClient()->m_WarList.GetClanColor(Data.m_RealClientId).WithAlpha(Data.m_Alpha);
-
-		if(NamePlate.m_Clan.m_TextContainerIndex.Valid())
-			TextRender()->RenderTextContainer(NamePlate.m_Clan.m_TextContainerIndex, WarColor, OutlineColor, Data.m_Position.x - TextRender()->GetBoundingBoxTextContainer(NamePlate.m_Clan.m_TextContainerIndex).m_W / 2.0f, YOffset);
-	}
-
-	// TClient war reason
-	if(Data.m_IsGame && !Data.m_IsLocal && Data.m_RealClientId >= 0 && g_Config.ms_ClWarList && GameClient()->m_WarList.GetWarData(Data.m_RealClientId).m_aReason[0] != '\0')
-	{
-		YOffset -= Data.m_FontSizeClan;
-		NamePlate.m_Reason.Update(*this, GameClient()->m_WarList.GetWarData(Data.m_RealClientId).m_aReason, Data.m_FontSizeClan);
-		if(NamePlate.m_Reason.m_TextContainerIndex.Valid())
-			TextRender()->RenderTextContainer(NamePlate.m_Reason.m_TextContainerIndex, Data.m_Color.WithAlpha(Data.m_Alpha * 0.5f), Data.m_OutlineColor.WithAlpha(Data.m_Alpha / 4.0f), Data.m_Position.x - TextRender()->GetBoundingBoxTextContainer(NamePlate.m_Reason.m_TextContainerIndex).m_W / 2.0f, YOffset);
-	}
-	// TClient tc_skin_name
-	if(Data.m_IsGame && !Data.m_IsLocal && Data.m_RealClientId >= 0 && g_Config.m_ClShowSkinName)
-	{
-		YOffset -= Data.m_FontSizeClan;
-		NamePlate.m_SkinName.Update(*this, GameClient()->m_aClients[Data.m_RealClientId].m_aSkinName, Data.m_FontSizeClan);
-		if(NamePlate.m_SkinName.m_TextContainerIndex.Valid())
-			TextRender()->RenderTextContainer(NamePlate.m_SkinName.m_TextContainerIndex, Color, OutlineColor, Data.m_Position.x - TextRender()->GetBoundingBoxTextContainer(NamePlate.m_SkinName.m_TextContainerIndex).m_W / 2.0f, YOffset);
-=======
+	bool UpdateNeeded(CGameClient &This, const CNamePlateData &Data) override
+	{
 		m_Visible = Data.m_ShowFriendMark;
 		if(!m_Visible)
 			return false;
 		m_Color.a = Data.m_Color.a;
 		return m_FontSize != Data.m_FontSize;
 	}
-	void UpdateText(CGameClient &This, const CNamePlateRenderData &Data) override
+	void UpdateText(CGameClient &This, const CNamePlateData &Data) override
 	{
 		m_FontSize = Data.m_FontSize;
 		CTextCursor Cursor;
@@ -430,14 +310,13 @@
 		This.TextRender()->SetCursor(&Cursor, 0.0f, 0.0f, m_FontSize, TEXTFLAG_RENDER);
 		This.TextRender()->CreateOrAppendTextContainer(m_TextContainerIndex, &Cursor, FontIcons::FONT_ICON_HEART);
 		This.TextRender()->SetFontPreset(EFontPreset::DEFAULT_FONT);
->>>>>>> a147269f
-	}
-
-public:
-	void Create(CGameClient &This)
+	}
+
+public:
+	CNamePlatePartFriendMark(CGameClient &This) :
+		CNamePlatePartText(This)
 	{
 		m_Color = ColorRGBA(1.0f, 0.0f, 0.0f);
-		CNamePlatePartText::Create(This);
 	}
 };
 
@@ -448,15 +327,23 @@
 	float m_FontSize = -INFINITY;
 
 protected:
-	bool UpdateNeeded(CGameClient &This, const CNamePlateRenderData &Data) override
+	bool UpdateNeeded(CGameClient &This, const CNamePlateData &Data) override
 	{
 		m_Visible = Data.m_ShowName;
 		if(!m_Visible)
 			return false;
 		m_Color = Data.m_Color;
+		// TClient
+		if(g_Config.m_ClWarList)
+		{
+			if(This.m_WarList.GetWarData(Data.m_ClientId).IsWarName)
+				m_Color = This.m_WarList.GetNameplateColor(Data.m_ClientId).WithAlpha(Data.m_Color.a);
+			else if(This.m_WarList.GetWarData(Data.m_ClientId).IsWarClan)
+				m_Color = This.m_WarList.GetClanColor(Data.m_ClientId).WithAlpha(Data.m_Color.a);
+		}
 		return m_FontSize != Data.m_FontSize || str_comp(m_aText, Data.m_pName) != 0;
 	}
-	void UpdateText(CGameClient &This, const CNamePlateRenderData &Data) override
+	void UpdateText(CGameClient &This, const CNamePlateData &Data) override
 	{
 		m_FontSize = Data.m_FontSize;
 		str_copy(m_aText, Data.m_pName, sizeof(m_aText));
@@ -466,10 +353,8 @@
 	}
 
 public:
-	void Create(CGameClient &This)
-	{
-		CNamePlatePartText::Create(This);
-	}
+	CNamePlatePartName(CGameClient &This) :
+		CNamePlatePartText(This) {}
 };
 
 class CNamePlatePartClan : public CNamePlatePartText
@@ -479,15 +364,18 @@
 	float m_FontSize = -INFINITY;
 
 protected:
-	bool UpdateNeeded(CGameClient &This, const CNamePlateRenderData &Data) override
+	bool UpdateNeeded(CGameClient &This, const CNamePlateData &Data) override
 	{
 		m_Visible = Data.m_ShowClan;
 		if(!m_Visible)
 			return false;
 		m_Color = Data.m_Color;
+		// TClient
+		if(This.m_WarList.GetWarData(Data.m_ClientId).IsWarClan)
+			m_Color = This.m_WarList.GetClanColor(Data.m_ClientId).WithAlpha(Data.m_Color.a);
 		return m_FontSize != Data.m_FontSizeClan || str_comp(m_aText, Data.m_pClan) != 0;
 	}
-	void UpdateText(CGameClient &This, const CNamePlateRenderData &Data) override
+	void UpdateText(CGameClient &This, const CNamePlateData &Data) override
 	{
 		m_FontSize = Data.m_FontSizeClan;
 		str_copy(m_aText, Data.m_pClan, sizeof(m_aText));
@@ -497,16 +385,14 @@
 	}
 
 public:
-	void Create(CGameClient &This)
-	{
-		CNamePlatePartText::Create(This);
-	}
+	CNamePlatePartClan(CGameClient &This) :
+		CNamePlatePartText(This) {}
 };
 
 class CNamePlatePartHookStrongWeak : public CNamePlatePartSprite
 {
 protected:
-	void Update(CGameClient &This, const CNamePlateRenderData &Data) override
+	void Update(CGameClient &This, const CNamePlateData &Data) override
 	{
 		m_Visible = Data.m_ShowHookStrongWeak;
 		if(!m_Visible)
@@ -514,15 +400,15 @@
 		m_Size = vec2(Data.m_FontSizeHookStrongWeak, Data.m_FontSizeHookStrongWeak) * 1.5f;
 		switch(Data.m_HookStrongWeak)
 		{
-		case CNamePlateRenderData::HOOKSTRONGWEAK_STRONG:
+		case CNamePlateData::HOOKSTRONGWEAK_STRONG:
 			m_Sprite = SPRITE_HOOK_STRONG;
 			m_Color = color_cast<ColorRGBA>(ColorHSLA(6401973));
 			break;
-		case CNamePlateRenderData::HOOKSTRONGWEAK_UNKNOWN:
+		case CNamePlateData::HOOKSTRONGWEAK_UNKNOWN:
 			m_Sprite = SPRITE_HOOK_ICON;
 			m_Color = ColorRGBA(1.0f, 1.0f, 1.0f);
 			break;
-		case CNamePlateRenderData::HOOKSTRONGWEAK_WEAK:
+		case CNamePlateData::HOOKSTRONGWEAK_WEAK:
 			m_Sprite = SPRITE_HOOK_WEAK;
 			m_Color = color_cast<ColorRGBA>(ColorHSLA(41131));
 			break;
@@ -531,9 +417,9 @@
 	}
 
 public:
-	void Create(CGameClient &This)
-	{
-		CNamePlatePartSprite::Create(This);
+	CNamePlatePartHookStrongWeak(CGameClient &This) :
+		CNamePlatePartSprite(This)
+	{
 		m_Texture = g_pData->m_aImages[IMAGE_STRONGWEAK].m_Id;
 	}
 };
@@ -547,7 +433,7 @@
 	float m_FontSize = -INFINITY;
 
 protected:
-	bool UpdateNeeded(CGameClient &This, const CNamePlateRenderData &Data) override
+	bool UpdateNeeded(CGameClient &This, const CNamePlateData &Data) override
 	{
 		m_Visible = Data.m_ShowHookStrongWeakId;
 		if(!m_Visible)
@@ -555,19 +441,19 @@
 		m_Color.a = Data.m_Color.a;
 		return m_FontSize != Data.m_FontSizeHookStrongWeak || m_StrongWeakId != Data.m_HookStrongWeakId;
 	}
-	void UpdateText(CGameClient &This, const CNamePlateRenderData &Data) override
+	void UpdateText(CGameClient &This, const CNamePlateData &Data) override
 	{
 		m_FontSize = Data.m_FontSizeHookStrongWeak;
 		m_StrongWeakId = Data.m_HookStrongWeakId;
 		switch(Data.m_HookStrongWeak)
 		{
-		case CNamePlateRenderData::HOOKSTRONGWEAK_STRONG:
+		case CNamePlateData::HOOKSTRONGWEAK_STRONG:
 			m_Color = color_cast<ColorRGBA>(ColorHSLA(6401973));
 			break;
-		case CNamePlateRenderData::HOOKSTRONGWEAK_UNKNOWN:
+		case CNamePlateData::HOOKSTRONGWEAK_UNKNOWN:
 			m_Color = ColorRGBA(1.0f, 1.0f, 1.0f);
 			break;
-		case CNamePlateRenderData::HOOKSTRONGWEAK_WEAK:
+		case CNamePlateData::HOOKSTRONGWEAK_WEAK:
 			m_Color = color_cast<ColorRGBA>(ColorHSLA(41131));
 			break;
 		}
@@ -579,11 +465,150 @@
 	}
 
 public:
-	void Create(CGameClient &This)
-	{
-		CNamePlatePartText::Create(This);
-	}
-};
+	CNamePlatePartHookStrongWeakId(CGameClient &This) :
+		CNamePlatePartText(This) {}
+};
+
+// TClient Parts
+
+class CNamePlatePartPing : public CNamePlatePart
+{
+protected:
+	float m_Radius = 7.0f;
+	ColorRGBA m_Color;
+
+public:
+	friend class CGameClient;
+	void Update(CGameClient &This, const CNamePlateData &Data) override
+	{
+		/*
+			If in a real game,
+				Don't show ping in demos
+				Show other people's pings if in scoreboard
+				Or if ping circle and name enabled
+			If in preview
+				Show ping if ping circle and name enabled
+		*/
+		m_Visible = Data.m_InGame ? (
+						    This.Client()->State() != IClient::STATE_DEMOPLAYBACK && ((Data.m_ShowName && g_Config.m_ClPingNameCircle > 0) ||
+														     (This.m_Scoreboard.IsActive() && !This.m_Snap.m_apPlayerInfos[Data.m_ClientId]->m_Local))) :
+					    (
+						    (Data.m_ShowName && g_Config.m_ClPingNameCircle > 0));
+		if(!m_Visible)
+			return;
+		int ping = Data.m_InGame ? This.m_Snap.m_apPlayerInfos[Data.m_ClientId]->m_Latency : (1 + Data.m_ClientId) * 25;
+		m_Color = color_cast<ColorRGBA>(ColorHSLA((float)(300 - clamp(ping, 0, 300)) / 1000.0f, 1.0f, 0.5f, Data.m_Color.a));
+	}
+	void Render(CGameClient &This, vec2 Pos) const override
+	{
+		This.Graphics()->TextureClear();
+		This.Graphics()->QuadsBegin();
+		This.Graphics()->SetColor(m_Color);
+		This.Graphics()->DrawCircle(Pos.x, Pos.y, m_Radius, 24);
+		This.Graphics()->QuadsEnd();
+	}
+	CNamePlatePartPing(CGameClient &This) :
+		CNamePlatePart(This)
+	{
+		m_Size = vec2(m_Radius, m_Radius) * 2.0f;
+	}
+};
+
+class CNamePlatePartSkin : public CNamePlatePartText
+{
+private:
+	char m_aText[MAX_CLAN_LENGTH] = "";
+	float m_FontSize = -INFINITY;
+
+protected:
+	bool UpdateNeeded(CGameClient &This, const CNamePlateData &Data) override
+	{
+		m_Visible = Data.m_InGame ? g_Config.m_ClShowSkinName > (This.m_Snap.m_apPlayerInfos[Data.m_ClientId]->m_Local ? 1 : 0) : g_Config.m_ClShowSkinName > 0;
+		if(!m_Visible)
+			return false;
+		m_Color = Data.m_Color;
+		const char *pSkin = Data.m_InGame ? This.m_aClients[Data.m_ClientId].m_aSkinName : (Data.m_ClientId == 0 ? g_Config.m_ClPlayerSkin : g_Config.m_ClDummySkin);
+		return m_FontSize != Data.m_FontSizeClan || str_comp(m_aText, pSkin) != 0;
+	}
+	void UpdateText(CGameClient &This, const CNamePlateData &Data) override
+	{
+		m_FontSize = Data.m_FontSizeClan;
+		const char *pSkin = Data.m_InGame ? This.m_aClients[Data.m_ClientId].m_aSkinName : (Data.m_ClientId == 0 ? g_Config.m_ClPlayerSkin : g_Config.m_ClDummySkin);
+		str_copy(m_aText, pSkin, sizeof(m_aText));
+		CTextCursor Cursor;
+		This.TextRender()->SetCursor(&Cursor, 0.0f, 0.0f, m_FontSize, TEXTFLAG_RENDER);
+		This.TextRender()->CreateOrAppendTextContainer(m_TextContainerIndex, &Cursor, m_aText);
+	}
+
+public:
+	CNamePlatePartSkin(CGameClient &This) :
+		CNamePlatePartText(This) {}
+};
+
+class CNamePlatePartReason : public CNamePlatePartText
+{
+private:
+	char m_aText[MAX_CLAN_LENGTH] = "";
+	float m_FontSize = -INFINITY;
+
+protected:
+	bool UpdateNeeded(CGameClient &This, const CNamePlateData &Data) override
+	{
+		m_Visible = Data.m_InGame;
+		if(!m_Visible)
+			return false;
+		const char *pReason = This.m_WarList.GetWarData(Data.m_ClientId).m_aReason;
+		m_Visible = pReason[0] != '\0' && !This.m_Snap.m_apPlayerInfos[Data.m_ClientId]->m_Local;
+		if(!m_Visible)
+			return false;
+		m_Color = Data.m_Color;
+		return m_FontSize != Data.m_FontSizeClan || str_comp(m_aText, pReason) != 0;
+	}
+	void UpdateText(CGameClient &This, const CNamePlateData &Data) override
+	{
+		m_FontSize = Data.m_FontSizeClan;
+		const char *pReason = This.m_WarList.GetWarData(Data.m_ClientId).m_aReason;
+		str_copy(m_aText, pReason, sizeof(m_aText));
+		CTextCursor Cursor;
+		This.TextRender()->SetCursor(&Cursor, 0.0f, 0.0f, m_FontSize, TEXTFLAG_RENDER);
+		This.TextRender()->CreateOrAppendTextContainer(m_TextContainerIndex, &Cursor, m_aText);
+	}
+
+public:
+	CNamePlatePartReason(CGameClient &This) :
+		CNamePlatePartText(This) {}
+};
+
+class CNamePlatePartIgnoreMark : public CNamePlatePartText
+{
+private:
+	float m_FontSize = -INFINITY;
+
+protected:
+	bool UpdateNeeded(CGameClient &This, const CNamePlateData &Data) override
+	{
+		m_Visible = (Data.m_InGame && Data.m_ShowName && This.Client()->State() != IClient::STATE_DEMOPLAYBACK && (This.m_aClients[Data.m_ClientId].m_Foe || This.m_aClients[Data.m_ClientId].m_ChatIgnore));
+		if(!m_Visible)
+			return false;
+		m_Color = ColorRGBA(1.0f, 1.0f, 1.0f, Data.m_Color.a);
+		return m_FontSize != Data.m_FontSize;
+	}
+	void UpdateText(CGameClient &This, const CNamePlateData &Data) override
+	{
+		m_FontSize = Data.m_FontSize;
+		CTextCursor Cursor;
+		This.TextRender()->SetFontPreset(EFontPreset::ICON_FONT);
+		This.TextRender()->SetCursor(&Cursor, 0.0f, 0.0f, m_FontSize, TEXTFLAG_RENDER);
+		This.TextRender()->CreateOrAppendTextContainer(m_TextContainerIndex, &Cursor, FontIcons::FONT_ICON_COMMENT_SLASH);
+		This.TextRender()->SetFontPreset(EFontPreset::DEFAULT_FONT);
+	}
+
+public:
+	CNamePlatePartIgnoreMark(CGameClient &This) :
+		CNamePlatePartText(This) {}
+};
+
+// Name Plates
 
 class CNamePlate
 {
@@ -593,29 +618,27 @@
 	vec2 m_Position = vec2();
 	PartsVector m_vpParts;
 	void RenderLine(CGameClient &This,
-		float X, float Y, float W, float H,
+		vec2 Pos, vec2 Size,
 		PartsVector::iterator Start, PartsVector::iterator End)
 	{
-		X -= W / 2.0f;
+		Pos.x -= Size.x / 2.0f;
 		for(auto PartIt = Start; PartIt != End; ++PartIt)
 		{
 			const CNamePlatePart &Part = **PartIt;
 			if(Part.Visible())
 			{
-				float PartX = X + (Part.Padding().x + Part.Size().x) / 2.0f + Part.Offset().x;
-				float PartY = Y - std::max(H, Part.Padding().y + Part.Size().y) / 2.0f + Part.Offset().y;
-				Part.Render(This, PartX, PartY);
+				Part.Render(This, vec2(
+							  Pos.x + (Part.Padding().x + Part.Size().x) / 2.0f + Part.Offset().x,
+							  Pos.y - std::max(Size.y, Part.Padding().y + Part.Size().y) / 2.0f + Part.Offset().y));
 			}
 			if(Part.Visible() || Part.ShiftOnInvis())
-				X += Part.Size().x + Part.Padding().x;
+				Pos.x += Part.Size().x + Part.Padding().x;
 		}
 	}
 	template<typename PartType, typename... ArgsType>
 	void AddPart(CGameClient &This, ArgsType &&... Args)
 	{
-		std::unique_ptr<PartType> Part = std::make_unique<PartType>();
-		Part->Create(This, std::forward<ArgsType>(Args)...);
-		m_vpParts.push_back(std::unique_ptr<CNamePlatePart>(std::move(Part)));
+		m_vpParts.push_back(std::make_unique<PartType>(This, std::forward<ArgsType>(Args)...));
 	}
 	void Init(CGameClient &This)
 	{
@@ -626,23 +649,30 @@
 		AddPart<CNamePlatePartDirection>(This, DIRECTION_LEFT);
 		AddPart<CNamePlatePartDirection>(This, DIRECTION_UP);
 		AddPart<CNamePlatePartDirection>(This, DIRECTION_RIGHT);
-		AddPart<CNamePlatePartNewLine>(This);
-
+		AddPart<CNamePlatePartBreak>(This);
+
+		AddPart<CNamePlatePartPing>(This); // TClient
+		AddPart<CNamePlatePartIgnoreMark>(This); // TClient
+		AddPart<CNamePlatePartFriendMark>(This);
 		AddPart<CNamePlatePartClientId>(This, false);
-		AddPart<CNamePlatePartFriendMark>(This);
 		AddPart<CNamePlatePartName>(This);
-		AddPart<CNamePlatePartNewLine>(This);
+		AddPart<CNamePlatePartBreak>(This);
 
 		AddPart<CNamePlatePartClan>(This);
-		AddPart<CNamePlatePartNewLine>(This);
+		AddPart<CNamePlatePartBreak>(This);
+
+		AddPart<CNamePlatePartReason>(This); // TClient
+		AddPart<CNamePlatePartBreak>(This); // TClient
+		AddPart<CNamePlatePartSkin>(This); // TClient
+		AddPart<CNamePlatePartBreak>(This); // TClient
 
 		AddPart<CNamePlatePartClientId>(This, true);
-		AddPart<CNamePlatePartNewLine>(This);
+		AddPart<CNamePlatePartBreak>(This);
 
 		AddPart<CNamePlatePartHookStrongWeak>(This);
 		AddPart<CNamePlatePartHookStrongWeakId>(This);
 	}
-	void Update(CGameClient &This, const CNamePlateRenderData *pData)
+	void Update(CGameClient &This, const CNamePlateData *pData)
 	{
 		Init(This);
 		if(pData)
@@ -652,58 +682,18 @@
 		}
 	}
 
-<<<<<<< HEAD
-	if(Data.m_ShowDirection)
-	{
-		Graphics()->SetColor(1.0f, 1.0f, 1.0f, Data.m_Alpha);
-		YOffset -= 6.5f; // TClient
-		YOffset -= Data.m_FontSizeDirection;
-		const vec2 ShowDirectionPos = vec2(Data.m_Position.x - Data.m_FontSizeDirection / 2.0f, YOffset + Data.m_FontSizeDirection / 2.0f);
-		if(Data.m_DirLeft)
-		{
-			Graphics()->TextureSet(g_pData->m_aImages[IMAGE_ARROW].m_Id);
-			Graphics()->QuadsSetRotation(pi);
-			Graphics()->RenderQuadContainerAsSprite(m_DirectionQuadContainerIndex, 0, ShowDirectionPos.x - Data.m_FontSizeDirection, ShowDirectionPos.y, Data.m_FontSizeDirection, Data.m_FontSizeDirection);
-		}
-		if(Data.m_DirJump)
-		{
-			Graphics()->TextureSet(g_pData->m_aImages[IMAGE_ARROW].m_Id);
-			Graphics()->QuadsSetRotation(pi * 1.5f);
-			Graphics()->RenderQuadContainerAsSprite(m_DirectionQuadContainerIndex, 0, ShowDirectionPos.x, ShowDirectionPos.y - Data.m_FontSizeDirection / 2.0f, Data.m_FontSizeDirection, Data.m_FontSizeDirection);
-		}
-		if(Data.m_DirRight)
-		{
-			Graphics()->TextureSet(g_pData->m_aImages[IMAGE_ARROW].m_Id);
-			Graphics()->QuadsSetRotation(0.0f);
-			Graphics()->RenderQuadContainerAsSprite(m_DirectionQuadContainerIndex, 0, ShowDirectionPos.x + Data.m_FontSizeDirection, ShowDirectionPos.y, Data.m_FontSizeDirection, Data.m_FontSizeDirection);
-		}
-		Graphics()->SetColor(1.0f, 1.0f, 1.0f, 1.0f);
-		Graphics()->QuadsSetRotation(0.0f);
-	}
-
-	TextRender()->TextColor(TextRender()->DefaultTextColor());
-	TextRender()->TextOutlineColor(TextRender()->DefaultTextOutlineColor());
-
-	TextRender()->SetRenderFlags(0);
-}
-=======
 public:
 	void Reset(CGameClient &This)
 	{
 		for(auto &Part : m_vpParts)
 			Part->Reset(This);
 	}
-	void Render(CGameClient &This, const CNamePlateRenderData *pData)
+	void Render(CGameClient &This, const CNamePlateData *pData)
 	{
 		Update(This, pData);
-		int Flags = ETextRenderFlags::TEXT_RENDER_FLAG_NO_FIRST_CHARACTER_X_BEARING | ETextRenderFlags::TEXT_RENDER_FLAG_NO_LAST_CHARACTER_ADVANCE;
-		if(m_InGame)
-			Flags |= ETextRenderFlags::TEXT_RENDER_FLAG_NO_PIXEL_ALIGNMENT;
-		This.TextRender()->SetRenderFlags(Flags);
-		float X = m_Position.x;
-		float Y = m_Position.y;
-		float W = 0.0f; // Total width including padding of line
-		float H = 0.0f; // Max height of line parts
+		vec2 Pos = m_Position;
+		// X: Total width including padding of line, Y: Max height of line parts
+		vec2 Size = vec2();
 		bool Empty = true;
 		auto Start = m_vpParts.begin();
 		for(auto PartIt = m_vpParts.begin(); PartIt != m_vpParts.end(); ++PartIt)
@@ -715,29 +705,27 @@
 			{
 				if(!Empty)
 				{
-					RenderLine(This, X, Y, W, H, Start, std::next(PartIt));
-					Y -= H;
+					RenderLine(This, Pos, Size, Start, std::next(PartIt));
+					Pos.y -= Size.y;
 				}
 				Start = std::next(PartIt);
-				W = 0.0f;
-				H = 0.0f;
+				Size = vec2();
 			}
 			else if(Part.Visible() || Part.ShiftOnInvis())
 			{
 				Empty = false;
-				W += Part.Size().x + Part.Padding().x;
-				H = std::max(H, Part.Size().y + Part.Padding().y);
+				Size.x += Part.Size().x + Part.Padding().x;
+				Size.y = std::max(Size.y, Part.Size().y + Part.Padding().y);
 			}
 		}
-		RenderLine(This, X, Y, W, H, Start, m_vpParts.end());
-		This.TextRender()->SetRenderFlags(0);
+		RenderLine(This, Pos, Size, Start, m_vpParts.end());
 		This.Graphics()->SetColor(1.0f, 1.0f, 1.0f, 1.0f);
 	}
-	vec2 Size(CGameClient &This, const CNamePlateRenderData *pData)
+	vec2 Size(CGameClient &This, const CNamePlateData *pData)
 	{
 		Update(This, pData);
-		float W = 0.0f; // Total width including padding of line
-		float H = 0.0f; // Max height of line parts
+		// X: Total width including padding of line, Y: Max height of line parts
+		vec2 Size = vec2();
 		float WMax = 0.0f;
 		float HTotal = 0.0f;
 		bool Empty = true;
@@ -750,53 +738,51 @@
 			{
 				if(!Empty)
 				{
-					if(W > WMax)
-						WMax = W;
-					HTotal += H;
+					if(Size.x > WMax)
+						WMax = Size.x;
+					HTotal += Size.y;
 				}
-				W = 0.0f;
-				H = 0.0f;
+				Size = vec2();
 			}
 			else if(Part.Visible() || Part.ShiftOnInvis())
 			{
 				Empty = false;
-				W += Part.Size().x + Part.Padding().x;
-				H = std::max(H, Part.Size().y + Part.Padding().y);
+				Size.x += Part.Size().x + Part.Padding().x;
+				Size.y = std::max(Size.y, Part.Size().y + Part.Padding().y);
 			}
 		}
-		if(W > WMax)
-			WMax = W;
-		HTotal += H;
+		if(Size.x > WMax)
+			WMax = Size.x;
+		HTotal += Size.y;
 		return vec2(WMax, HTotal);
 	}
 };
->>>>>>> a147269f
+
+class CNamePlates::CNamePlatesData
+{
+public:
+	CNamePlate m_aNamePlates[MAX_CLIENTS];
+};
 
 void CNamePlates::RenderNamePlateGame(vec2 Position, const CNetObj_PlayerInfo *pPlayerInfo, float Alpha)
 {
-	CNamePlateRenderData Data;
+	// Get screen edges to avoid rendering offscreen
+	float ScreenX0, ScreenY0, ScreenX1, ScreenY1;
+	Graphics()->GetScreen(&ScreenX0, &ScreenY0, &ScreenX1, &ScreenY1);
+
+	// Assume that the name plate fits into a 800x800 box placed directly above the tee
+	ScreenX0 -= 400;
+	ScreenX1 += 400;
+	ScreenY0 -= 0;
+	ScreenY1 += 800;
+	if(!(in_range(Position.x, ScreenX0, ScreenX1) && in_range(Position.y, ScreenY0, ScreenY1)))
+		return;
+
+	CNamePlateData Data;
 
 	const auto &ClientData = GameClient()->m_aClients[pPlayerInfo->m_ClientId];
 	const bool OtherTeam = GameClient()->IsOtherTeam(pPlayerInfo->m_ClientId);
 
-<<<<<<< HEAD
-	// TClient
-	Data.m_RealClientId = pPlayerInfo->m_ClientId;
-	Data.m_IsGame = true;
-	bool ClanPlateOverride = g_Config.m_ClWarList && g_Config.m_ClWarListShowClan && GameClient()->m_WarList.GetWarData(pPlayerInfo->m_ClientId).IsWarClan;
-	bool ShowClanPlate = g_Config.m_ClNamePlatesClan || ClanPlateOverride;
-	bool ShowClanWarInName = g_Config.m_ClWarList && !ShowClanPlate && GameClient()->m_WarList.GetWarData(pPlayerInfo->m_ClientId).IsWarClan && !GameClient()->m_WarList.GetWarData(pPlayerInfo->m_ClientId).IsWarName;
-	Data.m_ShowClanWarInName = ShowClanWarInName;
-	Data.m_IsLocal = pPlayerInfo->m_Local;
-
-	Data.m_Position = Position;
-	Data.m_ClientId = ShowNamePlate && g_Config.m_ClNamePlatesIds ? pPlayerInfo->m_ClientId : -1;
-	Data.m_pName = ShowNamePlate ? m_pClient->m_aClients[pPlayerInfo->m_ClientId].m_aName : nullptr;
-	Data.m_ShowFriendMark = ShowNamePlate && g_Config.m_ClNamePlatesFriendMark && m_pClient->m_aClients[pPlayerInfo->m_ClientId].m_Friend;
-	Data.m_FontSize = 18.0f + 20.0f * g_Config.m_ClNamePlatesSize / 100.0f;
-
-	Data.m_pClan = ShowNamePlate && ShowClanPlate ? m_pClient->m_aClients[pPlayerInfo->m_ClientId].m_aClan : nullptr;
-=======
 	Data.m_InGame = true;
 	Data.m_Position = Position - vec2(0.0f, (float)g_Config.m_ClNamePlatesOffset);
 	Data.m_ShowName = pPlayerInfo->m_Local ? g_Config.m_ClNamePlatesOwn : g_Config.m_ClNamePlates;
@@ -811,7 +797,6 @@
 
 	Data.m_ShowClan = Data.m_ShowName && g_Config.m_ClNamePlatesClan;
 	Data.m_pClan = GameClient()->m_aClients[pPlayerInfo->m_ClientId].m_aClan;
->>>>>>> a147269f
 	Data.m_FontSizeClan = 18.0f + 20.0f * g_Config.m_ClNamePlatesClanSize / 100.0f;
 
 	Data.m_FontSizeHookStrongWeak = 18.0f + 20.0f * g_Config.m_ClNamePlatesStrongSize / 100.0f;
@@ -849,16 +834,16 @@
 	Data.m_DirLeft = Data.m_DirJump = Data.m_DirRight = false;
 	switch(ShowDirectionConfig)
 	{
-	case 0: // off
+	case 0: // Off
 		Data.m_ShowDirection = false;
 		break;
-	case 1: // others
+	case 1: // Others
 		Data.m_ShowDirection = !pPlayerInfo->m_Local;
 		break;
-	case 2: // everyone
+	case 2: // Everyone
 		Data.m_ShowDirection = true;
 		break;
-	case 3: // only self
+	case 3: // Only self
 		Data.m_ShowDirection = pPlayerInfo->m_Local;
 		break;
 	default:
@@ -875,7 +860,7 @@
 			Data.m_DirJump = InputData.m_Jump == 1;
 			Data.m_DirRight = InputData.m_Direction == 1;
 		}
-		else if(Client()->State() != IClient::STATE_DEMOPLAYBACK && pPlayerInfo->m_Local) // always render local input when not in demo playback
+		else if(Client()->State() != IClient::STATE_DEMOPLAYBACK && pPlayerInfo->m_Local) // Always render local input when not in demo playback
 		{
 			const auto &InputData = GameClient()->m_Controls.m_aInputData[g_Config.m_ClDummy];
 			Data.m_DirLeft = InputData.m_Direction == -1;
@@ -892,7 +877,7 @@
 	}
 
 	Data.m_ShowHookStrongWeak = false;
-	Data.m_HookStrongWeak = CNamePlateRenderData::HOOKSTRONGWEAK_UNKNOWN;
+	Data.m_HookStrongWeak = CNamePlateData::HOOKSTRONGWEAK_UNKNOWN;
 	Data.m_ShowHookStrongWeakId = false;
 	Data.m_HookStrongWeakId = 0;
 
@@ -910,13 +895,26 @@
 				Data.m_ShowHookStrongWeak = Data.m_ShowHookStrongWeakId;
 			else
 			{
-				Data.m_HookStrongWeak = Selected.m_ExtendedData.m_StrongWeakId > Other.m_ExtendedData.m_StrongWeakId ? CNamePlateRenderData::HOOKSTRONGWEAK_STRONG : CNamePlateRenderData::HOOKSTRONGWEAK_WEAK;
+				Data.m_HookStrongWeak = Selected.m_ExtendedData.m_StrongWeakId > Other.m_ExtendedData.m_StrongWeakId ? CNamePlateData::HOOKSTRONGWEAK_STRONG : CNamePlateData::HOOKSTRONGWEAK_WEAK;
 				Data.m_ShowHookStrongWeak = g_Config.m_Debug || g_Config.m_ClNamePlatesStrong > 0;
 			}
 		}
 	}
 
-	m_pNamePlates[pPlayerInfo->m_ClientId].Render(*GameClient(), &Data);
+	// TClient
+	if(g_Config.m_ClWarList && g_Config.m_ClWarListShowClan && GameClient()->m_WarList.GetWarData(pPlayerInfo->m_ClientId).IsWarClan)
+		Data.m_ShowClan = true;
+
+	// Check if the nameplate is actually on screen
+	vec2 NamePlateSize = m_pData->m_aNamePlates[pPlayerInfo->m_ClientId].Size(*GameClient(), &Data);
+	ScreenX0 -= NamePlateSize.x / 2.0f;
+	ScreenX1 += NamePlateSize.x / 2.0f;
+	ScreenY0 -= 0;
+	ScreenY1 += NamePlateSize.y;
+	if(!(in_range(Position.x, ScreenX0, ScreenX1) && in_range(Position.y, ScreenY0, ScreenY1)))
+		return;
+
+	m_pData->m_aNamePlates[pPlayerInfo->m_ClientId].Render(*GameClient(), nullptr); // Give no Data, as to not update twice
 }
 
 void CNamePlates::RenderNamePlatePreview(vec2 Position, int Dummy)
@@ -927,7 +925,7 @@
 	const float FontSizeDirection = 18.0f + 20.0f * g_Config.m_ClDirectionSize / 100.0f;
 	const float FontSizeHookStrongWeak = 18.0f + 20.0f * g_Config.m_ClNamePlatesStrongSize / 100.0f;
 
-	CNamePlateRenderData Data;
+	CNamePlateData Data;
 
 	Data.m_InGame = false;
 	Data.m_Color = g_Config.m_ClNamePlatesTeamcolors ? GameClient()->GetDDTeamColor(13, 0.75f) : TextRender()->DefaultTextColor();
@@ -959,12 +957,12 @@
 	Data.m_ShowHookStrongWeakId = g_Config.m_ClNamePlatesStrong == 2;
 	if(Dummy == g_Config.m_ClDummy)
 	{
-		Data.m_HookStrongWeak = CNamePlateRenderData::HOOKSTRONGWEAK_UNKNOWN;
+		Data.m_HookStrongWeak = CNamePlateData::HOOKSTRONGWEAK_UNKNOWN;
 		Data.m_ShowHookStrongWeak = Data.m_ShowHookStrongWeakId;
 	}
 	else
 	{
-		Data.m_HookStrongWeak = Data.m_HookStrongWeakId == 2 ? CNamePlateRenderData::HOOKSTRONGWEAK_STRONG : CNamePlateRenderData::HOOKSTRONGWEAK_WEAK;
+		Data.m_HookStrongWeak = Data.m_HookStrongWeakId == 2 ? CNamePlateData::HOOKSTRONGWEAK_STRONG : CNamePlateData::HOOKSTRONGWEAK_WEAK;
 		Data.m_ShowHookStrongWeak = g_Config.m_ClNamePlatesStrong > 0;
 	}
 
@@ -999,7 +997,7 @@
 void CNamePlates::ResetNamePlates()
 {
 	for(int i = 0; i < MAX_CLIENTS; ++i)
-		m_pNamePlates[i].Reset(*GameClient());
+		m_pData->m_aNamePlates[i].Reset(*GameClient());
 }
 
 void CNamePlates::OnRender()
@@ -1015,47 +1013,23 @@
 	if(!g_Config.m_ClNamePlates && ShowDirection == 0)
 		return;
 
-	// get screen edges to avoid rendering offscreen
-	float ScreenX0, ScreenY0, ScreenX1, ScreenY1;
-	Graphics()->GetScreen(&ScreenX0, &ScreenY0, &ScreenX1, &ScreenY1);
-	// expand the edges to prevent popping in/out onscreen
-	// it is assumed that the name plate and all its components fit into a 800x800 box placed directly above the tee
-	// this may need to be changed or calculated differently in the future
-	ScreenX0 -= 400;
-	ScreenX1 += 400;
-	// ScreenY0 -= 0;
-	ScreenY1 += 800;
-
 	for(int i = 0; i < MAX_CLIENTS; i++)
 	{
 		const CNetObj_PlayerInfo *pInfo = GameClient()->m_Snap.m_apPlayerInfos[i];
 		if(!pInfo)
 			continue;
 
+		// Each player can also have a spectator char whose name plate is displayed independently
 		if(GameClient()->m_aClients[i].m_SpecCharPresent)
 		{
-			// Each player can also have a spec char whose name plate is displayed independently
 			const vec2 RenderPos = GameClient()->m_aClients[i].m_SpecChar;
-			// don't render offscreen
-			if(in_range(RenderPos.x, ScreenX0, ScreenX1) && in_range(RenderPos.y, ScreenY0, ScreenY1))
-<<<<<<< HEAD
-			{
-				if(!g_Config.m_ClRenderNameplateSpec)
-				{
-					RenderNamePlateGame(RenderPos, pInfo, 0.4f, true);
-				}
-			}
-=======
-				RenderNamePlateGame(RenderPos, pInfo, 0.4f);
->>>>>>> a147269f
-		}
+			RenderNamePlateGame(RenderPos, pInfo, 0.4f);
+		}
+		// Only render name plates for active characters
 		if(GameClient()->m_Snap.m_aCharacters[i].m_Active)
 		{
-			// Only render name plates for active characters
 			const vec2 RenderPos = GameClient()->m_aClients[i].m_RenderPos;
-			// don't render offscreen
-			if(in_range(RenderPos.x, ScreenX0, ScreenX1) && in_range(RenderPos.y, ScreenY0, ScreenY1))
-				RenderNamePlateGame(RenderPos, pInfo, 1.0f);
+			RenderNamePlateGame(RenderPos, pInfo, 1.0f);
 		}
 	}
 }
@@ -1065,12 +1039,6 @@
 	ResetNamePlates();
 }
 
-CNamePlates::CNamePlates()
-{
-	m_pNamePlates = new CNamePlate[MAX_CLIENTS];
-}
-
-CNamePlates::~CNamePlates()
-{
-	delete[] m_pNamePlates;
-}+CNamePlates::CNamePlates() :
+	m_pData(new CNamePlates::CNamePlatesData()) {}
+CNamePlates::~CNamePlates() { delete m_pData; }