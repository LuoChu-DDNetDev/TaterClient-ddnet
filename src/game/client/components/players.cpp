--- conflicted
+++ resolved
@@ -1332,21 +1332,9 @@
 	}
 
 	// render spectating players
-<<<<<<< HEAD
-	for(int ClientId = 0; ClientId < MAX_CLIENTS; ClientId++)
-	{
-		auto &m_aClient = m_pClient->m_aClients[ClientId];
-
-		if(!IsPlayerInfoAvailable(ClientId))
-		{
-			continue;
-		}
-		if(!m_aClient.m_SpecCharPresent)
-=======
 	for(auto &Client : m_pClient->m_aClients)
 	{
 		if(!Client.m_SpecCharPresent)
->>>>>>> c7bcdc3f
 		{
 			continue;
 		}
