--- conflicted
+++ resolved
@@ -4934,16 +4934,10 @@
 			continue;
 		if(!pConsole->ExecuteFile(s_aConfigDomains[ConfigDomain].m_aConfigPath))
 		{
-<<<<<<< HEAD
 			char aError[2048];
 			snprintf(aError, sizeof(aError), "Failed to load config from '%s'.", s_aConfigDomains[ConfigDomain].m_aConfigPath);
 			log_error("client", "%s", aError);
-			pClient->ShowMessageBox("Config File Error", aError);
-=======
-			const char *pError = "Failed to load config from '" CONFIG_FILE "'.";
-			log_error("client", "%s", pError);
 			pClient->ShowMessageBox({.m_pTitle = "Config File Error", .m_pMessage = pError});
->>>>>>> 3af5d3cd
 			PerformAllCleanup();
 			return -1;
 		}
