--- conflicted
+++ resolved
@@ -1332,13 +1332,6 @@
 	Rail.VSplitLeft(pColorInner ? 8.0f : clamp(33.0f, Rail.h, Rail.w / 3.5f), &Handle, 0);
 	Handle.x += (Rail.w - Handle.w) * Current;
 
-<<<<<<< HEAD
-	if(!pColorInner)
-	{
-		Handle.h += 4.0f;
-		Handle.y -= 2.0f;
-	}
-=======
 	CUIRect HandleArea = Handle;
 	if(!pColorInner)
 	{
@@ -1348,7 +1341,6 @@
 		HandleArea.x -= 3.0f;
 	}
 
->>>>>>> 9f278979
 	// logic
 	const bool InsideRail = MouseHovered(&Rail);
 	const bool InsideHandle = MouseHovered(&HandleArea);
