#include <new>
#include <stdio.h>
#include <engine/server.h>
#include <engine/server/server.h>
#include <engine/shared/config.h>

#include "player.h"
#include "gamecontext.h"
#include <game/gamecore.h>
#include "gamemodes/DDRace.h"

MACRO_ALLOC_POOL_ID_IMPL(CPlayer, MAX_CLIENTS)

IServer *CPlayer::Server() const { return m_pGameServer->Server(); }
	
CPlayer::CPlayer(CGameContext *pGameServer, int CID, int Team)
{
	m_pGameServer = pGameServer;
	m_RespawnTick = Server()->Tick();
	m_DieTick = Server()->Tick();
	m_ScoreStartTick = Server()->Tick();
	Character = 0;
	m_Muted = 0;
	this->m_ClientID = CID;
	m_Team = GameServer()->m_pController->ClampTeam(Team);
	
	m_LastPlaytime = time_get();
	m_LastTarget_x = 0;
	m_LastTarget_y = 0;
	m_SentAfkWarning = 0; // afk timer's 1st warning after 50% of sv_max_afk_time
	m_SentAfkWarning2 = 0;

	m_PauseInfo.m_Respawn = false;

	m_ShowOthers = false;
	
	m_IsUsingRaceClient = false;
	m_LastSentTime = 0;
	
	GameServer()->Score()->PlayerData(CID)->Reset();
	
	m_Invisible = false;
}

CPlayer::~CPlayer()
{
	delete Character;
	Character = 0;
}

void CPlayer::Tick()
{
<<<<<<< HEAD
	Server()->SetClientAuthed(m_ClientID, m_Authed);
=======
	if(!Server()->ClientIngame(m_ClientID))
		return;

>>>>>>> 12233ecd
	Server()->SetClientScore(m_ClientID, m_Score);

	if(m_Muted > 0) m_Muted--;
	// do latency stuff
	{
		IServer::CClientInfo Info;
		if(Server()->GetClientInfo(m_ClientID, &Info))
		{
			m_Latency.m_Accum += Info.m_Latency;
			m_Latency.m_AccumMax = max(m_Latency.m_AccumMax, Info.m_Latency);
			m_Latency.m_AccumMin = min(m_Latency.m_AccumMin, Info.m_Latency);
		}
		// each second
		if(Server()->Tick()%Server()->TickSpeed() == 0)
		{
			m_Latency.m_Avg = m_Latency.m_Accum/Server()->TickSpeed();
			m_Latency.m_Max = m_Latency.m_AccumMax;
			m_Latency.m_Min = m_Latency.m_AccumMin;
			m_Latency.m_Accum = 0;
			m_Latency.m_AccumMin = 1000;
			m_Latency.m_AccumMax = 0;
		}
	}
	
	if(!Character && m_DieTick+Server()->TickSpeed()*3 <= Server()->Tick())
		m_Spawning = true;

	if(Character)
	{
		if(Character->IsAlive())
		{
			m_ViewPos = Character->m_Pos;
		}
		else
		{
			delete Character;
			Character = 0;
		}
	}
	else if(m_Spawning && m_RespawnTick <= Server()->Tick())
		TryRespawn();
	
	// send best time
	if(m_IsUsingRaceClient)
	{
		if(m_LastSentTime > GameServer()->m_pController->m_CurrentRecord || (m_LastSentTime == 0 && GameServer()->m_pController->m_CurrentRecord > 0))
		{
			//dbg_msg("player", "Record message sended");
			char aBuf[16];
			str_format(aBuf, sizeof(aBuf), "%.0f", GameServer()->m_pController->m_CurrentRecord*100.0f); // damn ugly but the only way i know to do it
			int TimeToSend;
			sscanf(aBuf, "%d", &TimeToSend);
			CNetMsg_Sv_Record Msg;
			Msg.m_Time = TimeToSend;
			Server()->SendPackMsg(&Msg, MSGFLAG_VITAL, m_ClientID);
			
			m_LastSentTime = GameServer()->m_pController->m_CurrentRecord;
		}
	}
}

void CPlayer::Snap(int SnappingClient)
{
	if(!Server()->ClientIngame(m_ClientID))
		return;

	CNetObj_ClientInfo *ClientInfo = static_cast<CNetObj_ClientInfo *>(Server()->SnapNewItem(NETOBJTYPE_CLIENTINFO, m_ClientID, sizeof(CNetObj_ClientInfo)));
	StrToInts(&ClientInfo->m_Name0, 6, Server()->ClientName(m_ClientID));
	StrToInts(&ClientInfo->m_Skin0, 6, m_TeeInfos.m_SkinName);
	ClientInfo->m_UseCustomColor = m_TeeInfos.m_UseCustomColor;
	ClientInfo->m_ColorBody = m_TeeInfos.m_ColorBody;
	ClientInfo->m_ColorFeet = m_TeeInfos.m_ColorFeet;

	CNetObj_PlayerInfo *Info = static_cast<CNetObj_PlayerInfo *>(Server()->SnapNewItem(NETOBJTYPE_PLAYERINFO, m_ClientID, sizeof(CNetObj_PlayerInfo)));

	Info->m_Latency = m_Latency.m_Min;
	Info->m_LatencyFlux = m_Latency.m_Max-m_Latency.m_Min;
	Info->m_Local = 0;
	Info->m_ClientId = m_ClientID;


	if(m_ClientID == SnappingClient)
		Info->m_Local = 1;	
	
	// send 0 if times of otheres are not shown
	if(SnappingClient != m_ClientID)
		Info->m_Score = 0;
	else
		Info->m_Score = m_Score;
		
	Info->m_Team = m_Team;
}

void CPlayer::OnDisconnect()
{
	KillCharacter();

	if(Server()->ClientIngame(m_ClientID))
	{
		char aBuf[512];
		str_format(aBuf, sizeof(aBuf),  "'%s' has left the game", Server()->ClientName(m_ClientID));
		GameServer()->SendChat(-1, CGameContext::CHAT_ALL, aBuf);
		char Cmd[64];
		str_format(aBuf, sizeof(aBuf), "leave player='%d:%s'", m_ClientID, Server()->ClientName(m_ClientID));
		GameServer()->Console()->Print(IConsole::OUTPUT_LEVEL_STANDARD, "game", aBuf);
		if(m_Muted > 0) {
			str_format(Cmd, sizeof(Cmd), "ban %d %d '%s'", m_ClientID, m_Muted/Server()->TickSpeed(), "ppc");
			GameServer()->Console()->ExecuteLine(Cmd, 3, -1);
		}
	}
}

void CPlayer::OnPredictedInput(CNetObj_PlayerInput *NewInput)
{
	if(Character)
		Character->OnPredictedInput(NewInput);
}

void CPlayer::OnDirectInput(CNetObj_PlayerInput *NewInput)
{
	if(Character)
		Character->OnDirectInput(NewInput);

	if(!Character && m_Team >= 0 && (NewInput->m_Fire&1))
		m_Spawning = true;
	
	if(!Character && m_Team == -1)
		m_ViewPos = vec2(NewInput->m_TargetX, NewInput->m_TargetY);
	AfkTimer(NewInput->m_TargetX, NewInput->m_TargetY);
}

CCharacter *CPlayer::GetCharacter()
{
	if(Character && Character->IsAlive())
		return Character;
	return 0;
}

void CPlayer::KillCharacter(int Weapon)
{
	if(Character)
	{
		Character->Die(m_ClientID, Weapon);
		delete Character;
		Character = 0;
	}
}

void CPlayer::Respawn()
{
	if(m_Team > -1)
		m_Spawning = true;
}

void CPlayer::SetTeam(int Team)
{
	// clamp the team
	Team = GameServer()->m_pController->ClampTeam(Team);
	if(m_Team == Team)
		return;
		
	char aBuf[512];
	str_format(aBuf, sizeof(aBuf), "'%s' joined the %s", Server()->ClientName(m_ClientID), GameServer()->m_pController->GetTeamName(Team));
	GameServer()->SendChat(-1, CGameContext::CHAT_ALL, aBuf); 
	
	KillCharacter();

	m_Team = Team;
	// we got to wait 0.5 secs before respawning
	m_RespawnTick = Server()->Tick()+Server()->TickSpeed()/2;
	str_format(aBuf, sizeof(aBuf), "team_join player='%d:%s' m_Team=%d", m_ClientID, Server()->ClientName(m_ClientID), m_Team);
	GameServer()->Console()->Print(IConsole::OUTPUT_LEVEL_DEBUG, "game", aBuf);
	
	//GameServer()->m_pController->OnPlayerInfoChange(GameServer()->m_apPlayers[m_ClientID]);
}

void CPlayer::TryRespawn()
{
	if(m_PauseInfo.m_Respawn)
	{
		Character = new(m_ClientID) CCharacter(&GameServer()->m_World);
		Character->Spawn(this, m_PauseInfo.m_Core.m_Pos);
		GameServer()->CreatePlayerSpawn(m_PauseInfo.m_Core.m_Pos);
		LoadCharacter();
	}
	else
	{
		vec2 SpawnPos = vec2(100.0f, -60.0f);
		if(!GameServer()->m_pController->CanSpawn(this, &SpawnPos))
			return;

		// check if the position is occupado
		CEntity *apEnts[2] = {0};
		int NumEnts = GameServer()->m_World.FindEntities(SpawnPos, 64, apEnts, 2, NETOBJTYPE_CHARACTER);
		if(NumEnts < 3)
		{
			m_Spawning = false;
			Character = new(m_ClientID) CCharacter(&GameServer()->m_World);
			Character->Spawn(this, SpawnPos);
			GameServer()->CreatePlayerSpawn(SpawnPos);
		} 
	}
}

void CPlayer::LoadCharacter()
{
	Character->m_Core = m_PauseInfo.m_Core;
	if(g_Config.m_SvPauseTime)
		Character->m_StartTime = Server()->Tick() - (m_PauseInfo.m_PauseTime - m_PauseInfo.m_StartTime);
	else
		Character->m_StartTime = m_PauseInfo.m_StartTime;
	Character->m_RaceState = m_PauseInfo.m_RaceState;
	Character->m_RefreshTime = Server()->Tick();
	for(int i = 0; i < NUM_WEAPONS; ++i)
	{
		if(m_PauseInfo.m_aHasWeapon[i])
		 if(!m_PauseInfo.m_FreezeTime)
			Character->GiveWeapon(i, -1);
		 else
			 Character->GiveWeapon(i, 0);
	}
	Character->m_FreezeTime = m_PauseInfo.m_FreezeTime;
	Character->m_Doored = m_PauseInfo.m_Doored;
	Character->m_OldPos = m_PauseInfo.m_OldPos;
	Character->m_OlderPos = m_PauseInfo.m_OlderPos;
	Character->m_LastAction = m_PauseInfo.m_LastAction;
	Character->m_Jumped = m_PauseInfo.m_Jumped;
	Character->m_Health = m_PauseInfo.m_Health;
	Character->m_Armor = m_PauseInfo.m_Armor;
	Character->m_PlayerState = m_PauseInfo.m_PlayerState;
	Character->m_LastMove = m_PauseInfo.m_LastMove;
	Character->m_PrevPos = m_PauseInfo.m_PrevPos;
	Character->m_ActiveWeapon = m_PauseInfo.m_ActiveWeapon;
	Character->m_LastWeapon = m_PauseInfo.m_LastWeapon;
	Character->m_HammerType = m_PauseInfo.m_HammerType;
	Character->m_Super = m_PauseInfo.m_Super;
	m_PauseInfo.m_Respawn = false;
	m_InfoSaved = false;
}

void CPlayer::SaveCharacter()
{
	m_PauseInfo.m_Core = Character->m_Core;
	m_PauseInfo.m_StartTime = Character->m_StartTime;
	m_PauseInfo.m_RaceState = Character->m_RaceState;
	for(int i = 0; i < WEAPON_NINJA; ++i)
	{
		m_PauseInfo.m_aHasWeapon[i] = Character->m_aWeapons[i].m_Got;
	}
	m_PauseInfo.m_FreezeTime=Character->m_FreezeTime;
	m_PauseInfo.m_Doored = Character->m_Doored;
	m_PauseInfo.m_OldPos = Character->m_OldPos;
	m_PauseInfo.m_OlderPos = Character->m_OlderPos;
	m_PauseInfo.m_LastAction = Character->m_LastAction;
	m_PauseInfo.m_Jumped = Character->m_Jumped;
	m_PauseInfo.m_Health = Character->m_Health;
	m_PauseInfo.m_Armor = Character->m_Armor;
	m_PauseInfo.m_PlayerState = Character->m_PlayerState;
	m_PauseInfo.m_LastMove = Character->m_LastMove;
	m_PauseInfo.m_PrevPos = Character->m_PrevPos;
	m_PauseInfo.m_ActiveWeapon = Character->m_ActiveWeapon;
	m_PauseInfo.m_LastWeapon = Character->m_LastWeapon;
	m_PauseInfo.m_HammerType = Character->m_HammerType;
	m_PauseInfo.m_Super = Character->m_Super;
	m_PauseInfo.m_PauseTime = Server()->Tick();
	//m_PauseInfo.m_RefreshTime = Character->m_RefreshTime;
}

void CPlayer::AfkTimer(int new_target_x, int new_target_y)
{
	/*
		afk timer (x, y = mouse coordinates)
		Since a player has to move the mouse to play, this is a better method than checking
		the player's position in the game world, because it can easily be bypassed by just locking a key.
		Frozen players could be kicked as well, because they can't move.
		It also works for spectators.
	*/
	
	if(m_Authed) return; // don't kick admins
	if(g_Config.m_SvMaxAfkTime == 0) return; // 0 = disabled
	
	if(new_target_x != m_LastTarget_x || new_target_y != m_LastTarget_y)
	{
		m_LastPlaytime = time_get();
		m_LastTarget_x = new_target_x;
		m_LastTarget_y = new_target_y;
		m_SentAfkWarning = 0; // afk timer's 1st warning after 50% of sv_max_afk_time
		m_SentAfkWarning2 = 0;
		
	}
	else
	{
		// not playing, check how long
		if(m_SentAfkWarning == 0 && m_LastPlaytime < time_get()-time_freq()*(int)(g_Config.m_SvMaxAfkTime*0.5))
		{
			sprintf(
				m_pAfkMsg,
				"You have been afk for %d seconds now. Please note that you get kicked after not playing for %d seconds.",
				(int)(g_Config.m_SvMaxAfkTime*0.5),
				g_Config.m_SvMaxAfkTime
			);
			m_pGameServer->SendChatTarget(m_ClientID, m_pAfkMsg);
			m_SentAfkWarning = 1;
		} else if(m_SentAfkWarning2 == 0 && m_LastPlaytime < time_get()-time_freq()*(int)(g_Config.m_SvMaxAfkTime*0.9))
		{
			sprintf(
				m_pAfkMsg,
				"You have been afk for %d seconds now. Please note that you get kicked after not playing for %d seconds.",
				(int)(g_Config.m_SvMaxAfkTime*0.9),
				g_Config.m_SvMaxAfkTime
			);
			m_pGameServer->SendChatTarget(m_ClientID, m_pAfkMsg);
			m_SentAfkWarning = 1;
		} else if(m_LastPlaytime < time_get()-time_freq()*g_Config.m_SvMaxAfkTime)
		{
			CServer* serv =	(CServer*)m_pGameServer->Server();
			serv->Kick(m_ClientID,"Away from keyboard");
		}
	}
}<|MERGE_RESOLUTION|>--- conflicted
+++ resolved
@@ -50,13 +50,10 @@
 
 void CPlayer::Tick()
 {
-<<<<<<< HEAD
 	Server()->SetClientAuthed(m_ClientID, m_Authed);
-=======
 	if(!Server()->ClientIngame(m_ClientID))
 		return;
 
->>>>>>> 12233ecd
 	Server()->SetClientScore(m_ClientID, m_Score);
 
 	if(m_Muted > 0) m_Muted--;
