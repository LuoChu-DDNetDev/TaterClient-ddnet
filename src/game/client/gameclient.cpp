--- conflicted
+++ resolved
@@ -2359,11 +2359,7 @@
 	if(PredictDummy())
 		pDummyChar = m_PredictedWorld.GetCharacterById(m_PredictedDummyId);
 
-<<<<<<< HEAD
 	bool RealPredTick = false;
-=======
-	int PredictionTick = Client()->GetPredictionTick();
->>>>>>> a147269f
 	// predict
 	// prediction actually happens here
 
@@ -2376,7 +2372,6 @@
 	for(int Tick = Client()->GameTick(g_Config.m_ClDummy) + 1; Tick <= FinalTickSelf; Tick++)
 	{
 		// fetch the previous characters
-<<<<<<< HEAD
 		if(Tick == FinalTickSelf)
 		{
 			m_PrevPredictedWorld.CopyWorld(&m_PredictedWorld);
@@ -2385,10 +2380,6 @@
 		}
 		if(Tick == FinalTickOthers)
 		{
-=======
-		if(Tick == PredictionTick)
-		{
->>>>>>> a147269f
 			for(int i = 0; i < MAX_CLIENTS; i++)
 				if(CCharacter *pChar = m_PredictedWorld.GetCharacterById(i))
 					m_aClients[i].m_PrevPredicted = pChar->GetCore();
@@ -2429,7 +2420,6 @@
 		m_PredictedWorld.Tick();
 
 		// fetch the current characters
-<<<<<<< HEAD
 		if(Tick == FinalTickSelf)
 		{
 			m_PredictedChar = pLocalChar->GetCore();
@@ -2437,12 +2427,6 @@
 		}
 		if(Tick == FinalTickOthers)
 		{
-=======
-		if(Tick == PredictionTick)
-		{
-			m_PrevPredictedWorld.CopyWorld(&m_PredictedWorld);
-
->>>>>>> a147269f
 			for(int i = 0; i < MAX_CLIENTS; i++)
 				if(CCharacter *pChar = m_PredictedWorld.GetCharacterById(i))
 					m_aClients[i].m_Predicted = pChar->GetCore();
