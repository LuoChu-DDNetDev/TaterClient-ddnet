/* (c) Magnus Auvinen. See licence.txt in the root of the distribution for more information. */
/* If you are missing that file, acquire a complete release at teeworlds.com.                */
#ifndef GAME_CLIENT_RENDER_H
#define GAME_CLIENT_RENDER_H

#include <base/color.h>
#include <base/vmath.h>

#include <game/client/skin.h>
#include <game/client/ui_rect.h>

class CAnimState;
class CSpeedupTile;
class CSwitchTile;
class CTeleTile;
class CTile;
class CTuneTile;
namespace client_data7 {
struct CDataSprite;
}
struct CDataSprite;
struct CEnvPoint;
struct CEnvPointBezier;
struct CEnvPointBezier_upstream;
struct CMapItemGroup;
struct CQuad;

class CTeeRenderInfo
{
public:
	CTeeRenderInfo()
	{
		Reset();
	}

	void Reset()
	{
		m_OriginalRenderSkin.Reset();
		m_ColorableRenderSkin.Reset();
		m_SkinMetrics.Reset();
		m_CustomColoredSkin = false;
		m_BloodColor = ColorRGBA(1.0f, 1.0f, 1.0f, 1.0f);
		m_ColorBody = ColorRGBA(1.0f, 1.0f, 1.0f, 1.0f);
		m_ColorFeet = ColorRGBA(1.0f, 1.0f, 1.0f, 1.0f);
		m_Size = 1.0f;
		m_GotAirJump = true;
		m_TeeRenderFlags = 0;
		m_FeetFlipped = false;
	}

	CSkin::SSkinTextures m_OriginalRenderSkin;
	CSkin::SSkinTextures m_ColorableRenderSkin;

	CSkin::SSkinMetrics m_SkinMetrics;

	bool m_CustomColoredSkin;
	ColorRGBA m_BloodColor;

	ColorRGBA m_ColorBody;
	ColorRGBA m_ColorFeet;
	float m_Size;
	bool m_GotAirJump;
	int m_TeeRenderFlags;
	bool m_FeetFlipped;

	bool Valid() const
	{
		return m_CustomColoredSkin ? m_ColorableRenderSkin.m_Body.IsValid() : m_OriginalRenderSkin.m_Body.IsValid();
	}
};

// Tee Render Flags
enum
{
	TEE_EFFECT_FROZEN = 1,
	TEE_NO_WEAPON = 2,
};

// sprite renderings
enum
{
	SPRITE_FLAG_FLIP_Y = 1,
	SPRITE_FLAG_FLIP_X = 2,

	LAYERRENDERFLAG_OPAQUE = 1,
	LAYERRENDERFLAG_TRANSPARENT = 2,

	TILERENDERFLAG_EXTEND = 4,
};

class IEnvelopePointAccess
{
public:
	virtual ~IEnvelopePointAccess() = default;
	virtual int NumPoints() const = 0;
	virtual const CEnvPoint *GetPoint(int Index) const = 0;
	virtual const CEnvPointBezier *GetBezier(int Index) const = 0;
};

class CMapBasedEnvelopePointAccess : public IEnvelopePointAccess
{
	int m_StartPoint;
	int m_NumPoints;
	int m_NumPointsMax;
	CEnvPoint *m_pPoints;
	CEnvPointBezier *m_pPointsBezier;
	CEnvPointBezier_upstream *m_pPointsBezierUpstream;

public:
	CMapBasedEnvelopePointAccess(class CDataFileReader *pReader);
	CMapBasedEnvelopePointAccess(class IMap *pMap);
	void SetPointsRange(int StartPoint, int NumPoints);
	int StartPoint() const;
	int NumPoints() const override;
	int NumPointsMax() const;
	const CEnvPoint *GetPoint(int Index) const override;
	const CEnvPointBezier *GetBezier(int Index) const override;
};

typedef void (*ENVELOPE_EVAL)(int TimeOffsetMillis, int Env, ColorRGBA &Result, size_t Channels, void *pUser);

class CRenderTools
{
	class IGraphics *m_pGraphics;
	class ITextRender *m_pTextRender;

	int m_TeeQuadContainerIndex;

	static void GetRenderTeeBodyScale(float BaseSize, float &BodyScale);
	static void GetRenderTeeFeetScale(float BaseSize, float &FeetScaleWidth, float &FeetScaleHeight);

public:
	class CGameClient *m_pGameClient;
	class IGraphics *Graphics() const { return m_pGraphics; }
	class ITextRender *TextRender() const { return m_pTextRender; }
	class CGameClient *GameClient() const { return m_pGameClient; }

	void Init(class IGraphics *pGraphics, class ITextRender *pTextRender, class CGameClient *pGameClient);

	void SelectSprite(CDataSprite *pSprite, int Flags = 0, int sx = 0, int sy = 0) const;
	void SelectSprite(int Id, int Flags = 0, int sx = 0, int sy = 0) const;

	void GetSpriteScale(const CDataSprite *pSprite, float &ScaleX, float &ScaleY) const;
	void GetSpriteScale(int Id, float &ScaleX, float &ScaleY) const;
	void GetSpriteScaleImpl(int Width, int Height, float &ScaleX, float &ScaleY) const;

	void DrawSprite(float x, float y, float Size) const;
	void DrawSprite(float x, float y, float ScaledWidth, float ScaledHeight) const;
	void RenderCursor(vec2 Center, float Size) const;
	void RenderIcon(int ImageId, int SpriteId, const CUIRect *pRect, const ColorRGBA *pColor = nullptr) const;
	int QuadContainerAddSprite(int QuadContainerIndex, float x, float y, float Size) const;
	int QuadContainerAddSprite(int QuadContainerIndex, float Size) const;
	int QuadContainerAddSprite(int QuadContainerIndex, float Width, float Height) const;
	int QuadContainerAddSprite(int QuadContainerIndex, float X, float Y, float Width, float Height) const;

	// larger rendering methods
	static void GetRenderTeeBodySize(const CAnimState *pAnim, const CTeeRenderInfo *pInfo, vec2 &BodyOffset, float &Width, float &Height);
	static void GetRenderTeeFeetSize(const CAnimState *pAnim, const CTeeRenderInfo *pInfo, vec2 &FeetOffset, float &Width, float &Height);
	static void GetRenderTeeAnimScaleAndBaseSize(const CTeeRenderInfo *pInfo, float &AnimScale, float &BaseSize);

	// returns the offset to use, to render the tee with @see RenderTee exactly in the mid
	static void GetRenderTeeOffsetToRenderedTee(const CAnimState *pAnim, const CTeeRenderInfo *pInfo, vec2 &TeeOffsetToMid);
	// object render methods
	void RenderTee(const CAnimState *pAnim, const CTeeRenderInfo *pInfo, int Emote, vec2 Dir, vec2 Pos, float Alpha = 1.0f) const;

	// map render methods (render_map.cpp)
	static void RenderEvalEnvelope(const IEnvelopePointAccess *pPoints, std::chrono::nanoseconds TimeNanos, ColorRGBA &Result, size_t Channels);
	void RenderQuads(CQuad *pQuads, int NumQuads, int Flags, ENVELOPE_EVAL pfnEval, void *pUser) const;
	void ForceRenderQuads(CQuad *pQuads, int NumQuads, int Flags, ENVELOPE_EVAL pfnEval, void *pUser, float Alpha = 1.0f) const;
	void RenderTilemap(CTile *pTiles, int w, int h, float Scale, ColorRGBA Color, int RenderFlags) const;

	// render a rectangle made of IndexIn tiles, over a background made of IndexOut tiles
	// the rectangle include all tiles in [RectX, RectX+RectW-1] x [RectY, RectY+RectH-1]
	void RenderTileRectangle(int RectX, int RectY, int RectW, int RectH, unsigned char IndexIn, unsigned char IndexOut, float Scale, ColorRGBA Color, int RenderFlags) const;

	// helpers
	void CalcScreenParams(float Aspect, float Zoom, float *pWidth, float *pHeight);
	void MapScreenToWorld(float CenterX, float CenterY, float ParallaxX, float ParallaxY,
		float ParallaxZoom, float OffsetX, float OffsetY, float Aspect, float Zoom, float *pPoints);
	void MapScreenToGroup(float CenterX, float CenterY, CMapItemGroup *pGroup, float Zoom);
	void MapScreenToInterface(float CenterX, float CenterY);

	// DDRace

<<<<<<< HEAD
	void RenderGameTileOutlines(CTile *pTiles, int w, int h, float Scale, int TileType, float Alpha = 1.0f);
	void RenderTeleOutlines(CTile *pTiles, CTeleTile *pTele, int w, int h, float Scale, float Alpha = 1.0f);
	void RenderTeleOverlay(CTeleTile *pTele, int w, int h, float Scale, float Alpha = 1.0f);
	void RenderSpeedupOverlay(CSpeedupTile *pSpeedup, int w, int h, float Scale, float Alpha = 1.0f);
	void RenderSwitchOverlay(CSwitchTile *pSwitch, int w, int h, float Scale, float Alpha = 1.0f);
	void RenderTuneOverlay(CTuneTile *pTune, int w, int h, float Scale, float Alpha = 1.0f);
	void RenderTelemap(CTeleTile *pTele, int w, int h, float Scale, ColorRGBA Color, int RenderFlags);
	void RenderSpeedupmap(CSpeedupTile *pSpeedup, int w, int h, float Scale, ColorRGBA Color, int RenderFlags);
	void RenderSwitchmap(CSwitchTile *pSwitch, int w, int h, float Scale, ColorRGBA Color, int RenderFlags);
	void RenderTunemap(CTuneTile *pTune, int w, int h, float Scale, ColorRGBA Color, int RenderFlags);
=======
	void RenderTeleOverlay(CTeleTile *pTele, int w, int h, float Scale, float Alpha = 1.0f) const;
	void RenderSpeedupOverlay(CSpeedupTile *pSpeedup, int w, int h, float Scale, float Alpha = 1.0f) const;
	void RenderSwitchOverlay(CSwitchTile *pSwitch, int w, int h, float Scale, float Alpha = 1.0f) const;
	void RenderTuneOverlay(CTuneTile *pTune, int w, int h, float Scale, float Alpha = 1.0f) const;
	void RenderTelemap(CTeleTile *pTele, int w, int h, float Scale, ColorRGBA Color, int RenderFlags) const;
	void RenderSpeedupmap(CSpeedupTile *pSpeedup, int w, int h, float Scale, ColorRGBA Color, int RenderFlags) const;
	void RenderSwitchmap(CSwitchTile *pSwitch, int w, int h, float Scale, ColorRGBA Color, int RenderFlags) const;
	void RenderTunemap(CTuneTile *pTune, int w, int h, float Scale, ColorRGBA Color, int RenderFlags) const;
>>>>>>> 57d4715a
};

#endif<|MERGE_RESOLUTION|>--- conflicted
+++ resolved
@@ -181,19 +181,8 @@
 	void MapScreenToInterface(float CenterX, float CenterY);
 
 	// DDRace
-
-<<<<<<< HEAD
-	void RenderGameTileOutlines(CTile *pTiles, int w, int h, float Scale, int TileType, float Alpha = 1.0f);
-	void RenderTeleOutlines(CTile *pTiles, CTeleTile *pTele, int w, int h, float Scale, float Alpha = 1.0f);
-	void RenderTeleOverlay(CTeleTile *pTele, int w, int h, float Scale, float Alpha = 1.0f);
-	void RenderSpeedupOverlay(CSpeedupTile *pSpeedup, int w, int h, float Scale, float Alpha = 1.0f);
-	void RenderSwitchOverlay(CSwitchTile *pSwitch, int w, int h, float Scale, float Alpha = 1.0f);
-	void RenderTuneOverlay(CTuneTile *pTune, int w, int h, float Scale, float Alpha = 1.0f);
-	void RenderTelemap(CTeleTile *pTele, int w, int h, float Scale, ColorRGBA Color, int RenderFlags);
-	void RenderSpeedupmap(CSpeedupTile *pSpeedup, int w, int h, float Scale, ColorRGBA Color, int RenderFlags);
-	void RenderSwitchmap(CSwitchTile *pSwitch, int w, int h, float Scale, ColorRGBA Color, int RenderFlags);
-	void RenderTunemap(CTuneTile *pTune, int w, int h, float Scale, ColorRGBA Color, int RenderFlags);
-=======
+	void RenderGameTileOutlines(CTile *pTiles, int w, int h, float Scale, int TileType, float Alpha = 1.0f) const;
+	void RenderTeleOutlines(CTile *pTiles, CTeleTile *pTele, int w, int h, float Scale, float Alpha = 1.0f) const;
 	void RenderTeleOverlay(CTeleTile *pTele, int w, int h, float Scale, float Alpha = 1.0f) const;
 	void RenderSpeedupOverlay(CSpeedupTile *pSpeedup, int w, int h, float Scale, float Alpha = 1.0f) const;
 	void RenderSwitchOverlay(CSwitchTile *pSwitch, int w, int h, float Scale, float Alpha = 1.0f) const;
@@ -202,7 +191,6 @@
 	void RenderSpeedupmap(CSpeedupTile *pSpeedup, int w, int h, float Scale, ColorRGBA Color, int RenderFlags) const;
 	void RenderSwitchmap(CSwitchTile *pSwitch, int w, int h, float Scale, ColorRGBA Color, int RenderFlags) const;
 	void RenderTunemap(CTuneTile *pTune, int w, int h, float Scale, ColorRGBA Color, int RenderFlags) const;
->>>>>>> 57d4715a
 };
 
 #endif