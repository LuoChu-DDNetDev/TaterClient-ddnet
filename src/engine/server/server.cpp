/* (c) Magnus Auvinen. See licence.txt in the root of the distribution for more information. */
/* If you are missing that file, acquire a complete release at teeworlds.com.                */

#include <base/math.h>
#include <base/system.h>

#include <engine/config.h>
#include <engine/console.h>
#include <engine/engine.h>
#include <engine/map.h>
#include <engine/masterserver.h>
#include <engine/server.h>
#include <engine/storage.h>

#include <engine/shared/compression.h>
#include <engine/shared/config.h>
#include <engine/shared/datafile.h>
#include <engine/shared/demo.h>
#include <engine/shared/econ.h>
#include <engine/shared/filecollection.h>
#include <engine/shared/mapchecker.h>
#include <engine/shared/netban.h>
#include <engine/shared/network.h>
#include <engine/shared/packer.h>
#include <engine/shared/protocol.h>
#include <engine/shared/snapshot.h>

#include <mastersrv/mastersrv.h>

// DDRace
#include <string.h>
#include <vector>
#include <engine/shared/linereader.h>

// banmaster
#include <banmaster/banmaster.h>

#include "register.h"
#include "server.h"

#if defined(CONF_FAMILY_WINDOWS)
	#define _WIN32_WINNT 0x0501
	#define WIN32_LEAN_AND_MEAN
	#include <windows.h>
#endif

<<<<<<< HEAD
static const char SERVER_BANMASTERFILE[] = "banmasters.cfg";

static const char *StrLtrim(const char *pStr)
=======
static const char *StrUTF8Ltrim(const char *pStr)
>>>>>>> c9753901
{
	while(*pStr)
	{
		const char *pStrOld = pStr;
		int Code = str_utf8_decode(&pStr);

		// check if unicode is not empty
		if(Code > 0x20 && Code != 0xA0 && Code != 0x034F && (Code < 0x2000 || Code > 0x200F) && (Code < 0x2028 || Code > 0x202F) &&
			(Code < 0x205F || Code > 0x2064) && (Code < 0x206A || Code > 0x206F) && (Code < 0xFE00 || Code > 0xFE0F) &&
			Code != 0xFEFF && (Code < 0xFFF9 || Code > 0xFFFC))
		{
			return pStrOld;
		}
	}
	return pStr;
}

static void StrUTF8Rtrim(char *pStr)
{
	const char *p = pStr;
	const char *pEnd = 0;
	while(*p)
	{
		const char *pStrOld = p;
		int Code = str_utf8_decode(&p);

		// check if unicode is not empty
		if(Code > 0x20 && Code != 0xA0 && Code != 0x034F && (Code < 0x2000 || Code > 0x200F) && (Code < 0x2028 || Code > 0x202F) &&
			(Code < 0x205F || Code > 0x2064) && (Code < 0x206A || Code > 0x206F) && (Code < 0xFE00 || Code > 0xFE0F) &&
			Code != 0xFEFF && (Code < 0xFFF9 || Code > 0xFFFC))
		{
			pEnd = 0;
		}
		else if(pEnd == 0)
			pEnd = pStrOld;
	}
	if(pEnd != 0)
		*(const_cast<char *>(pEnd)) = 0;
}


CSnapIDPool::CSnapIDPool()
{
	Reset();
}

void CSnapIDPool::Reset()
{
	for(int i = 0; i < MAX_IDS; i++)
	{
		m_aIDs[i].m_Next = i+1;
		m_aIDs[i].m_State = 0;
	}

	m_aIDs[MAX_IDS-1].m_Next = -1;
	m_FirstFree = 0;
	m_FirstTimed = -1;
	m_LastTimed = -1;
	m_Usage = 0;
	m_InUsage = 0;
}


void CSnapIDPool::RemoveFirstTimeout()
{
	int NextTimed = m_aIDs[m_FirstTimed].m_Next;

	// add it to the free list
	m_aIDs[m_FirstTimed].m_Next = m_FirstFree;
	m_aIDs[m_FirstTimed].m_State = 0;
	m_FirstFree = m_FirstTimed;

	// remove it from the timed list
	m_FirstTimed = NextTimed;
	if(m_FirstTimed == -1)
		m_LastTimed = -1;

	m_Usage--;
}

int CSnapIDPool::NewID()
{
	int64 Now = time_get();

	// process timed ids
	while(m_FirstTimed != -1 && m_aIDs[m_FirstTimed].m_Timeout < Now)
		RemoveFirstTimeout();

	int ID = m_FirstFree;
	dbg_assert(ID != -1, "id error");
	if(ID == -1)
		return ID;
	m_FirstFree = m_aIDs[m_FirstFree].m_Next;
	m_aIDs[ID].m_State = 1;
	m_Usage++;
	m_InUsage++;
	return ID;
}

void CSnapIDPool::TimeoutIDs()
{
	// process timed ids
	while(m_FirstTimed != -1)
		RemoveFirstTimeout();
}

void CSnapIDPool::FreeID(int ID)
{
	if(ID < 0)
		return;
	dbg_assert(m_aIDs[ID].m_State == 1, "id is not alloced");

	m_InUsage--;
	m_aIDs[ID].m_State = 2;
	m_aIDs[ID].m_Timeout = time_get()+time_freq()*5;
	m_aIDs[ID].m_Next = -1;

	if(m_LastTimed != -1)
	{
		m_aIDs[m_LastTimed].m_Next = ID;
		m_LastTimed = ID;
	}
	else
	{
		m_FirstTimed = ID;
		m_LastTimed = ID;
	}
}


void CServerBan::Init(IConsole *pConsole, IStorage *pStorage, CServer* pServer)
{
	CNetBan::Init(pConsole, pStorage);

	m_pServer = pServer;

	// overwrites base command, todo: improve this
	Console()->Register("ban", "s?ir", CFGFLAG_SERVER|CFGFLAG_STORE, ConBanExt, this, "Ban player with ip/client id for x minutes for any reason");
}

template<class T>
int CServerBan::BanExt(T *pBanPool, const typename T::CDataType *pData, int Seconds, const char *pReason)
{
	// validate address
	if(Server()->m_RconClientID >= 0 && Server()->m_RconClientID < MAX_CLIENTS &&
		Server()->m_aClients[Server()->m_RconClientID].m_State != CServer::CClient::STATE_EMPTY)
	{
		if(NetMatch(pData, Server()->m_NetServer.ClientAddr(Server()->m_RconClientID)))
		{
			Console()->Print(IConsole::OUTPUT_LEVEL_STANDARD, "net_ban", "ban error (you can't ban yourself)");
			return -1;
		}

		for(int i = 0; i < MAX_CLIENTS; ++i)
		{
			if(i == Server()->m_RconClientID || Server()->m_aClients[i].m_State == CServer::CClient::STATE_EMPTY)
				continue;

			if(Server()->m_aClients[i].m_Authed >= Server()->m_RconAuthLevel && NetMatch(pData, Server()->m_NetServer.ClientAddr(i)))
			{
				Console()->Print(IConsole::OUTPUT_LEVEL_STANDARD, "net_ban", "ban error (command denied)");
				return -1;
			}
		}
	}
	else if(Server()->m_RconClientID == IServer::RCON_CID_VOTE)
	{
		for(int i = 0; i < MAX_CLIENTS; ++i)
		{
			if(Server()->m_aClients[i].m_State == CServer::CClient::STATE_EMPTY)
				continue;

			if(Server()->m_aClients[i].m_Authed != CServer::AUTHED_NO && NetMatch(pData, Server()->m_NetServer.ClientAddr(i)))
			{
				Console()->Print(IConsole::OUTPUT_LEVEL_STANDARD, "net_ban", "ban error (command denied)");
				return -1;
			}
		}
	}

	int Result = Ban(pBanPool, pData, Seconds, pReason);
	if(Result != 0)
		return Result;

	// drop banned clients
	typename T::CDataType Data = *pData;
	for(int i = 0; i < MAX_CLIENTS; ++i)
	{
		if(Server()->m_aClients[i].m_State == CServer::CClient::STATE_EMPTY)
			continue;

		if(NetMatch(&Data, Server()->m_NetServer.ClientAddr(i)))
		{
			CNetHash NetHash(&Data);
			char aBuf[256];
			MakeBanInfo(pBanPool->Find(&Data, &NetHash), aBuf, sizeof(aBuf), MSGTYPE_PLAYER);
			Server()->m_NetServer.Drop(i, aBuf);
		}
	}

	return Result;
}

int CServerBan::BanAddr(const NETADDR *pAddr, int Seconds, const char *pReason)
{
	return BanExt(&m_BanAddrPool, pAddr, Seconds, pReason);
}

int CServerBan::BanRange(const CNetRange *pRange, int Seconds, const char *pReason)
{
	if(pRange->IsValid())
		return BanExt(&m_BanRangePool, pRange, Seconds, pReason);

	Console()->Print(IConsole::OUTPUT_LEVEL_STANDARD, "net_ban", "ban failed (invalid range)");
	return -1;
}

void CServerBan::ConBanExt(IConsole::IResult *pResult, void *pUser)
{
	CServerBan *pThis = static_cast<CServerBan *>(pUser);

	const char *pStr = pResult->GetString(0);
	int Minutes = pResult->NumArguments()>1 ? clamp(pResult->GetInteger(1), 0, 44640) : 30;
	const char *pReason = pResult->NumArguments()>2 ? pResult->GetString(2) : "No reason given";

	if(StrAllnum(pStr))
	{
		int ClientID = str_toint(pStr);
		if(ClientID < 0 || ClientID >= MAX_CLIENTS || pThis->Server()->m_aClients[ClientID].m_State == CServer::CClient::STATE_EMPTY)
			pThis->Console()->Print(IConsole::OUTPUT_LEVEL_STANDARD, "net_ban", "ban error (invalid client id)");
		else
			pThis->BanAddr(pThis->Server()->m_NetServer.ClientAddr(ClientID), Minutes*60, pReason);
	}
	else
		ConBan(pResult, pUser);
}


void CServer::CClient::Reset()
{
	// reset input
	for(int i = 0; i < 200; i++)
		m_aInputs[i].m_GameTick = -1;
	m_CurrentInput = 0;
	mem_zero(&m_LatestInput, sizeof(m_LatestInput));

	m_Snapshots.PurgeAll();
	m_LastAckedSnapshot = -1;
	m_LastInputTick = -1;
	m_SnapRate = CClient::SNAPRATE_INIT;
	m_Score = 0;
}

CServer::CServer() : m_DemoRecorder(&m_SnapshotDelta)
{
	m_TickSpeed = SERVER_TICK_SPEED;

	m_pGameServer = 0;

	m_CurrentGameTick = 0;
	m_RunServer = 1;

	m_pCurrentMapData = 0;
	m_CurrentMapSize = 0;

	m_MapReload = 0;

	m_RconClientID = IServer::RCON_CID_SERV;
	m_RconAuthLevel = AUTHED_ADMIN;

	Init();
}


int CServer::TrySetClientName(int ClientID, const char *pName)
{
	char aTrimmedName[64];

	// trim the name
	str_copy(aTrimmedName, StrUTF8Ltrim(pName), sizeof(aTrimmedName));
	StrUTF8Rtrim(aTrimmedName);

	// check if new and old name are the same
	if(m_aClients[ClientID].m_aName[0] && str_comp(m_aClients[ClientID].m_aName, aTrimmedName) == 0)
		return 0;

	char aBuf[256];
	str_format(aBuf, sizeof(aBuf), "'%s' -> '%s'", pName, aTrimmedName);
	Console()->Print(IConsole::OUTPUT_LEVEL_ADDINFO, "server", aBuf);
	pName = aTrimmedName;


	// check for empty names
	if(!pName[0])
		return -1;

	// make sure that two clients doesn't have the same name
	for(int i = 0; i < MAX_CLIENTS; i++)
		if(i != ClientID && m_aClients[i].m_State >= CClient::STATE_READY)
		{
			if(str_comp(pName, m_aClients[i].m_aName) == 0)
				return -1;
		}

	// set the client name
	str_copy(m_aClients[ClientID].m_aName, pName, MAX_NAME_LENGTH);
	return 0;
}



void CServer::SetClientName(int ClientID, const char *pName)
{
	if(ClientID < 0 || ClientID >= MAX_CLIENTS || m_aClients[ClientID].m_State < CClient::STATE_READY)
		return;

	if(!pName)
		return;

	char aNameTry[MAX_NAME_LENGTH];
	str_copy(aNameTry, pName, MAX_NAME_LENGTH);
	if(TrySetClientName(ClientID, aNameTry))
	{
		// auto rename
		for(int i = 1;; i++)
		{
			str_format(aNameTry, MAX_NAME_LENGTH, "(%d)%s", i, pName);
			if(TrySetClientName(ClientID, aNameTry) == 0)
				break;
		}
	}
}

void CServer::SetClientClan(int ClientID, const char *pClan)
{
	if(ClientID < 0 || ClientID >= MAX_CLIENTS || m_aClients[ClientID].m_State < CClient::STATE_READY || !pClan)
		return;

	str_copy(m_aClients[ClientID].m_aClan, pClan, MAX_CLAN_LENGTH);
}

void CServer::SetClientCountry(int ClientID, int Country)
{
	if(ClientID < 0 || ClientID >= MAX_CLIENTS || m_aClients[ClientID].m_State < CClient::STATE_READY)
		return;

	m_aClients[ClientID].m_Country = Country;
}

void CServer::SetClientScore(int ClientID, int Score)
{
	if(ClientID < 0 || ClientID >= MAX_CLIENTS || m_aClients[ClientID].m_State < CClient::STATE_READY)
		return;
	m_aClients[ClientID].m_Score = Score;
}

void CServer::Kick(int ClientID, const char *pReason)
{
	if(ClientID < 0 || ClientID >= MAX_CLIENTS || m_aClients[ClientID].m_State == CClient::STATE_EMPTY)
	{
		Console()->Print(IConsole::OUTPUT_LEVEL_STANDARD, "server", "invalid client id to kick");
		return;
	}
	else if(m_RconClientID == ClientID)
	{
		Console()->Print(IConsole::OUTPUT_LEVEL_STANDARD, "server", "you can't kick yourself");
 		return;
	}
	else if(m_aClients[ClientID].m_Authed > m_RconAuthLevel)
	{
		Console()->Print(IConsole::OUTPUT_LEVEL_STANDARD, "server", "kick command denied");
 		return;
	}

	m_NetServer.Drop(ClientID, pReason);
}

/*int CServer::Tick()
{
	return m_CurrentGameTick;
}*/

int64 CServer::TickStartTime(int Tick)
{
	return m_GameStartTime + (time_freq()*Tick)/SERVER_TICK_SPEED;
}

/*int CServer::TickSpeed()
{
	return SERVER_TICK_SPEED;
}*/

int CServer::Init()
{
	for(int i = 0; i < MAX_CLIENTS; i++)
	{
		m_aClients[i].m_State = CClient::STATE_EMPTY;
		m_aClients[i].m_aName[0] = 0;
		m_aClients[i].m_aClan[0] = 0;
		m_aClients[i].m_Country = -1;
		m_aClients[i].m_Snapshots.Init();
	}

	m_CurrentGameTick = 0;

	m_AnnouncementLastLine = 0;
	memset(m_aPrevStates, CClient::STATE_EMPTY, MAX_CLIENTS * sizeof(int));

	return 0;
}

void CServer::SetRconCID(int ClientID)
{
	m_RconClientID = ClientID;
}

bool CServer::IsAuthed(int ClientID)
{
	return m_aClients[ClientID].m_Authed;
}

int CServer::GetClientInfo(int ClientID, CClientInfo *pInfo)
{
	dbg_assert(ClientID >= 0 && ClientID < MAX_CLIENTS, "client_id is not valid");
	dbg_assert(pInfo != 0, "info can not be null");

	if(m_aClients[ClientID].m_State == CClient::STATE_INGAME)
	{
		pInfo->m_pName = m_aClients[ClientID].m_aName;
		pInfo->m_Latency = m_aClients[ClientID].m_Latency;
		return 1;
	}
	return 0;
}

void CServer::GetClientAddr(int ClientID, char *pAddrStr, int Size)
{
	if(ClientID >= 0 && ClientID < MAX_CLIENTS && m_aClients[ClientID].m_State == CClient::STATE_INGAME)
		net_addr_str(m_NetServer.ClientAddr(ClientID), pAddrStr, Size, false);
}


const char *CServer::ClientName(int ClientID)
{
	if(ClientID < 0 || ClientID >= MAX_CLIENTS || m_aClients[ClientID].m_State == CServer::CClient::STATE_EMPTY)
		return "(invalid)";
	if(m_aClients[ClientID].m_State == CServer::CClient::STATE_INGAME)
		return m_aClients[ClientID].m_aName;
	else
		return "(connecting)";

}

const char *CServer::ClientClan(int ClientID)
{
	if(ClientID < 0 || ClientID >= MAX_CLIENTS || m_aClients[ClientID].m_State == CServer::CClient::STATE_EMPTY)
		return "";
	if(m_aClients[ClientID].m_State == CServer::CClient::STATE_INGAME)
		return m_aClients[ClientID].m_aClan;
	else
		return "";
}

int CServer::ClientCountry(int ClientID)
{
	if(ClientID < 0 || ClientID >= MAX_CLIENTS || m_aClients[ClientID].m_State == CServer::CClient::STATE_EMPTY)
		return -1;
	if(m_aClients[ClientID].m_State == CServer::CClient::STATE_INGAME)
		return m_aClients[ClientID].m_Country;
	else
		return -1;
}

bool CServer::ClientIngame(int ClientID)
{
	return ClientID >= 0 && ClientID < MAX_CLIENTS && m_aClients[ClientID].m_State == CServer::CClient::STATE_INGAME;
}

int CServer::MaxClients() const
{
	return m_NetServer.MaxClients();
}

int CServer::SendMsg(CMsgPacker *pMsg, int Flags, int ClientID)
{
	return SendMsgEx(pMsg, Flags, ClientID, false);
}

int CServer::SendMsgEx(CMsgPacker *pMsg, int Flags, int ClientID, bool System)
{
	CNetChunk Packet;
	if(!pMsg)
		return -1;

	mem_zero(&Packet, sizeof(CNetChunk));

	Packet.m_ClientID = ClientID;
	Packet.m_pData = pMsg->Data();
	Packet.m_DataSize = pMsg->Size();

	// HACK: modify the message id in the packet and store the system flag
	*((unsigned char*)Packet.m_pData) <<= 1;
	if(System)
		*((unsigned char*)Packet.m_pData) |= 1;

	if(Flags&MSGFLAG_VITAL)
		Packet.m_Flags |= NETSENDFLAG_VITAL;
	if(Flags&MSGFLAG_FLUSH)
		Packet.m_Flags |= NETSENDFLAG_FLUSH;

	// write message to demo recorder
	if(!(Flags&MSGFLAG_NORECORD))
		m_DemoRecorder.RecordMessage(pMsg->Data(), pMsg->Size());

	if(!(Flags&MSGFLAG_NOSEND))
	{
		if(ClientID == -1)
		{
			// broadcast
			int i;
			for(i = 0; i < MAX_CLIENTS; i++)
				if(m_aClients[i].m_State == CClient::STATE_INGAME)
				{
					Packet.m_ClientID = i;
					m_NetServer.Send(&Packet);
				}
		}
		else
			m_NetServer.Send(&Packet);
	}
	return 0;
}

void CServer::DoSnapshot()
{
	GameServer()->OnPreSnap();

	// create snapshot for demo recording
	if(m_DemoRecorder.IsRecording())
	{
		char aData[CSnapshot::MAX_SIZE];
		int SnapshotSize;

		// build snap and possibly add some messages
		m_SnapshotBuilder.Init();
		GameServer()->OnSnap(-1);
		SnapshotSize = m_SnapshotBuilder.Finish(aData);

		// write snapshot
		m_DemoRecorder.RecordSnapshot(Tick(), aData, SnapshotSize);
	}

	// create snapshots for all clients
	for(int i = 0; i < MAX_CLIENTS; i++)
	{
		// client must be ingame to recive snapshots
		if(m_aClients[i].m_State != CClient::STATE_INGAME)
			continue;

		// this client is trying to recover, don't spam snapshots
		if(m_aClients[i].m_SnapRate == CClient::SNAPRATE_RECOVER && (Tick()%50) != 0)
			continue;

		// this client is trying to recover, don't spam snapshots
		if(m_aClients[i].m_SnapRate == CClient::SNAPRATE_INIT && (Tick()%10) != 0)
			continue;

		{
			char aData[CSnapshot::MAX_SIZE];
			CSnapshot *pData = (CSnapshot*)aData;	// Fix compiler warning for strict-aliasing
			char aDeltaData[CSnapshot::MAX_SIZE];
			char aCompData[CSnapshot::MAX_SIZE];
			int SnapshotSize;
			int Crc;
			static CSnapshot EmptySnap;
			CSnapshot *pDeltashot = &EmptySnap;
			int DeltashotSize;
			int DeltaTick = -1;
			int DeltaSize;

			m_SnapshotBuilder.Init();

			GameServer()->OnSnap(i);

			// finish snapshot
			SnapshotSize = m_SnapshotBuilder.Finish(pData);
			Crc = pData->Crc();

			// remove old snapshos
			// keep 3 seconds worth of snapshots
			m_aClients[i].m_Snapshots.PurgeUntil(m_CurrentGameTick-SERVER_TICK_SPEED*3);

			// save it the snapshot
			m_aClients[i].m_Snapshots.Add(m_CurrentGameTick, time_get(), SnapshotSize, pData, 0);

			// find snapshot that we can preform delta against
			EmptySnap.Clear();

			{
				DeltashotSize = m_aClients[i].m_Snapshots.Get(m_aClients[i].m_LastAckedSnapshot, 0, &pDeltashot, 0);
				if(DeltashotSize >= 0)
					DeltaTick = m_aClients[i].m_LastAckedSnapshot;
				else
				{
					// no acked package found, force client to recover rate
					if(m_aClients[i].m_SnapRate == CClient::SNAPRATE_FULL)
						m_aClients[i].m_SnapRate = CClient::SNAPRATE_RECOVER;
				}
			}

			// create delta
			DeltaSize = m_SnapshotDelta.CreateDelta(pDeltashot, pData, aDeltaData);

			if(DeltaSize)
			{
				// compress it
				int SnapshotSize;
				const int MaxSize = MAX_SNAPSHOT_PACKSIZE;
				int NumPackets;

				SnapshotSize = CVariableInt::Compress(aDeltaData, DeltaSize, aCompData);
				NumPackets = (SnapshotSize+MaxSize-1)/MaxSize;

				for(int n = 0, Left = SnapshotSize; Left; n++)
				{
					int Chunk = Left < MaxSize ? Left : MaxSize;
					Left -= Chunk;

					if(NumPackets == 1)
					{
						CMsgPacker Msg(NETMSG_SNAPSINGLE);
						Msg.AddInt(m_CurrentGameTick);
						Msg.AddInt(m_CurrentGameTick-DeltaTick);
						Msg.AddInt(Crc);
						Msg.AddInt(Chunk);
						Msg.AddRaw(&aCompData[n*MaxSize], Chunk);
						SendMsgEx(&Msg, MSGFLAG_FLUSH, i, true);
					}
					else
					{
						CMsgPacker Msg(NETMSG_SNAP);
						Msg.AddInt(m_CurrentGameTick);
						Msg.AddInt(m_CurrentGameTick-DeltaTick);
						Msg.AddInt(NumPackets);
						Msg.AddInt(n);
						Msg.AddInt(Crc);
						Msg.AddInt(Chunk);
						Msg.AddRaw(&aCompData[n*MaxSize], Chunk);
						SendMsgEx(&Msg, MSGFLAG_FLUSH, i, true);
					}
				}
			}
			else
			{
				CMsgPacker Msg(NETMSG_SNAPEMPTY);
				Msg.AddInt(m_CurrentGameTick);
				Msg.AddInt(m_CurrentGameTick-DeltaTick);
				SendMsgEx(&Msg, MSGFLAG_FLUSH, i, true);
			}
		}
	}

	GameServer()->OnPostSnap();
}


int CServer::NewClientCallback(int ClientID, void *pUser)
{
	CServer *pThis = (CServer *)pUser;
	pThis->m_aClients[ClientID].m_State = CClient::STATE_AUTH;
	pThis->m_aClients[ClientID].m_aName[0] = 0;
	pThis->m_aClients[ClientID].m_aClan[0] = 0;
	pThis->m_aClients[ClientID].m_Country = -1;
	pThis->m_aClients[ClientID].m_Authed = AUTHED_NO;
	pThis->m_aClients[ClientID].m_AuthTries = 0;
	pThis->m_aClients[ClientID].m_pRconCmdToSend = 0;
	memset(&pThis->m_aClients[ClientID].m_Addr, 0, sizeof(NETADDR));
	pThis->m_aClients[ClientID].Reset();
	return 0;
}

int CServer::DelClientCallback(int ClientID, const char *pReason, void *pUser)
{
	CServer *pThis = (CServer *)pUser;

	char aAddrStr[NETADDR_MAXSTRSIZE];
	net_addr_str(pThis->m_NetServer.ClientAddr(ClientID), aAddrStr, sizeof(aAddrStr), true);
	char aBuf[256];
	str_format(aBuf, sizeof(aBuf), "client dropped. cid=%d addr=%s reason='%s'", ClientID, aAddrStr,	pReason);
	pThis->Console()->Print(IConsole::OUTPUT_LEVEL_ADDINFO, "server", aBuf);

	// notify the mod about the drop
	if(pThis->m_aClients[ClientID].m_State >= CClient::STATE_READY)
		pThis->GameServer()->OnClientDrop(ClientID, pReason);

	pThis->m_aClients[ClientID].m_State = CClient::STATE_EMPTY;
	pThis->m_aClients[ClientID].m_aName[0] = 0;
	pThis->m_aClients[ClientID].m_aClan[0] = 0;
	pThis->m_aClients[ClientID].m_Country = -1;
	pThis->m_aClients[ClientID].m_Authed = AUTHED_NO;
	pThis->m_aClients[ClientID].m_AuthTries = 0;
	pThis->m_aClients[ClientID].m_pRconCmdToSend = 0;
	pThis->m_aPrevStates[ClientID] = CClient::STATE_EMPTY;
	memset(&pThis->m_aClients[ClientID].m_Addr, 0, sizeof(NETADDR));
	pThis->m_aClients[ClientID].m_Snapshots.PurgeAll();
	return 0;
}

void CServer::SendMap(int ClientID)
{
	CMsgPacker Msg(NETMSG_MAP_CHANGE);
	Msg.AddString(GetMapName(), 0);
	Msg.AddInt(m_CurrentMapCrc);
	Msg.AddInt(m_CurrentMapSize);
	SendMsgEx(&Msg, MSGFLAG_VITAL|MSGFLAG_FLUSH, ClientID, true);
}

void CServer::SendConnectionReady(int ClientID)
{
	CMsgPacker Msg(NETMSG_CON_READY);
	SendMsgEx(&Msg, MSGFLAG_VITAL|MSGFLAG_FLUSH, ClientID, true);
}

void CServer::SendRconLine(int ClientID, const char *pLine)
{
	CMsgPacker Msg(NETMSG_RCON_LINE);
	Msg.AddString(pLine, 512);
	SendMsgEx(&Msg, MSGFLAG_VITAL, ClientID, true);
}

void CServer::SendRconLineAuthed(const char *pLine, void *pUser)
{
	CServer *pThis = (CServer *)pUser;
	static volatile int ReentryGuard = 0;
	int i;

	if(ReentryGuard) return;
	ReentryGuard++;

	for(i = 0; i < MAX_CLIENTS; i++)
	{
		if(pThis->m_aClients[i].m_State != CClient::STATE_EMPTY && pThis->m_aClients[i].m_Authed >= pThis->m_RconAuthLevel)
			pThis->SendRconLine(i, pLine);
	}

	ReentryGuard--;
}

void CServer::SendRconCmdAdd(const IConsole::CCommandInfo *pCommandInfo, int ClientID)
{
	CMsgPacker Msg(NETMSG_RCON_CMD_ADD);
	Msg.AddString(pCommandInfo->m_pName, IConsole::TEMPCMD_NAME_LENGTH);
	Msg.AddString(pCommandInfo->m_pHelp, IConsole::TEMPCMD_HELP_LENGTH);
	Msg.AddString(pCommandInfo->m_pParams, IConsole::TEMPCMD_PARAMS_LENGTH);
	SendMsgEx(&Msg, MSGFLAG_VITAL, ClientID, true);
}

void CServer::SendRconCmdRem(const IConsole::CCommandInfo *pCommandInfo, int ClientID)
{
	CMsgPacker Msg(NETMSG_RCON_CMD_REM);
	Msg.AddString(pCommandInfo->m_pName, 256);
	SendMsgEx(&Msg, MSGFLAG_VITAL, ClientID, true);
}

void CServer::UpdateClientRconCommands()
{
	int ClientID = Tick() % MAX_CLIENTS;

	if(m_aClients[ClientID].m_State != CClient::STATE_EMPTY && m_aClients[ClientID].m_Authed)
	{
		int ConsoleAccessLevel = m_aClients[ClientID].m_Authed == AUTHED_ADMIN ? IConsole::ACCESS_LEVEL_ADMIN : IConsole::ACCESS_LEVEL_MOD;
		for(int i = 0; i < MAX_RCONCMD_SEND && m_aClients[ClientID].m_pRconCmdToSend; ++i)
		{
			SendRconCmdAdd(m_aClients[ClientID].m_pRconCmdToSend, ClientID);
			m_aClients[ClientID].m_pRconCmdToSend = m_aClients[ClientID].m_pRconCmdToSend->NextCommandInfo(ConsoleAccessLevel, CFGFLAG_SERVER);
		}
	}
}

void CServer::ProcessClientPacket(CNetChunk *pPacket)
{
	int ClientID = pPacket->m_ClientID;
	CUnpacker Unpacker;
	Unpacker.Reset(pPacket->m_pData, pPacket->m_DataSize);

	// unpack msgid and system flag
	int Msg = Unpacker.GetInt();
	int Sys = Msg&1;
	Msg >>= 1;

	if(Unpacker.Error())
		return;

	if(Sys)
	{
		// system message
		if(Msg == NETMSG_INFO)
		{
			if(m_aClients[ClientID].m_State == CClient::STATE_AUTH)
			{
				const char *pVersion = Unpacker.GetString(CUnpacker::SANITIZE_CC);
				if(str_comp(pVersion, GameServer()->NetVersion()) != 0)
				{
					// wrong version
					char aReason[256];
					str_format(aReason, sizeof(aReason), "Wrong version. Server is running '%s' and client '%s'", GameServer()->NetVersion(), pVersion);
					m_NetServer.Drop(ClientID, aReason);
					return;
				}

				const char *pPassword = Unpacker.GetString(CUnpacker::SANITIZE_CC);
				if(g_Config.m_Password[0] != 0 && str_comp(g_Config.m_Password, pPassword) != 0)
				{
					// wrong password
					m_NetServer.Drop(ClientID, "Wrong password");
					return;
				}

				// reserved slot
				if(ClientID >= (g_Config.m_SvMaxClients - g_Config.m_SvReservedSlots) && g_Config.m_SvReservedSlotsPass[0] != 0 && strcmp(g_Config.m_SvReservedSlotsPass, pPassword) != 0)
				{
					m_NetServer.Drop(ClientID, "This server is full");
					return;
				}

				m_aClients[ClientID].m_State = CClient::STATE_CONNECTING;
				SendMap(ClientID);
			}
		}
		else if(Msg == NETMSG_REQUEST_MAP_DATA)
		{
			int Chunk = Unpacker.GetInt();
			int ChunkSize = 1024-128;
			int Offset = Chunk * ChunkSize;
			int Last = 0;

			// drop faulty map data requests
			if(Chunk < 0 || Offset > m_CurrentMapSize)
				return;

			if(Offset+ChunkSize >= m_CurrentMapSize)
			{
				ChunkSize = m_CurrentMapSize-Offset;
				if(ChunkSize < 0)
					ChunkSize = 0;
				Last = 1;
			}

			CMsgPacker Msg(NETMSG_MAP_DATA);
			Msg.AddInt(Last);
			Msg.AddInt(m_CurrentMapCrc);
			Msg.AddInt(Chunk);
			Msg.AddInt(ChunkSize);
			Msg.AddRaw(&m_pCurrentMapData[Offset], ChunkSize);
			SendMsgEx(&Msg, MSGFLAG_VITAL|MSGFLAG_FLUSH, ClientID, true);

			if(g_Config.m_Debug)
			{
				char aBuf[256];
				str_format(aBuf, sizeof(aBuf), "sending chunk %d with size %d", Chunk, ChunkSize);
				Console()->Print(IConsole::OUTPUT_LEVEL_DEBUG, "server", aBuf);
			}
		}
		else if(Msg == NETMSG_READY)
		{
			if(m_aClients[ClientID].m_State == CClient::STATE_CONNECTING)
			{
				char aAddrStr[NETADDR_MAXSTRSIZE];
				net_addr_str(m_NetServer.ClientAddr(ClientID), aAddrStr, sizeof(aAddrStr), true);

				char aBuf[256];
				str_format(aBuf, sizeof(aBuf), "player is ready. ClientID=%x addr=%s", ClientID, aAddrStr);
				Console()->Print(IConsole::OUTPUT_LEVEL_ADDINFO, "server", aBuf);
				m_aClients[ClientID].m_State = CClient::STATE_READY;
				GameServer()->OnClientConnected(ClientID);
				SendConnectionReady(ClientID);
			}
		}
		else if(Msg == NETMSG_ENTERGAME)
		{
			if(m_aClients[ClientID].m_State == CClient::STATE_READY && GameServer()->IsClientReady(ClientID))
			{
<<<<<<< HEAD
				Addr = m_NetServer.ClientAddr(ClientID);
				m_aClients[ClientID].m_Addr = Addr;
=======
>>>>>>> c9753901
				char aAddrStr[NETADDR_MAXSTRSIZE];
				net_addr_str(m_NetServer.ClientAddr(ClientID), aAddrStr, sizeof(aAddrStr), true);

				char aBuf[256];
				str_format(aBuf, sizeof(aBuf), "player has entered the game. ClientID=%x addr=%s", ClientID, aAddrStr);
				Console()->Print(IConsole::OUTPUT_LEVEL_STANDARD, "server", aBuf);
				m_aClients[ClientID].m_State = CClient::STATE_INGAME;
				GameServer()->OnClientEnter(ClientID);
			}
		}
		else if(Msg == NETMSG_INPUT)
		{
			CClient::CInput *pInput;
			int64 TagTime;

			m_aClients[ClientID].m_LastAckedSnapshot = Unpacker.GetInt();
			int IntendedTick = Unpacker.GetInt();
			int Size = Unpacker.GetInt();

			// check for errors
			if(Unpacker.Error() || Size/4 > MAX_INPUT_SIZE)
				return;

			if(m_aClients[ClientID].m_LastAckedSnapshot > 0)
				m_aClients[ClientID].m_SnapRate = CClient::SNAPRATE_FULL;

			if(m_aClients[ClientID].m_Snapshots.Get(m_aClients[ClientID].m_LastAckedSnapshot, &TagTime, 0, 0) >= 0)
				m_aClients[ClientID].m_Latency = (int)(((time_get()-TagTime)*1000)/time_freq());

			// add message to report the input timing
			// skip packets that are old
			if(IntendedTick > m_aClients[ClientID].m_LastInputTick)
			{
				int TimeLeft = ((TickStartTime(IntendedTick)-time_get())*1000) / time_freq();

				CMsgPacker Msg(NETMSG_INPUTTIMING);
				Msg.AddInt(IntendedTick);
				Msg.AddInt(TimeLeft);
				SendMsgEx(&Msg, 0, ClientID, true);
			}

			m_aClients[ClientID].m_LastInputTick = IntendedTick;

			pInput = &m_aClients[ClientID].m_aInputs[m_aClients[ClientID].m_CurrentInput];

			if(IntendedTick <= Tick())
				IntendedTick = Tick()+1;

			pInput->m_GameTick = IntendedTick;

			for(int i = 0; i < Size/4; i++)
				pInput->m_aData[i] = Unpacker.GetInt();

			mem_copy(m_aClients[ClientID].m_LatestInput.m_aData, pInput->m_aData, MAX_INPUT_SIZE*sizeof(int));

			m_aClients[ClientID].m_CurrentInput++;
			m_aClients[ClientID].m_CurrentInput %= 200;

			// call the mod with the fresh input data
			if(m_aClients[ClientID].m_State == CClient::STATE_INGAME)
				GameServer()->OnClientDirectInput(ClientID, m_aClients[ClientID].m_LatestInput.m_aData);
		}
		else if(Msg == NETMSG_RCON_CMD)
		{
			const char *pCmd = Unpacker.GetString();

			if(Unpacker.Error() == 0 && m_aClients[ClientID].m_Authed)
			{
				char aBuf[256];
				str_format(aBuf, sizeof(aBuf), "ClientID=%d rcon='%s'", ClientID, pCmd);
				Console()->Print(IConsole::OUTPUT_LEVEL_ADDINFO, "server", aBuf);
				m_RconClientID = ClientID;
				m_RconAuthLevel = m_aClients[ClientID].m_Authed;
<<<<<<< HEAD
				Console()->SetAccessLevel(m_aClients[ClientID].m_Authed == AUTHED_ADMIN ? IConsole::ACCESS_LEVEL_ADMIN : m_aClients[ClientID].m_Authed == AUTHED_MOD ? IConsole::ACCESS_LEVEL_MOD : IConsole::ACCESS_LEVEL_USER);
				Console()->ExecuteLine(pCmd, ClientID);
=======
				Console()->SetAccessLevel(m_aClients[ClientID].m_Authed == AUTHED_ADMIN ? IConsole::ACCESS_LEVEL_ADMIN : IConsole::ACCESS_LEVEL_MOD);
				Console()->ExecuteLineFlag(pCmd, CFGFLAG_SERVER);
>>>>>>> c9753901
				Console()->SetAccessLevel(IConsole::ACCESS_LEVEL_ADMIN);
				m_RconClientID = IServer::RCON_CID_SERV;
				m_RconAuthLevel = AUTHED_ADMIN;
			}
		}
		else if(Msg == NETMSG_RCON_AUTH)
		{
			const char *pPw;
			Unpacker.GetString(); // login name, not used
			pPw = Unpacker.GetString(CUnpacker::SANITIZE_CC);

			if(Unpacker.Error() == 0)
			{
				if(g_Config.m_SvRconPassword[0] == 0 && g_Config.m_SvRconModPassword[0] == 0)
				{
					SendRconLine(ClientID, "No rcon password set on server. Set sv_rcon_password and/or sv_rcon_mod_password to enable the remote console.");
				}
				else if(g_Config.m_SvRconPassword[0] && str_comp(pPw, g_Config.m_SvRconPassword) == 0)
				{
					CMsgPacker Msg(NETMSG_RCON_AUTH_STATUS);
					Msg.AddInt(1);	//authed
					Msg.AddInt(1);	//cmdlist
					SendMsgEx(&Msg, MSGFLAG_VITAL, ClientID, true);

					m_aClients[ClientID].m_Authed = AUTHED_ADMIN;
					int SendRconCmds = Unpacker.GetInt();
					if(Unpacker.Error() == 0 && SendRconCmds)
						m_aClients[ClientID].m_pRconCmdToSend = Console()->FirstCommandInfo(IConsole::ACCESS_LEVEL_ADMIN, CFGFLAG_SERVER);
					SendRconLine(ClientID, "Admin authentication successful. Full remote console access granted.");
					char aBuf[256];
					str_format(aBuf, sizeof(aBuf), "ClientID=%d authed (admin)", ClientID);
					Console()->Print(IConsole::OUTPUT_LEVEL_STANDARD, "server", aBuf);

					// DDRace

					GameServer()->OnSetAuthed(ClientID, AUTHED_ADMIN);
				}
				else if(g_Config.m_SvRconModPassword[0] && str_comp(pPw, g_Config.m_SvRconModPassword) == 0)
				{
					CMsgPacker Msg(NETMSG_RCON_AUTH_STATUS);
					Msg.AddInt(1);	//authed
					Msg.AddInt(1);	//cmdlist
					SendMsgEx(&Msg, MSGFLAG_VITAL, ClientID, true);

					m_aClients[ClientID].m_Authed = AUTHED_MOD;
					int SendRconCmds = Unpacker.GetInt();
					if(Unpacker.Error() == 0 && SendRconCmds)
						m_aClients[ClientID].m_pRconCmdToSend = Console()->FirstCommandInfo(IConsole::ACCESS_LEVEL_MOD, CFGFLAG_SERVER);
					SendRconLine(ClientID, "Moderator authentication successful. Limited remote console access granted.");
					char aBuf[256];
					str_format(aBuf, sizeof(aBuf), "ClientID=%d authed (moderator)", ClientID);
					Console()->Print(IConsole::OUTPUT_LEVEL_STANDARD, "server", aBuf);

					// DDRace

					GameServer()->OnSetAuthed(ClientID, AUTHED_MOD);
				}
				else if(g_Config.m_SvRconMaxTries)
				{
					m_aClients[ClientID].m_AuthTries++;
					char aBuf[128];
					str_format(aBuf, sizeof(aBuf), "Wrong password %d/%d.", m_aClients[ClientID].m_AuthTries, g_Config.m_SvRconMaxTries);
					SendRconLine(ClientID, aBuf);
					if(m_aClients[ClientID].m_AuthTries >= g_Config.m_SvRconMaxTries)
					{
						if(!g_Config.m_SvRconBantime)
							m_NetServer.Drop(ClientID, "Too many remote console authentication tries");
						else
							m_ServerBan.BanAddr(m_NetServer.ClientAddr(ClientID), g_Config.m_SvRconBantime*60, "Too many remote console authentication tries");
					}
				}
				else
				{
					SendRconLine(ClientID, "Wrong password.");
				}
			}
		}
		else if(Msg == NETMSG_PING)
		{
			CMsgPacker Msg(NETMSG_PING_REPLY);
			SendMsgEx(&Msg, 0, ClientID, true);
		}
		else
		{
			if(g_Config.m_Debug)
			{
				char aHex[] = "0123456789ABCDEF";
				char aBuf[512];

				for(int b = 0; b < pPacket->m_DataSize && b < 32; b++)
				{
					aBuf[b*3] = aHex[((const unsigned char *)pPacket->m_pData)[b]>>4];
					aBuf[b*3+1] = aHex[((const unsigned char *)pPacket->m_pData)[b]&0xf];
					aBuf[b*3+2] = ' ';
					aBuf[b*3+3] = 0;
				}

				char aBufMsg[256];
				str_format(aBufMsg, sizeof(aBufMsg), "strange message ClientID=%d msg=%d data_size=%d", ClientID, Msg, pPacket->m_DataSize);
				Console()->Print(IConsole::OUTPUT_LEVEL_DEBUG, "server", aBufMsg);
				Console()->Print(IConsole::OUTPUT_LEVEL_DEBUG, "server", aBuf);
			}
		}
	}
	else
	{
		// game message
		if(m_aClients[ClientID].m_State >= CClient::STATE_READY)
			GameServer()->OnMessage(Msg, &Unpacker, ClientID);
	}
}

void CServer::SendServerInfo(const NETADDR *pAddr, int Token)
{
	CNetChunk Packet;
	CPacker p;
	char aBuf[128];

	// count the players
	int PlayerCount = 0, ClientCount = 0;
	for(int i = 0; i < MAX_CLIENTS; i++)
	{
		if(m_aClients[i].m_State != CClient::STATE_EMPTY)
		{
			if(GameServer()->IsClientPlayer(i))
				PlayerCount++;

			ClientCount++;
		}
	}

	p.Reset();

	p.AddRaw(SERVERBROWSE_INFO, sizeof(SERVERBROWSE_INFO));
	str_format(aBuf, sizeof(aBuf), "%d", Token);
	p.AddString(aBuf, 6);

	p.AddString(GameServer()->Version(), 32);
	p.AddString(g_Config.m_SvName, 64);
	p.AddString(GetMapName(), 32);

	// gametype
	p.AddString(GameServer()->GameType(), 16);

	// flags
	int i = 0;
	if(g_Config.m_Password[0]) // password set
		i |= SERVER_FLAG_PASSWORD;
	str_format(aBuf, sizeof(aBuf), "%d", i);
	p.AddString(aBuf, 2);

	str_format(aBuf, sizeof(aBuf), "%d", PlayerCount); p.AddString(aBuf, 3); // num players
	str_format(aBuf, sizeof(aBuf), "%d", max(m_NetServer.MaxClients()-g_Config.m_SvSpectatorSlots-g_Config.m_SvReservedSlots, PlayerCount)); p.AddString(aBuf, 3); // max players
	str_format(aBuf, sizeof(aBuf), "%d", ClientCount); p.AddString(aBuf, 3); // num clients
	str_format(aBuf, sizeof(aBuf), "%d", max(m_NetServer.MaxClients()-g_Config.m_SvReservedSlots, ClientCount)); p.AddString(aBuf, 3); // max clients

	for(i = 0; i < MAX_CLIENTS; i++)
	{
		if(m_aClients[i].m_State != CClient::STATE_EMPTY)
		{
			p.AddString(ClientName(i), MAX_NAME_LENGTH); // client name
			p.AddString(ClientClan(i), MAX_CLAN_LENGTH); // client clan
			str_format(aBuf, sizeof(aBuf), "%d", m_aClients[i].m_Country); p.AddString(aBuf, 6); // client country
			str_format(aBuf, sizeof(aBuf), "%d", m_aClients[i].m_Score); p.AddString(aBuf, 6); // client score
			str_format(aBuf, sizeof(aBuf), "%d", GameServer()->IsClientPlayer(i)?1:0); p.AddString(aBuf, 2); // is player?
		}
	}

	Packet.m_ClientID = -1;
	Packet.m_Address = *pAddr;
	Packet.m_Flags = NETSENDFLAG_CONNLESS;
	Packet.m_DataSize = p.Size();
	Packet.m_pData = p.Data();
	m_NetServer.Send(&Packet);
}

void CServer::UpdateServerInfo()
{
	for(int i = 0; i < MAX_CLIENTS; ++i)
	{
		if(m_aClients[i].m_State != CClient::STATE_EMPTY)
			SendServerInfo(m_NetServer.ClientAddr(i), -1);
	}
}


void CServer::PumpNetwork()
{
	CNetChunk Packet;

	m_NetServer.Update();

	// process packets
	while(m_NetServer.Recv(&Packet))
	{
		if(Packet.m_ClientID == -1)
		{
			// stateless
			if(!m_Register.RegisterProcessPacket(&Packet))
			{
				if(Packet.m_DataSize == sizeof(SERVERBROWSE_GETINFO)+1 &&
					mem_comp(Packet.m_pData, SERVERBROWSE_GETINFO, sizeof(SERVERBROWSE_GETINFO)) == 0)
				{
					SendServerInfo(&Packet.m_Address, ((unsigned char *)Packet.m_pData)[sizeof(SERVERBROWSE_GETINFO)]);
				}
				/*if(Packet.m_DataSize >= sizeof(BANMASTER_IPOK) &&
					mem_comp(Packet.m_pData, BANMASTER_IPOK, sizeof(BANMASTER_IPOK)) == 0 &&
					m_NetServer.BanmasterCheck(&Packet.m_Address) != -1)
				{
				}*/

				if((unsigned)Packet.m_DataSize >= sizeof(BANMASTER_IPBAN) &&
					mem_comp(Packet.m_pData, BANMASTER_IPBAN, sizeof(BANMASTER_IPBAN)) == 0)
				{
					if(!g_Config.m_SvGlobalBantime)
						return;

					if(m_NetServer.BanmasterCheck(&Packet.m_Address) == -1)
						return;

					CUnpacker Up;
					char aIp[NETADDR_MAXSTRSIZE];
					char aReason[256];
					NETADDR Addr;
					Up.Reset((unsigned char*)Packet.m_pData + sizeof(BANMASTER_IPBAN), Packet.m_DataSize - sizeof(BANMASTER_IPBAN));
					str_copy(aIp, Up.GetString(CUnpacker::SANITIZE_CC|CUnpacker::SKIP_START_WHITESPACES), sizeof(aIp));
					str_copy(aReason, Up.GetString(CUnpacker::SANITIZE_CC|CUnpacker::SKIP_START_WHITESPACES), sizeof(aReason));
					if(net_addr_from_str(&Addr, aIp))
					{
						dbg_msg("globalbans", "dropped weird message from banmaster");
						return;
					}

					m_NetServer.BanAdd(Addr, g_Config.m_SvGlobalBantime * 60, aReason);
					dbg_msg("globalbans", "added ban, ip=%s, reason='%s'", aIp, aReason);
				}
			}
		}
		else
			ProcessClientPacket(&Packet);
	}

	m_ServerBan.Update();
	m_Econ.Update();
}

char *CServer::GetMapName()
{
	// get the name of the map without his path
	char *pMapShortName = &g_Config.m_SvMap[0];
	for(int i = 0; i < str_length(g_Config.m_SvMap)-1; i++)
	{
		if(g_Config.m_SvMap[i] == '/' || g_Config.m_SvMap[i] == '\\')
			pMapShortName = &g_Config.m_SvMap[i+1];
	}
	return pMapShortName;
}

int CServer::LoadMap(const char *pMapName)
{
	//DATAFILE *df;
	char aBuf[512];
	str_format(aBuf, sizeof(aBuf), "maps/%s.map", pMapName);

	/*df = datafile_load(buf);
	if(!df)
		return 0;*/

	// check for valid standard map
	if(!m_MapChecker.ReadAndValidateMap(Storage(), aBuf, IStorage::TYPE_ALL))
	{
		Console()->Print(IConsole::OUTPUT_LEVEL_STANDARD, "mapchecker", "invalid standard map");
		return 0;
	}

	if(!m_pMap->Load(aBuf))
		return 0;

	// stop recording when we change map
	m_DemoRecorder.Stop();

	// reinit snapshot ids
	m_IDPool.TimeoutIDs();

	// get the crc of the map
	m_CurrentMapCrc = m_pMap->Crc();
	char aBufMsg[256];
	str_format(aBufMsg, sizeof(aBufMsg), "%s crc is %08x", aBuf, m_CurrentMapCrc);
	Console()->Print(IConsole::OUTPUT_LEVEL_ADDINFO, "server", aBufMsg);

	str_copy(m_aCurrentMap, pMapName, sizeof(m_aCurrentMap));
	//map_set(df);

	// load complete map into memory for download
	{
		IOHANDLE File = Storage()->OpenFile(aBuf, IOFLAG_READ, IStorage::TYPE_ALL);
		m_CurrentMapSize = (int)io_length(File);
		if(m_pCurrentMapData)
			mem_free(m_pCurrentMapData);
		m_pCurrentMapData = (unsigned char *)mem_alloc(m_CurrentMapSize, 1);
		io_read(File, m_pCurrentMapData, m_CurrentMapSize);
		io_close(File);
	}

	for(int i=0; i<MAX_CLIENTS; i++)
		m_aPrevStates[i] = m_aClients[i].m_State;

	return 1;
}

void CServer::InitRegister(CNetServer *pNetServer, IEngineMasterServer *pMasterServer, IConsole *pConsole)
{
	m_Register.Init(pNetServer, pMasterServer, pConsole);
}

int CServer::Run()
{
	m_pGameServer = Kernel()->RequestInterface<IGameServer>();
	m_pMap = Kernel()->RequestInterface<IEngineMap>();
	m_pStorage = Kernel()->RequestInterface<IStorage>();

	//
	m_PrintCBIndex = Console()->RegisterPrintCallback(g_Config.m_ConsoleOutputLevel, SendRconLineAuthed, this);

	// load map
	if(!LoadMap(g_Config.m_SvMap))
	{
		dbg_msg("server", "failed to load map. mapname='%s'", g_Config.m_SvMap);
		return -1;
	}

	// start server
	NETADDR BindAddr;
	if(g_Config.m_SvBindaddr[0] && net_host_lookup(g_Config.m_SvBindaddr, &BindAddr, NETTYPE_ALL) == 0)
	{
		// sweet!
		BindAddr.port = g_Config.m_SvPort;
	}
	else
	{
		mem_zero(&BindAddr, sizeof(BindAddr));
		BindAddr.type = NETTYPE_ALL;
		BindAddr.port = g_Config.m_SvPort;
	}

	if(!m_NetServer.Open(BindAddr, &m_ServerBan, g_Config.m_SvMaxClients, g_Config.m_SvMaxClientsPerIP, 0))
	{
		dbg_msg("server", "couldn't open socket. port might already be in use");
		return -1;
	}

	m_NetServer.SetCallbacks(NewClientCallback, DelClientCallback, this);

	m_ServerBan.Init(Console(), Storage(), this);
	m_Econ.Init(Console(), &m_ServerBan);

	Console()->ExecuteFile(SERVER_BANMASTERFILE);

	char aBuf[256];
	str_format(aBuf, sizeof(aBuf), "server name is '%s'", g_Config.m_SvName);
	Console()->Print(IConsole::OUTPUT_LEVEL_STANDARD, "server", aBuf);

	GameServer()->OnInit();
	str_format(aBuf, sizeof(aBuf), "version %s", GameServer()->NetVersion());
	Console()->Print(IConsole::OUTPUT_LEVEL_STANDARD, "server", aBuf);

	// process pending commands
	m_pConsole->StoreCommands(false);

	// start game
	{
		int64 ReportTime = time_get();
		int ReportInterval = 3;

		m_Lastheartbeat = 0;
		m_GameStartTime = time_get();

		if(g_Config.m_Debug)
		{
			str_format(aBuf, sizeof(aBuf), "baseline memory usage %dk", mem_stats()->allocated/1024);
			Console()->Print(IConsole::OUTPUT_LEVEL_DEBUG, "server", aBuf);
		}

		while(m_RunServer)
		{
			int64 t = time_get();
			int NewTicks = 0;

			// load new map TODO: don't poll this
			if(str_comp(g_Config.m_SvMap, m_aCurrentMap) != 0 || m_MapReload)
			{
				m_MapReload = 0;

				// load map
				if(LoadMap(g_Config.m_SvMap))
				{
					// new map loaded
					GameServer()->OnShutdown();

					for(int c = 0; c < MAX_CLIENTS; c++)
					{
						if(m_aClients[c].m_State <= CClient::STATE_AUTH)
							continue;

						SendMap(c);
						m_aClients[c].Reset();
						m_aClients[c].m_State = CClient::STATE_CONNECTING;
					}

					m_GameStartTime = time_get();
					m_CurrentGameTick = 0;
					Kernel()->ReregisterInterface(GameServer());
					GameServer()->OnInit();
					UpdateServerInfo();
				}
				else
				{
					str_format(aBuf, sizeof(aBuf), "failed to load map. mapname='%s'", g_Config.m_SvMap);
					Console()->Print(IConsole::OUTPUT_LEVEL_STANDARD, "server", aBuf);
					str_copy(g_Config.m_SvMap, m_aCurrentMap, sizeof(g_Config.m_SvMap));
				}
			}

			while(t > TickStartTime(m_CurrentGameTick+1))
			{
				m_CurrentGameTick++;
				NewTicks++;

				// apply new input
				for(int c = 0; c < MAX_CLIENTS; c++)
				{
					if(m_aClients[c].m_State == CClient::STATE_EMPTY)
						continue;
					for(int i = 0; i < 200; i++)
					{
						if(m_aClients[c].m_aInputs[i].m_GameTick == Tick())
						{
							if(m_aClients[c].m_State == CClient::STATE_INGAME)
								GameServer()->OnClientPredictedInput(c, m_aClients[c].m_aInputs[i].m_aData);
							break;
						}
					}
				}

				GameServer()->OnTick();
			}

			// snap game
			if(NewTicks)
			{
				if(g_Config.m_SvHighBandwidth || (m_CurrentGameTick%2) == 0)
					DoSnapshot();

				UpdateClientRconCommands();
			}

			// master server stuff
			m_Register.RegisterUpdate(m_NetServer.NetType());

			PumpNetwork();

			if(ReportTime < time_get())
			{
				if(g_Config.m_Debug)
				{
					/*
					static NETSTATS prev_stats;
					NETSTATS stats;
					netserver_stats(net, &stats);

					perf_next();

					if(config.dbg_pref)
						perf_dump(&rootscope);

					dbg_msg("server", "send=%8d recv=%8d",
						(stats.send_bytes - prev_stats.send_bytes)/reportinterval,
						(stats.recv_bytes - prev_stats.recv_bytes)/reportinterval);

					prev_stats = stats;
					*/
				}

				ReportTime += time_freq()*ReportInterval;
			}

			// wait for incomming data
			net_socket_read_wait(m_NetServer.Socket(), 5);
		}
	}
	// disconnect all clients on shutdown
	for(int i = 0; i < MAX_CLIENTS; ++i)
	{
		if(m_aClients[i].m_State != CClient::STATE_EMPTY)
			m_NetServer.Drop(i, "Server shutdown");

		m_Econ.Shutdown();
	}

	GameServer()->OnShutdown();
	m_pMap->Unload();

	if(m_pCurrentMapData)
		mem_free(m_pCurrentMapData);
	return 0;
}

void CServer::ConKick(IConsole::IResult *pResult, void *pUser)
{
	if(pResult->NumArguments() > 1)
	{
		char aBuf[128];
		str_format(aBuf, sizeof(aBuf), "Kicked (%s)", pResult->GetString(1));
		((CServer *)pUser)->Kick(pResult->GetInteger(0), aBuf);
	}
	else
		((CServer *)pUser)->Kick(pResult->GetInteger(0), "Kicked by console");
}

<<<<<<< HEAD
void CServer::ConBan(IConsole::IResult *pResult, void *pUser)
{
	NETADDR Addr;
	CServer *pServer = (CServer *)pUser;
	const char *pStr = pResult->GetString(0);
	int Minutes = 30;
	const char *pReason = "No reason given";

	if(pResult->NumArguments() > 1)
		Minutes = min(max(0, pResult->GetInteger(1)), 1000000); // todo: fix this in year 2035

	if(pResult->NumArguments() > 2)
		pReason = pResult->GetString(2);

	if(net_addr_from_str(&Addr, pStr) == 0)
	{
		if(pServer->m_RconClientID >= 0 && pServer->m_RconClientID < MAX_CLIENTS && pServer->m_aClients[pServer->m_RconClientID].m_State != CClient::STATE_EMPTY)
		{
			NETADDR AddrCheck = pServer->m_NetServer.ClientAddr(pServer->m_RconClientID);
			Addr.port = AddrCheck.port = 0;
			if(net_addr_comp(&Addr, &AddrCheck) == 0)
			{
				pServer->Console()->Print(IConsole::OUTPUT_LEVEL_STANDARD, "server", "you can't ban yourself");
				return;
			}

			for(int i = 0; i < MAX_CLIENTS; ++i)
			{
				if(i == pServer->m_RconClientID)
					continue;

				AddrCheck = pServer->m_NetServer.ClientAddr(i);
				AddrCheck.port = 0;
				if(net_addr_comp(&Addr, &AddrCheck) == 0 && pServer->m_aClients[i].m_Authed > pServer->m_RconAuthLevel)
				{
					pServer->Console()->Print(IConsole::OUTPUT_LEVEL_STANDARD, "server", "ban command denied");
					return;
				}
			}
		}
		pServer->BanAdd(Addr, Minutes*60, pReason);
	}
	else if(StrAllnum(pStr))
	{
		int ClientID = str_toint(pStr);

		if(ClientID < 0 || ClientID >= MAX_CLIENTS || pServer->m_aClients[ClientID].m_State == CClient::STATE_EMPTY)
		{
			pServer->Console()->Print(IConsole::OUTPUT_LEVEL_STANDARD, "server", "invalid client id");
			return;
		}
		else if(pServer->m_RconClientID == ClientID)
		{
			pServer->Console()->Print(IConsole::OUTPUT_LEVEL_STANDARD, "server", "you can't ban yourself");
			return;
		}
		else if(pServer->m_aClients[ClientID].m_Authed > pServer->m_RconAuthLevel)
		{
			pServer->Console()->Print(IConsole::OUTPUT_LEVEL_STANDARD, "server", "ban command denied");
			return;
		}

		Addr = pServer->m_NetServer.ClientAddr(ClientID);
		pServer->BanAdd(Addr, Minutes*60, pReason);
	}
	else
	{
		pServer->Console()->Print(IConsole::OUTPUT_LEVEL_STANDARD, "server", "invalid network address to ban");
		return;
 	}
}

void CServer::ConUnban(IConsole::IResult *pResult, void *pUser)
{
	NETADDR Addr;
	CServer *pServer = (CServer *)pUser;
	const char *pStr = pResult->GetString(0);

	if(net_addr_from_str(&Addr, pStr) == 0 && !pServer->BanRemove(Addr))
	{
		char aAddrStr[NETADDR_MAXSTRSIZE];
		net_addr_str(&Addr, aAddrStr, sizeof(aAddrStr));

		char aBuf[256];
		str_format(aBuf, sizeof(aBuf), "unbanned %s", aAddrStr);
		pServer->Console()->Print(IConsole::OUTPUT_LEVEL_STANDARD, "server", aBuf);
	}
	else if(StrAllnum(pStr))
	{
		int BanIndex = str_toint(pStr);
		CNetServer::CBanInfo Info;
		if(BanIndex < 0 || !pServer->m_NetServer.BanGet(BanIndex, &Info))
			pServer->Console()->Print(IConsole::OUTPUT_LEVEL_STANDARD, "server", "invalid ban index");
		else if(!pServer->BanRemove(Info.m_Addr))
		{
			char aAddrStr[NETADDR_MAXSTRSIZE];
			net_addr_str(&Info.m_Addr, aAddrStr, sizeof(aAddrStr));

			char aBuf[256];
			str_format(aBuf, sizeof(aBuf), "unbanned %s", aAddrStr);
			pServer->Console()->Print(IConsole::OUTPUT_LEVEL_STANDARD, "server", aBuf);
		}
	}
	else
		pServer->Console()->Print(IConsole::OUTPUT_LEVEL_STANDARD, "server", "invalid network address");
}

void CServer::ConUnbanAll(IConsole::IResult *pResult, void *pUser)
{
	CServer *pServer = (CServer *)pUser;
	if(!pServer->BanRemoveAll())
			pServer->Console()->Print(IConsole::OUTPUT_LEVEL_STANDARD, "server", "unbanned all");
}

void CServer::ConBans(IConsole::IResult *pResult, void *pUser)
{
	unsigned Now = time_timestamp();
	char aBuf[1024];
	char aAddrStr[NETADDR_MAXSTRSIZE];
	CServer* pServer = (CServer *)pUser;

	int Num = pServer->m_NetServer.BanNum();
	for(int i = 0; i < Num; i++)
	{
		CNetServer::CBanInfo Info;
		pServer->m_NetServer.BanGet(i, &Info);
		NETADDR Addr = Info.m_Addr;
		net_addr_str(&Addr, aAddrStr, sizeof(aAddrStr));

		if(Info.m_Expires == -1)
		{
			str_format(aBuf, sizeof(aBuf), "#%i %s for life", i, aAddrStr);
		}
		else
		{
			unsigned t = Info.m_Expires - Now;
			str_format(aBuf, sizeof(aBuf), "#%i %s for %d minutes and %d seconds", i, aAddrStr, t/60, t%60);
		}
		pServer->Console()->Print(IConsole::OUTPUT_LEVEL_STANDARD, "Server", aBuf);
	}
	str_format(aBuf, sizeof(aBuf), "%d ban(s)", Num);
	pServer->Console()->Print(IConsole::OUTPUT_LEVEL_STANDARD, "Server", aBuf);
}

=======
>>>>>>> c9753901
void CServer::ConStatus(IConsole::IResult *pResult, void *pUser)
{
	char aBuf[1024];
	char aAddrStr[NETADDR_MAXSTRSIZE];
	CServer* pThis = static_cast<CServer *>(pUser);

	for(int i = 0; i < MAX_CLIENTS; i++)
	{
		if(pThis->m_aClients[i].m_State != CClient::STATE_EMPTY)
		{
			net_addr_str(pThis->m_NetServer.ClientAddr(i), aAddrStr, sizeof(aAddrStr), true);
			if(pThis->m_aClients[i].m_State == CClient::STATE_INGAME)
				str_format(aBuf, sizeof(aBuf), "id=%d addr=%s name='%s' score=%d", i, aAddrStr,
					pThis->m_aClients[i].m_aName, pThis->m_aClients[i].m_Score);
			else
				str_format(aBuf, sizeof(aBuf), "id=%d addr=%s connecting", i, aAddrStr);
			pThis->Console()->Print(IConsole::OUTPUT_LEVEL_STANDARD, "Server", aBuf);
		}
	}
}

void CServer::ConShutdown(IConsole::IResult *pResult, void *pUser)
{
	((CServer *)pUser)->m_RunServer = 0;
}

void CServer::DemoRecorder_HandleAutoStart()
{
	if(g_Config.m_SvAutoDemoRecord)
	{
		m_DemoRecorder.Stop();
		char aFilename[128];
		char aDate[20];
		str_timestamp(aDate, sizeof(aDate));
		str_format(aFilename, sizeof(aFilename), "demos/%s_%s.demo", "auto/autorecord", aDate);
		m_DemoRecorder.Start(Storage(), m_pConsole, aFilename, GameServer()->NetVersion(), m_aCurrentMap, m_CurrentMapCrc, "server");
		if(g_Config.m_SvAutoDemoMax)
		{
			// clean up auto recorded demos
			CFileCollection AutoDemos;
			AutoDemos.Init(Storage(), "demos/server", "autorecord", ".demo", g_Config.m_SvAutoDemoMax);
		}
	}
}

void CServer::ConRecord(IConsole::IResult *pResult, void *pUser)
{
	CServer* pServer = (CServer *)pUser;
	char aFilename[128];

	if(pResult->NumArguments())
		str_format(aFilename, sizeof(aFilename), "demos/%s.demo", pResult->GetString(0));
	else
	{
		char aDate[20];
		str_timestamp(aDate, sizeof(aDate));
		str_format(aFilename, sizeof(aFilename), "demos/demo_%s.demo", aDate);
	}
	pServer->m_DemoRecorder.Start(pServer->Storage(), pServer->Console(), aFilename, pServer->GameServer()->NetVersion(), pServer->m_aCurrentMap, pServer->m_CurrentMapCrc, "server");
}

void CServer::ConStopRecord(IConsole::IResult *pResult, void *pUser)
{
	((CServer *)pUser)->m_DemoRecorder.Stop();
}

void CServer::ConMapReload(IConsole::IResult *pResult, void *pUser)
{
	((CServer *)pUser)->m_MapReload = 1;
}

void CServer::ConLogout(IConsole::IResult *pResult, void *pUser)
{
	CServer *pServer = (CServer *)pUser;

	if(pServer->m_RconClientID >= 0 && pServer->m_RconClientID < MAX_CLIENTS &&
		pServer->m_aClients[pServer->m_RconClientID].m_State != CServer::CClient::STATE_EMPTY)
	{
		CMsgPacker Msg(NETMSG_RCON_AUTH_STATUS);
		Msg.AddInt(0);	//authed
		Msg.AddInt(0);	//cmdlist
		pServer->SendMsgEx(&Msg, MSGFLAG_VITAL, pServer->m_RconClientID, true);

		pServer->m_aClients[pServer->m_RconClientID].m_Authed = AUTHED_NO;
		pServer->m_aClients[pServer->m_RconClientID].m_pRconCmdToSend = 0;
		pServer->SendRconLine(pServer->m_RconClientID, "Logout successful.");
		char aBuf[32];
		str_format(aBuf, sizeof(aBuf), "ClientID=%d logged out", pServer->m_RconClientID);
		pServer->Console()->Print(IConsole::OUTPUT_LEVEL_STANDARD, "server", aBuf);
	}
}

void CServer::ConchainSpecialInfoupdate(IConsole::IResult *pResult, void *pUserData, IConsole::FCommandCallback pfnCallback, void *pCallbackUserData)
{
	pfnCallback(pResult, pCallbackUserData);
	if(pResult->NumArguments())
		((CServer *)pUserData)->UpdateServerInfo();
}

void CServer::ConchainMaxclientsperipUpdate(IConsole::IResult *pResult, void *pUserData, IConsole::FCommandCallback pfnCallback, void *pCallbackUserData)
{
	pfnCallback(pResult, pCallbackUserData);
	if(pResult->NumArguments())
		((CServer *)pUserData)->m_NetServer.SetMaxClientsPerIP(pResult->GetInteger(0));
}

void CServer::ConchainModCommandUpdate(IConsole::IResult *pResult, void *pUserData, IConsole::FCommandCallback pfnCallback, void *pCallbackUserData)
{
	if(pResult->NumArguments() == 2)
	{
		CServer *pThis = static_cast<CServer *>(pUserData);
		const IConsole::CCommandInfo *pInfo = pThis->Console()->GetCommandInfo(pResult->GetString(0), CFGFLAG_SERVER, false);
		int OldAccessLevel = 0;
		if(pInfo)
			OldAccessLevel = pInfo->GetAccessLevel();
		pfnCallback(pResult, pCallbackUserData);
		if(pInfo && OldAccessLevel != pInfo->GetAccessLevel())
		{
			for(int i = 0; i < MAX_CLIENTS; ++i)
			{
				if(pThis->m_aClients[i].m_State == CServer::CClient::STATE_EMPTY || pThis->m_aClients[i].m_Authed != CServer::AUTHED_MOD ||
					(pThis->m_aClients[i].m_pRconCmdToSend && str_comp(pResult->GetString(0), pThis->m_aClients[i].m_pRconCmdToSend->m_pName) >= 0))
					continue;

				if(OldAccessLevel == IConsole::ACCESS_LEVEL_ADMIN)
					pThis->SendRconCmdAdd(pInfo, i);
				else
					pThis->SendRconCmdRem(pInfo, i);
			}
		}
	}
	else
		pfnCallback(pResult, pCallbackUserData);
}

void CServer::ConchainConsoleOutputLevelUpdate(IConsole::IResult *pResult, void *pUserData, IConsole::FCommandCallback pfnCallback, void *pCallbackUserData)
{
	pfnCallback(pResult, pCallbackUserData);
	if(pResult->NumArguments() == 1)
	{
		CServer *pThis = static_cast<CServer *>(pUserData);
		pThis->Console()->SetPrintOutputLevel(pThis->m_PrintCBIndex, pResult->GetInteger(0));
	}
}

void CServer::RegisterCommands()
{
	m_pConsole = Kernel()->RequestInterface<IConsole>();

	Console()->Register("kick", "i?r", CFGFLAG_SERVER, ConKick, this, "Kick player with specified id for any reason");
	Console()->Register("status", "", CFGFLAG_SERVER, ConStatus, this, "List players");
	Console()->Register("shutdown", "", CFGFLAG_SERVER, ConShutdown, this, "Shut down");
	Console()->Register("logout", "", CFGFLAG_SERVER, ConLogout, this, "Logout of rcon");

	Console()->Register("record", "?s", CFGFLAG_SERVER|CFGFLAG_STORE, ConRecord, this, "Record to a file");
	Console()->Register("stoprecord", "", CFGFLAG_SERVER, ConStopRecord, this, "Stop recording");

	Console()->Register("reload", "", CFGFLAG_SERVER, ConMapReload, this, "Reload the map");

	// banmaster
	Console()->Register("add_banmaster", "s", CFGFLAG_SERVER, ConAddBanmaster, this, "");
	Console()->Register("banmasters", "", CFGFLAG_SERVER, ConBanmasters, this, "");
	Console()->Register("clear_banmasters",	"", CFGFLAG_SERVER, ConClearBanmasters, this, "");

	Console()->Chain("sv_name", ConchainSpecialInfoupdate, this);
	Console()->Chain("password", ConchainSpecialInfoupdate, this);

	Console()->Chain("sv_max_clients_per_ip", ConchainMaxclientsperipUpdate, this);
	Console()->Chain("mod_command", ConchainModCommandUpdate, this);
	Console()->Chain("console_output_level", ConchainConsoleOutputLevelUpdate, this);
}


int CServer::SnapNewID()
{
	return m_IDPool.NewID();
}

void CServer::SnapFreeID(int ID)
{
	m_IDPool.FreeID(ID);
}


void *CServer::SnapNewItem(int Type, int ID, int Size)
{
	dbg_assert(Type >= 0 && Type <=0xffff, "incorrect type");
	dbg_assert(ID >= 0 && ID <=0xffff, "incorrect id");
	return ID < 0 ? 0 : m_SnapshotBuilder.NewItem(Type, ID, Size);
}

void CServer::SnapSetStaticsize(int ItemType, int Size)
{
	m_SnapshotDelta.SetStaticsize(ItemType, Size);
}

static CServer *CreateServer() { return new CServer(); }

int main(int argc, const char **argv) // ignore_convention
{
#if defined(CONF_FAMILY_WINDOWS)
	for(int i = 1; i < argc; i++) // ignore_convention
	{
		if(str_comp("-s", argv[i]) == 0 || str_comp("--silent", argv[i]) == 0) // ignore_convention
		{
			ShowWindow(GetConsoleWindow(), SW_HIDE);
			break;
		}
	}
#endif

	CServer *pServer = CreateServer();
	IKernel *pKernel = IKernel::Create();

	// create the components
	IEngine *pEngine = CreateEngine("Teeworlds");
	IEngineMap *pEngineMap = CreateEngineMap();
	IGameServer *pGameServer = CreateGameServer();
	IConsole *pConsole = CreateConsole(CFGFLAG_SERVER|CFGFLAG_ECON);
	IEngineMasterServer *pEngineMasterServer = CreateEngineMasterServer();
	IStorage *pStorage = CreateStorage("Teeworlds", argc, argv); // ignore_convention
	IConfig *pConfig = CreateConfig();

	pServer->InitRegister(&pServer->m_NetServer, pEngineMasterServer, pConsole);

	{
		bool RegisterFail = false;

		RegisterFail = RegisterFail || !pKernel->RegisterInterface(pServer); // register as both
		RegisterFail = RegisterFail || !pKernel->RegisterInterface(pEngine);
		RegisterFail = RegisterFail || !pKernel->RegisterInterface(static_cast<IEngineMap*>(pEngineMap)); // register as both
		RegisterFail = RegisterFail || !pKernel->RegisterInterface(static_cast<IMap*>(pEngineMap));
		RegisterFail = RegisterFail || !pKernel->RegisterInterface(pGameServer);
		RegisterFail = RegisterFail || !pKernel->RegisterInterface(pConsole);
		RegisterFail = RegisterFail || !pKernel->RegisterInterface(pStorage);
		RegisterFail = RegisterFail || !pKernel->RegisterInterface(pConfig);
		RegisterFail = RegisterFail || !pKernel->RegisterInterface(static_cast<IEngineMasterServer*>(pEngineMasterServer)); // register as both
		RegisterFail = RegisterFail || !pKernel->RegisterInterface(static_cast<IMasterServer*>(pEngineMasterServer));

		if(RegisterFail)
			return -1;
	}

	pEngine->Init();
	pConfig->Init();
	pEngineMasterServer->Init();
	pEngineMasterServer->Load();

	// register all console commands
	pServer->RegisterCommands();
	pGameServer->OnConsoleInit();

	// execute autoexec file
	pConsole->ExecuteFile("autoexec.cfg");

	// parse the command line arguments
	if(argc > 1) // ignore_convention
		pConsole->ParseArguments(argc-1, &argv[1]); // ignore_convention

	// restore empty config strings to their defaults
	pConfig->RestoreStrings();

	pEngine->InitLogfile();

	// run the server
	dbg_msg("server", "starting...");
	pServer->Run();

	// free
	delete pServer;
	delete pKernel;
	delete pEngineMap;
	delete pGameServer;
	delete pConsole;
	delete pEngineMasterServer;
	delete pStorage;
	delete pConfig;
	return 0;
}

// DDRace

void CServer::GetClientAddr(int ClientID, NETADDR *pAddr)
{
	if(ClientID >= 0 && ClientID < MAX_CLIENTS && m_aClients[ClientID].m_State == CClient::STATE_INGAME)
		*pAddr = m_NetServer.ClientAddr(ClientID);
}

char *CServer::GetAnnouncementLine(char const *pFileName)
{
	IOHANDLE File = m_pStorage->OpenFile(pFileName, IOFLAG_READ, IStorage::TYPE_ALL);
	if(File)
	{
		std::vector<char*> v;
		char *pLine;
		CLineReader *lr = new CLineReader();
		lr->Init(File);
		while((pLine = lr->Get()))
			if(str_length(pLine))
				if(pLine[0]!='#')
					v.push_back(pLine);
		if(v.size() == 1)
		{
			m_AnnouncementLastLine = 0;
		}
		else if(!g_Config.m_SvAnnouncementRandom)
		{
			if(m_AnnouncementLastLine >= v.size())
				m_AnnouncementLastLine %= v.size();
		}
		else
		{
			unsigned Rand;
			do
				Rand = rand() % v.size();
			while(Rand == m_AnnouncementLastLine);

			m_AnnouncementLastLine = Rand;
		}
		return v[m_AnnouncementLastLine];
	}
	return 0;
}

void CServer::ConAddBanmaster(IConsole::IResult *pResult, void *pUser)
{
	CServer *pServer = (CServer *)pUser;
	
	int Result = pServer->m_NetServer.BanmasterAdd(pResult->GetString(0));
	
	if(Result == 0)
		pServer->Console()->Print(IConsole::OUTPUT_LEVEL_STANDARD, "server/banmaster", "succesfully added banmaster");
	else if (Result == 1)
		pServer->Console()->Print(IConsole::OUTPUT_LEVEL_STANDARD, "server/banmaster", "invalid address for banmaster / net lookup failed");
	else
		pServer->Console()->Print(IConsole::OUTPUT_LEVEL_STANDARD, "server/banmaster", "too many banmasters");
}

void CServer::ConBanmasters(IConsole::IResult *pResult, void *pUser)
{
	CServer *pServer = (CServer *)pUser;
	int NumBanmasters = pServer->m_NetServer.BanmasterNum();
	
	char aBuf[128];
	char aIpString[64];
	
	for(int i = 0; i < NumBanmasters; i++)
	{
		NETADDR *pBanmaster = pServer->m_NetServer.BanmasterGet(i);
		net_addr_str(pBanmaster, aIpString, sizeof(aIpString));
		str_format(aBuf, sizeof(aBuf), "%d: %s", i, aIpString);
		pServer->Console()->Print(IConsole::OUTPUT_LEVEL_STANDARD, "server/banmaster", aBuf);
	}
}

void CServer::ConClearBanmasters(IConsole::IResult *pResult, void *pUser)
{
	CServer *pServer = (CServer *)pUser;
	
	pServer->m_NetServer.BanmastersClear();
	pServer->Console()->Print(IConsole::OUTPUT_LEVEL_STANDARD, "server/banmaster", "cleared banmaster list");
}
<|MERGE_RESOLUTION|>--- conflicted
+++ resolved
@@ -44,13 +44,9 @@
 	#include <windows.h>
 #endif
 
-<<<<<<< HEAD
 static const char SERVER_BANMASTERFILE[] = "banmasters.cfg";
 
-static const char *StrLtrim(const char *pStr)
-=======
 static const char *StrUTF8Ltrim(const char *pStr)
->>>>>>> c9753901
 {
 	while(*pStr)
 	{
@@ -727,7 +723,6 @@
 	pThis->m_aClients[ClientID].m_Authed = AUTHED_NO;
 	pThis->m_aClients[ClientID].m_AuthTries = 0;
 	pThis->m_aClients[ClientID].m_pRconCmdToSend = 0;
-	memset(&pThis->m_aClients[ClientID].m_Addr, 0, sizeof(NETADDR));
 	pThis->m_aClients[ClientID].Reset();
 	return 0;
 }
@@ -754,7 +749,6 @@
 	pThis->m_aClients[ClientID].m_AuthTries = 0;
 	pThis->m_aClients[ClientID].m_pRconCmdToSend = 0;
 	pThis->m_aPrevStates[ClientID] = CClient::STATE_EMPTY;
-	memset(&pThis->m_aClients[ClientID].m_Addr, 0, sizeof(NETADDR));
 	pThis->m_aClients[ClientID].m_Snapshots.PurgeAll();
 	return 0;
 }
@@ -933,11 +927,6 @@
 		{
 			if(m_aClients[ClientID].m_State == CClient::STATE_READY && GameServer()->IsClientReady(ClientID))
 			{
-<<<<<<< HEAD
-				Addr = m_NetServer.ClientAddr(ClientID);
-				m_aClients[ClientID].m_Addr = Addr;
-=======
->>>>>>> c9753901
 				char aAddrStr[NETADDR_MAXSTRSIZE];
 				net_addr_str(m_NetServer.ClientAddr(ClientID), aAddrStr, sizeof(aAddrStr), true);
 
@@ -1011,13 +1000,8 @@
 				Console()->Print(IConsole::OUTPUT_LEVEL_ADDINFO, "server", aBuf);
 				m_RconClientID = ClientID;
 				m_RconAuthLevel = m_aClients[ClientID].m_Authed;
-<<<<<<< HEAD
 				Console()->SetAccessLevel(m_aClients[ClientID].m_Authed == AUTHED_ADMIN ? IConsole::ACCESS_LEVEL_ADMIN : m_aClients[ClientID].m_Authed == AUTHED_MOD ? IConsole::ACCESS_LEVEL_MOD : IConsole::ACCESS_LEVEL_USER);
-				Console()->ExecuteLine(pCmd, ClientID);
-=======
-				Console()->SetAccessLevel(m_aClients[ClientID].m_Authed == AUTHED_ADMIN ? IConsole::ACCESS_LEVEL_ADMIN : IConsole::ACCESS_LEVEL_MOD);
 				Console()->ExecuteLineFlag(pCmd, CFGFLAG_SERVER);
->>>>>>> c9753901
 				Console()->SetAccessLevel(IConsole::ACCESS_LEVEL_ADMIN);
 				m_RconClientID = IServer::RCON_CID_SERV;
 				m_RconAuthLevel = AUTHED_ADMIN;
@@ -1251,7 +1235,8 @@
 						return;
 					}
 
-					m_NetServer.BanAdd(Addr, g_Config.m_SvGlobalBantime * 60, aReason);
+					// TODO(heinrich5991): fix banmaster global ban addition
+					//m_NetServer.BanAdd(Addr, g_Config.m_SvGlobalBantime * 60, aReason);
 					dbg_msg("globalbans", "added ban, ip=%s, reason='%s'", aIp, aReason);
 				}
 			}
@@ -1537,153 +1522,6 @@
 		((CServer *)pUser)->Kick(pResult->GetInteger(0), "Kicked by console");
 }
 
-<<<<<<< HEAD
-void CServer::ConBan(IConsole::IResult *pResult, void *pUser)
-{
-	NETADDR Addr;
-	CServer *pServer = (CServer *)pUser;
-	const char *pStr = pResult->GetString(0);
-	int Minutes = 30;
-	const char *pReason = "No reason given";
-
-	if(pResult->NumArguments() > 1)
-		Minutes = min(max(0, pResult->GetInteger(1)), 1000000); // todo: fix this in year 2035
-
-	if(pResult->NumArguments() > 2)
-		pReason = pResult->GetString(2);
-
-	if(net_addr_from_str(&Addr, pStr) == 0)
-	{
-		if(pServer->m_RconClientID >= 0 && pServer->m_RconClientID < MAX_CLIENTS && pServer->m_aClients[pServer->m_RconClientID].m_State != CClient::STATE_EMPTY)
-		{
-			NETADDR AddrCheck = pServer->m_NetServer.ClientAddr(pServer->m_RconClientID);
-			Addr.port = AddrCheck.port = 0;
-			if(net_addr_comp(&Addr, &AddrCheck) == 0)
-			{
-				pServer->Console()->Print(IConsole::OUTPUT_LEVEL_STANDARD, "server", "you can't ban yourself");
-				return;
-			}
-
-			for(int i = 0; i < MAX_CLIENTS; ++i)
-			{
-				if(i == pServer->m_RconClientID)
-					continue;
-
-				AddrCheck = pServer->m_NetServer.ClientAddr(i);
-				AddrCheck.port = 0;
-				if(net_addr_comp(&Addr, &AddrCheck) == 0 && pServer->m_aClients[i].m_Authed > pServer->m_RconAuthLevel)
-				{
-					pServer->Console()->Print(IConsole::OUTPUT_LEVEL_STANDARD, "server", "ban command denied");
-					return;
-				}
-			}
-		}
-		pServer->BanAdd(Addr, Minutes*60, pReason);
-	}
-	else if(StrAllnum(pStr))
-	{
-		int ClientID = str_toint(pStr);
-
-		if(ClientID < 0 || ClientID >= MAX_CLIENTS || pServer->m_aClients[ClientID].m_State == CClient::STATE_EMPTY)
-		{
-			pServer->Console()->Print(IConsole::OUTPUT_LEVEL_STANDARD, "server", "invalid client id");
-			return;
-		}
-		else if(pServer->m_RconClientID == ClientID)
-		{
-			pServer->Console()->Print(IConsole::OUTPUT_LEVEL_STANDARD, "server", "you can't ban yourself");
-			return;
-		}
-		else if(pServer->m_aClients[ClientID].m_Authed > pServer->m_RconAuthLevel)
-		{
-			pServer->Console()->Print(IConsole::OUTPUT_LEVEL_STANDARD, "server", "ban command denied");
-			return;
-		}
-
-		Addr = pServer->m_NetServer.ClientAddr(ClientID);
-		pServer->BanAdd(Addr, Minutes*60, pReason);
-	}
-	else
-	{
-		pServer->Console()->Print(IConsole::OUTPUT_LEVEL_STANDARD, "server", "invalid network address to ban");
-		return;
- 	}
-}
-
-void CServer::ConUnban(IConsole::IResult *pResult, void *pUser)
-{
-	NETADDR Addr;
-	CServer *pServer = (CServer *)pUser;
-	const char *pStr = pResult->GetString(0);
-
-	if(net_addr_from_str(&Addr, pStr) == 0 && !pServer->BanRemove(Addr))
-	{
-		char aAddrStr[NETADDR_MAXSTRSIZE];
-		net_addr_str(&Addr, aAddrStr, sizeof(aAddrStr));
-
-		char aBuf[256];
-		str_format(aBuf, sizeof(aBuf), "unbanned %s", aAddrStr);
-		pServer->Console()->Print(IConsole::OUTPUT_LEVEL_STANDARD, "server", aBuf);
-	}
-	else if(StrAllnum(pStr))
-	{
-		int BanIndex = str_toint(pStr);
-		CNetServer::CBanInfo Info;
-		if(BanIndex < 0 || !pServer->m_NetServer.BanGet(BanIndex, &Info))
-			pServer->Console()->Print(IConsole::OUTPUT_LEVEL_STANDARD, "server", "invalid ban index");
-		else if(!pServer->BanRemove(Info.m_Addr))
-		{
-			char aAddrStr[NETADDR_MAXSTRSIZE];
-			net_addr_str(&Info.m_Addr, aAddrStr, sizeof(aAddrStr));
-
-			char aBuf[256];
-			str_format(aBuf, sizeof(aBuf), "unbanned %s", aAddrStr);
-			pServer->Console()->Print(IConsole::OUTPUT_LEVEL_STANDARD, "server", aBuf);
-		}
-	}
-	else
-		pServer->Console()->Print(IConsole::OUTPUT_LEVEL_STANDARD, "server", "invalid network address");
-}
-
-void CServer::ConUnbanAll(IConsole::IResult *pResult, void *pUser)
-{
-	CServer *pServer = (CServer *)pUser;
-	if(!pServer->BanRemoveAll())
-			pServer->Console()->Print(IConsole::OUTPUT_LEVEL_STANDARD, "server", "unbanned all");
-}
-
-void CServer::ConBans(IConsole::IResult *pResult, void *pUser)
-{
-	unsigned Now = time_timestamp();
-	char aBuf[1024];
-	char aAddrStr[NETADDR_MAXSTRSIZE];
-	CServer* pServer = (CServer *)pUser;
-
-	int Num = pServer->m_NetServer.BanNum();
-	for(int i = 0; i < Num; i++)
-	{
-		CNetServer::CBanInfo Info;
-		pServer->m_NetServer.BanGet(i, &Info);
-		NETADDR Addr = Info.m_Addr;
-		net_addr_str(&Addr, aAddrStr, sizeof(aAddrStr));
-
-		if(Info.m_Expires == -1)
-		{
-			str_format(aBuf, sizeof(aBuf), "#%i %s for life", i, aAddrStr);
-		}
-		else
-		{
-			unsigned t = Info.m_Expires - Now;
-			str_format(aBuf, sizeof(aBuf), "#%i %s for %d minutes and %d seconds", i, aAddrStr, t/60, t%60);
-		}
-		pServer->Console()->Print(IConsole::OUTPUT_LEVEL_STANDARD, "Server", aBuf);
-	}
-	str_format(aBuf, sizeof(aBuf), "%d ban(s)", Num);
-	pServer->Console()->Print(IConsole::OUTPUT_LEVEL_STANDARD, "Server", aBuf);
-}
-
-=======
->>>>>>> c9753901
 void CServer::ConStatus(IConsole::IResult *pResult, void *pUser)
 {
 	char aBuf[1024];
@@ -1968,8 +1806,10 @@
 
 void CServer::GetClientAddr(int ClientID, NETADDR *pAddr)
 {
-	if(ClientID >= 0 && ClientID < MAX_CLIENTS && m_aClients[ClientID].m_State == CClient::STATE_INGAME)
-		*pAddr = m_NetServer.ClientAddr(ClientID);
+	if(ClientID >= 0 && ClientID < MAX_CLIENTS && m_aClients[ClientID].m_State == CClient::STATE_INGAME) {
+		NETADDR temp = *m_NetServer.ClientAddr(ClientID);
+		pAddr = &temp;
+	}
 }
 
 char *CServer::GetAnnouncementLine(char const *pFileName)
@@ -2033,7 +1873,7 @@
 	for(int i = 0; i < NumBanmasters; i++)
 	{
 		NETADDR *pBanmaster = pServer->m_NetServer.BanmasterGet(i);
-		net_addr_str(pBanmaster, aIpString, sizeof(aIpString));
+		net_addr_str(pBanmaster, aIpString, sizeof(aIpString), false);
 		str_format(aBuf, sizeof(aBuf), "%d: %s", i, aIpString);
 		pServer->Console()->Print(IConsole::OUTPUT_LEVEL_STANDARD, "server/banmaster", aBuf);
 	}
