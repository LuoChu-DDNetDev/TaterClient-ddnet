/* (c) Magnus Auvinen. See licence.txt in the root of the distribution for more information. */
/* If you are missing that file, acquire a complete release at teeworlds.com.                */
#include <new>
//#include <stdio.h> //TODO:GFX check if linux still needs this
#include <engine/server.h>
#include <engine/server/server.h>
#include <engine/shared/config.h>

#include "player.h"
#include "gamecontext.h"
#include <game/gamecore.h>
#include "gamemodes/DDRace.h"

MACRO_ALLOC_POOL_ID_IMPL(CPlayer, MAX_CLIENTS)

IServer *CPlayer::Server() const { return m_pGameServer->Server(); }
	
CPlayer::CPlayer(CGameContext *pGameServer, int CID, int Team)
{
	m_pGameServer = pGameServer;
	m_RespawnTick = Server()->Tick();
	m_DieTick = Server()->Tick();
	m_ScoreStartTick = Server()->Tick();
	Character = 0;
	m_Muted = 0;
	this->m_ClientID = CID;
	m_Team = GameServer()->m_pController->ClampTeam(Team);
	m_LastActionTick = Server()->Tick();

	m_PauseInfo.m_Respawn = false;
	
	GameServer()->Score()->PlayerData(CID)->Reset();
	
	m_Invisible = false;
	m_IsUsingDDRaceClient = false;
}

CPlayer::~CPlayer()
{
	if(Character) Character->Destroy();
}

void CPlayer::Tick()
{
	Server()->SetClientAuthed(m_ClientID, m_Authed);
	if(!Server()->ClientIngame(m_ClientID))
		return;

	Server()->SetClientScore(m_ClientID, m_Score);

	if(m_Muted > 0) m_Muted--;
	// do latency stuff
	{
		IServer::CClientInfo Info;
		if(Server()->GetClientInfo(m_ClientID, &Info))
		{
			m_Latency.m_Accum += Info.m_Latency;
			m_Latency.m_AccumMax = max(m_Latency.m_AccumMax, Info.m_Latency);
			m_Latency.m_AccumMin = min(m_Latency.m_AccumMin, Info.m_Latency);
		}
		// each second
		if(Server()->Tick()%Server()->TickSpeed() == 0)
		{
			m_Latency.m_Avg = m_Latency.m_Accum/Server()->TickSpeed();
			m_Latency.m_Max = m_Latency.m_AccumMax;
			m_Latency.m_Min = m_Latency.m_AccumMin;
			m_Latency.m_Accum = 0;
			m_Latency.m_AccumMin = 1000;
			m_Latency.m_AccumMax = 0;
		}
	}
	
	if(!Character && m_DieTick+Server()->TickSpeed()*3 <= Server()->Tick())
		m_Spawning = true;

	if(Character)
	{
		if(Character->IsAlive())
		{
			m_ViewPos = Character->m_Pos;
		}
		else
		{
			Character->MarkDestroy();
			Character = 0;
		}
	}
	else if(m_Spawning && m_RespawnTick <= Server()->Tick())
		TryRespawn();
}

void CPlayer::Snap(int SnappingClient)
{
	if(!Server()->ClientIngame(m_ClientID))
		return;

<<<<<<< HEAD
	CNetObj_ClientInfo *ClientInfo = static_cast<CNetObj_ClientInfo *>(Server()->SnapNewItem(NETOBJTYPE_CLIENTINFO, m_ClientID, sizeof(CNetObj_ClientInfo)));
	StrToInts(&ClientInfo->m_Name0, 6, Server()->ClientName(m_ClientID));
	StrToInts(&ClientInfo->m_Skin0, 6, m_TeeInfos.m_SkinName);
	ClientInfo->m_UseCustomColor = m_TeeInfos.m_UseCustomColor;
	ClientInfo->m_ColorBody = m_TeeInfos.m_ColorBody;
	ClientInfo->m_ColorFeet = m_TeeInfos.m_ColorFeet;

	CNetObj_PlayerInfo *Info = static_cast<CNetObj_PlayerInfo *>(Server()->SnapNewItem(NETOBJTYPE_PLAYERINFO, m_ClientID, sizeof(CNetObj_PlayerInfo)));

	Info->m_Latency = m_Latency.m_Min;
	Info->m_LatencyFlux = m_Latency.m_Max-m_Latency.m_Min;
	Info->m_Local = 0;
	Info->m_ClientId = m_ClientID;


	if(m_ClientID == SnappingClient)
		Info->m_Local = 1;	
	
	// send 0 if times of others are not shown
	if(SnappingClient != m_ClientID && g_Config.m_SvHideScore)
		Info->m_Score = 0;
	else
		Info->m_Score = m_Score;
		
	Info->m_Team = m_Team;
=======
	CNetObj_ClientInfo *pClientInfo = static_cast<CNetObj_ClientInfo *>(Server()->SnapNewItem(NETOBJTYPE_CLIENTINFO, m_ClientID, sizeof(CNetObj_ClientInfo)));
	if(!pClientInfo)
		return;

	StrToInts(&pClientInfo->m_Name0, 6, Server()->ClientName(m_ClientID));
	StrToInts(&pClientInfo->m_Skin0, 6, m_TeeInfos.m_SkinName);
	pClientInfo->m_UseCustomColor = m_TeeInfos.m_UseCustomColor;
	pClientInfo->m_ColorBody = m_TeeInfos.m_ColorBody;
	pClientInfo->m_ColorFeet = m_TeeInfos.m_ColorFeet;

	CNetObj_PlayerInfo *pPlayerInfo = static_cast<CNetObj_PlayerInfo *>(Server()->SnapNewItem(NETOBJTYPE_PLAYERINFO, m_ClientID, sizeof(CNetObj_PlayerInfo)));
	if(!pPlayerInfo)
		return;

	pPlayerInfo->m_Latency = m_Latency.m_Min;
	pPlayerInfo->m_LatencyFlux = m_Latency.m_Max-m_Latency.m_Min;
	pPlayerInfo->m_Local = 0;
	pPlayerInfo->m_ClientId = m_ClientID;
	pPlayerInfo->m_Score = m_Score;
	pPlayerInfo->m_Team = m_Team;

	if(m_ClientID == SnappingClient)
		pPlayerInfo->m_Local = 1;	
>>>>>>> a3797482
}

void CPlayer::OnDisconnect()
{
	KillCharacter();

	if(Server()->ClientIngame(m_ClientID))
	{
		char aBuf[512];
		str_format(aBuf, sizeof(aBuf),  "'%s' has left the game", Server()->ClientName(m_ClientID));
		GameServer()->SendChat(-1, CGameContext::CHAT_ALL, aBuf);
		char Cmd[64];
		str_format(aBuf, sizeof(aBuf), "leave player='%d:%s'", m_ClientID, Server()->ClientName(m_ClientID));
		GameServer()->Console()->Print(IConsole::OUTPUT_LEVEL_STANDARD, "game", aBuf);
		if(m_Muted > 0) {
			str_format(Cmd, sizeof(Cmd), "ban %d %d '%s'", m_ClientID, m_Muted/Server()->TickSpeed(), "Mute evasion");
			GameServer()->Console()->ExecuteLine(Cmd, 3, -1);
		}
	}
}

void CPlayer::OnPredictedInput(CNetObj_PlayerInput *NewInput)
{
	if(Character)
		Character->OnPredictedInput(NewInput);
}

void CPlayer::OnDirectInput(CNetObj_PlayerInput *NewInput)
{
	if(Character)
		Character->OnDirectInput(NewInput);

	if(!Character && m_Team >= 0 && (NewInput->m_Fire&1))
		m_Spawning = true;
	
	if(!Character && m_Team == -1)
		m_ViewPos = vec2(NewInput->m_TargetX, NewInput->m_TargetY);

	// check for activity
	if(NewInput->m_Direction || m_LatestActivity.m_TargetX != NewInput->m_TargetX ||
		m_LatestActivity.m_TargetY != NewInput->m_TargetY || NewInput->m_Jump ||
		NewInput->m_Fire&1 || NewInput->m_Hook)
	{
		m_LatestActivity.m_TargetX = NewInput->m_TargetX;
		m_LatestActivity.m_TargetY = NewInput->m_TargetY;
		m_LastActionTick = Server()->Tick();
	}
}

CCharacter *CPlayer::GetCharacter()
{
	if(Character && Character->IsAlive())
		return Character;
	return 0;
}

void CPlayer::KillCharacter(int Weapon)
{
	if(Character)
	{
		Character->Die(m_ClientID, Weapon);
		//delete Character;
		Character = 0;
	}
}

void CPlayer::Respawn()
{
	if(m_Team > -1)
		m_Spawning = true;
}

void CPlayer::SetTeam(int Team)
{
	// clamp the team
	Team = GameServer()->m_pController->ClampTeam(Team);
	if(m_Team == Team)
		return;
		
	char aBuf[512];
	str_format(aBuf, sizeof(aBuf), "'%s' joined the %s", Server()->ClientName(m_ClientID), GameServer()->m_pController->GetTeamName(Team));
	GameServer()->SendChat(-1, CGameContext::CHAT_ALL, aBuf); 
	
	KillCharacter();

	m_Team = Team;
	m_LastActionTick = Server()->Tick();
	// we got to wait 0.5 secs before respawning
	m_RespawnTick = Server()->Tick()+Server()->TickSpeed()/2;
	//str_format(aBuf, sizeof(aBuf), "team_join player='%d:%s' m_Team=%d", m_ClientID, Server()->ClientName(m_ClientID), m_Team);
	//GameServer()->Console()->Print(IConsole::OUTPUT_LEVEL_DEBUG, "game", aBuf);
	
	//GameServer()->m_pController->OnPlayerInfoChange(GameServer()->m_apPlayers[m_ClientID]);
}

void CPlayer::TryRespawn()
{
	if(m_PauseInfo.m_Respawn)
	{
		Character = new(m_ClientID) CCharacter(&GameServer()->m_World);
		Character->Spawn(this, m_PauseInfo.m_Core.m_Pos);
		GameServer()->CreatePlayerSpawn(m_PauseInfo.m_Core.m_Pos);
		LoadCharacter();
	}
	else
	{
		vec2 SpawnPos = vec2(100.0f, -60.0f);
		if(!GameServer()->m_pController->CanSpawn(this, &SpawnPos))
			return;

		// check if the position is occupado
		CEntity *apEnts[2] = {0};
		int NumEnts = GameServer()->m_World.FindEntities(SpawnPos, 64, apEnts, 2, NETOBJTYPE_CHARACTER);
		if(NumEnts < 3)
		{
			m_Spawning = false;
			Character = new(m_ClientID) CCharacter(&GameServer()->m_World);
			Character->Spawn(this, SpawnPos);
			GameServer()->CreatePlayerSpawn(SpawnPos);
		} 
	}
}

void CPlayer::LoadCharacter()
{
	Character->m_Core = m_PauseInfo.m_Core;
	if(g_Config.m_SvPauseTime)
		Character->m_StartTime = Server()->Tick() - (m_PauseInfo.m_PauseTime - m_PauseInfo.m_StartTime);
	else
		Character->m_StartTime = m_PauseInfo.m_StartTime;
	Character->m_DDRaceState = m_PauseInfo.m_DDRaceState;
	Character->m_RefreshTime = Server()->Tick();
	for(int i = 0; i < NUM_WEAPONS; ++i)
	{
		if(m_PauseInfo.m_aHasWeapon[i])
		{
			if(!m_PauseInfo.m_FreezeTime)
				Character->GiveWeapon(i, -1);
			else
				Character->GiveWeapon(i, 0);
		}
	}
	Character->m_FreezeTime = m_PauseInfo.m_FreezeTime;
	Character->m_Doored = m_PauseInfo.m_Doored;
	Character->m_OldPos = m_PauseInfo.m_OldPos;
	Character->m_OlderPos = m_PauseInfo.m_OlderPos;
	Character->m_LastAction = m_PauseInfo.m_LastAction;
	Character->m_Jumped = m_PauseInfo.m_Jumped;
	Character->m_Health = m_PauseInfo.m_Health;
	Character->m_Armor = m_PauseInfo.m_Armor;
	Character->m_PlayerState = m_PauseInfo.m_PlayerState;
	Character->m_LastMove = m_PauseInfo.m_LastMove;
	Character->m_PrevPos = m_PauseInfo.m_PrevPos;
	Character->m_ActiveWeapon = m_PauseInfo.m_ActiveWeapon;
	Character->m_LastWeapon = m_PauseInfo.m_LastWeapon;
	Character->m_HammerType = m_PauseInfo.m_HammerType;
	Character->m_Super = m_PauseInfo.m_Super;
	CGameControllerDDRace* Controller = (CGameControllerDDRace*)GameServer()->m_pController;
	Controller->m_Teams.m_Core.Team(GetCID(), m_PauseInfo.m_Team);
	m_PauseInfo.m_Respawn = false;
	m_InfoSaved = false;
}

void CPlayer::SaveCharacter()
{
	m_PauseInfo.m_Core = Character->m_Core;
	m_PauseInfo.m_StartTime = Character->m_StartTime;
	m_PauseInfo.m_DDRaceState = Character->m_DDRaceState;
	for(int i = 0; i < WEAPON_NINJA; ++i)
	{
		m_PauseInfo.m_aHasWeapon[i] = Character->m_aWeapons[i].m_Got;
	}
	m_PauseInfo.m_FreezeTime=Character->m_FreezeTime;
	m_PauseInfo.m_Doored = Character->m_Doored;
	m_PauseInfo.m_OldPos = Character->m_OldPos;
	m_PauseInfo.m_OlderPos = Character->m_OlderPos;
	m_PauseInfo.m_LastAction = Character->m_LastAction;
	m_PauseInfo.m_Jumped = Character->m_Jumped;
	m_PauseInfo.m_Health = Character->m_Health;
	m_PauseInfo.m_Armor = Character->m_Armor;
	m_PauseInfo.m_PlayerState = Character->m_PlayerState;
	m_PauseInfo.m_LastMove = Character->m_LastMove;
	m_PauseInfo.m_PrevPos = Character->m_PrevPos;
	m_PauseInfo.m_ActiveWeapon = Character->m_ActiveWeapon;
	m_PauseInfo.m_LastWeapon = Character->m_LastWeapon;
	m_PauseInfo.m_HammerType = Character->m_HammerType;
	m_PauseInfo.m_Super = Character->m_Super;
	CGameControllerDDRace* Controller = (CGameControllerDDRace*)GameServer()->m_pController;
	m_PauseInfo.m_Team = Controller->m_Teams.m_Core.Team(GetCID());
	m_PauseInfo.m_PauseTime = Server()->Tick();
	//m_PauseInfo.m_RefreshTime = Character->m_RefreshTime;
}<|MERGE_RESOLUTION|>--- conflicted
+++ resolved
@@ -94,33 +94,6 @@
 	if(!Server()->ClientIngame(m_ClientID))
 		return;
 
-<<<<<<< HEAD
-	CNetObj_ClientInfo *ClientInfo = static_cast<CNetObj_ClientInfo *>(Server()->SnapNewItem(NETOBJTYPE_CLIENTINFO, m_ClientID, sizeof(CNetObj_ClientInfo)));
-	StrToInts(&ClientInfo->m_Name0, 6, Server()->ClientName(m_ClientID));
-	StrToInts(&ClientInfo->m_Skin0, 6, m_TeeInfos.m_SkinName);
-	ClientInfo->m_UseCustomColor = m_TeeInfos.m_UseCustomColor;
-	ClientInfo->m_ColorBody = m_TeeInfos.m_ColorBody;
-	ClientInfo->m_ColorFeet = m_TeeInfos.m_ColorFeet;
-
-	CNetObj_PlayerInfo *Info = static_cast<CNetObj_PlayerInfo *>(Server()->SnapNewItem(NETOBJTYPE_PLAYERINFO, m_ClientID, sizeof(CNetObj_PlayerInfo)));
-
-	Info->m_Latency = m_Latency.m_Min;
-	Info->m_LatencyFlux = m_Latency.m_Max-m_Latency.m_Min;
-	Info->m_Local = 0;
-	Info->m_ClientId = m_ClientID;
-
-
-	if(m_ClientID == SnappingClient)
-		Info->m_Local = 1;	
-	
-	// send 0 if times of others are not shown
-	if(SnappingClient != m_ClientID && g_Config.m_SvHideScore)
-		Info->m_Score = 0;
-	else
-		Info->m_Score = m_Score;
-		
-	Info->m_Team = m_Team;
-=======
 	CNetObj_ClientInfo *pClientInfo = static_cast<CNetObj_ClientInfo *>(Server()->SnapNewItem(NETOBJTYPE_CLIENTINFO, m_ClientID, sizeof(CNetObj_ClientInfo)));
 	if(!pClientInfo)
 		return;
@@ -139,12 +112,16 @@
 	pPlayerInfo->m_LatencyFlux = m_Latency.m_Max-m_Latency.m_Min;
 	pPlayerInfo->m_Local = 0;
 	pPlayerInfo->m_ClientId = m_ClientID;
-	pPlayerInfo->m_Score = m_Score;
-	pPlayerInfo->m_Team = m_Team;
-
 	if(m_ClientID == SnappingClient)
 		pPlayerInfo->m_Local = 1;	
->>>>>>> a3797482
+	
+	// send 0 if times of others are not shown
+	if(SnappingClient != m_ClientID && g_Config.m_SvHideScore)
+		pPlayerInfo->m_Score = 0;
+	else
+		pPlayerInfo->m_Score = m_Score;
+		
+	pPlayerInfo->m_Team = m_Team;
 }
 
 void CPlayer::OnDisconnect()
