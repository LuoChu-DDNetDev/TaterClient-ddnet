/* CSqlScore class by Sushi */
#include <string.h>

#include <engine/shared/config.h>
#include "../entities/character.h"
#include "../gamemodes/DDRace.h"
#include "sql_score.h"

static LOCK gs_SqlLock = 0;

CSqlScore::CSqlScore(CGameContext *pGameServer)
: m_pGameServer(pGameServer),
  m_pServer(pGameServer->Server()),
  m_pDatabase(g_Config.m_SvSqlDatabase),
  m_pPrefix(g_Config.m_SvSqlPrefix),
  m_pUser(g_Config.m_SvSqlUser),
  m_pPass(g_Config.m_SvSqlPw),
  m_pIp(g_Config.m_SvSqlIp),
  m_Port(g_Config.m_SvSqlPort)
{
	str_copy(m_aMap, g_Config.m_SvMap, sizeof(m_aMap));
	ClearString(m_aMap);
	NormalizeMapname(m_aMap);
	
	if(gs_SqlLock == 0)
		gs_SqlLock = lock_create();
	
	Init();
}

CSqlScore::~CSqlScore()
{
	lock_wait(gs_SqlLock);
	lock_release(gs_SqlLock);
}

bool CSqlScore::Connect()
{
	try 
	{
		// Create connection
		m_pDriver = get_driver_instance();
		char aBuf[256];
		str_format(aBuf, sizeof(aBuf), "tcp://%s:%d", m_pIp, m_Port);
		m_pConnection = m_pDriver->connect(aBuf, m_pUser, m_pPass);
		
		// Create Statement
		m_pStatement = m_pConnection->createStatement();
		
		// Create database if not exists
		str_format(aBuf, sizeof(aBuf), "CREATE DATABASE IF NOT EXISTS %s", m_pDatabase);
		m_pStatement->execute(aBuf);
		
		// Connect to specific database
		m_pConnection->setSchema(m_pDatabase);
		dbg_msg("SQL", "SQL connection established");
		return true;
	} 
	catch (sql::SQLException &e)
	{
		dbg_msg("SQL", "ERROR: SQL connection failed");
		return false;
	}
	return false;
}

void CSqlScore::Disconnect()
{
	try
	{
		delete m_pConnection;
		dbg_msg("SQL", "SQL connection disconnected");
	}
	catch (sql::SQLException &e)
	{
		dbg_msg("SQL", "ERROR: No SQL connection");
	}
}

// create tables... should be done only once
void CSqlScore::Init()
{
	// create connection
	if(Connect())
	{
		try
		{
			// create tables
			char aBuf[768];
<<<<<<< HEAD
			str_format(aBuf, sizeof(aBuf), "CREATE TABLE IF NOT EXISTS %s_%s_race (Name VARCHAR(64) NOT NULL, Time FLOAT DEFAULT 0, cp1 FLOAT DEFAULT 0, cp2 FLOAT DEFAULT 0, cp3 FLOAT DEFAULT 0, cp4 FLOAT DEFAULT 0, cp5 FLOAT DEFAULT 0, cp6 FLOAT DEFAULT 0, cp7 FLOAT DEFAULT 0, cp8 FLOAT DEFAULT 0, cp9 FLOAT DEFAULT 0, cp10 FLOAT DEFAULT 0, cp11 FLOAT DEFAULT 0, cp12 FLOAT DEFAULT 0, cp13 FLOAT DEFAULT 0, cp14 FLOAT DEFAULT 0, cp15 FLOAT DEFAULT 0, cp16 FLOAT DEFAULT 0, cp17 FLOAT DEFAULT 0, cp18 FLOAT DEFAULT 0, cp19 FLOAT DEFAULT 0, cp20 FLOAT DEFAULT 0, cp21 FLOAT DEFAULT 0, cp22 FLOAT DEFAULT 0, cp23 FLOAT DEFAULT 0, cp24 FLOAT DEFAULT 0, cp25 FLOAT DEFAULT 0);", m_pPrefix, m_aMap);
=======
			str_format(aBuf, sizeof(aBuf), "CREATE TABLE IF NOT EXISTS %s_%s_race (Name VARCHAR(%d) NOT NULL, Time FLOAT DEFAULT 0, cp1 FLOAT DEFAULT 0, cp2 FLOAT DEFAULT 0, cp3 FLOAT DEFAULT 0, cp4 FLOAT DEFAULT 0, cp5 FLOAT DEFAULT 0, cp6 FLOAT DEFAULT 0, cp7 FLOAT DEFAULT 0, cp8 FLOAT DEFAULT 0, cp9 FLOAT DEFAULT 0, cp10 FLOAT DEFAULT 0, cp11 FLOAT DEFAULT 0, cp12 FLOAT DEFAULT 0, cp13 FLOAT DEFAULT 0, cp14 FLOAT DEFAULT 0, cp15 FLOAT DEFAULT 0, cp16 FLOAT DEFAULT 0, cp17 FLOAT DEFAULT 0, cp18 FLOAT DEFAULT 0, cp19 FLOAT DEFAULT 0, cp20 FLOAT DEFAULT 0, cp21 FLOAT DEFAULT 0, cp22 FLOAT DEFAULT 0, cp23 FLOAT DEFAULT 0, cp24 FLOAT DEFAULT 0, cp25 FLOAT DEFAULT 0);", m_pPrefix, m_aMap, MAX_NAME_LENGTH);
>>>>>>> 30680ddd
			m_pStatement->execute(aBuf);
			dbg_msg("SQL", "Tables were created successfully");
			
			// get the best time
			str_format(aBuf, sizeof(aBuf), "SELECT Time FROM %s_%s_race ORDER BY `Time` ASC LIMIT 0, 1;", m_pPrefix, m_aMap);
			m_pResults = m_pStatement->executeQuery(aBuf);
			
			if(m_pResults->next())
			{
				((CGameControllerDDRace*)GameServer()->m_pController)->m_CurrentRecord = (float)m_pResults->getDouble("Time");
				
				dbg_msg("SQL", "Getting best time on server done");
			
				// delete results
				delete m_pResults;
			}
				
			// delete statement
			delete m_pStatement;
		}
		catch (sql::SQLException &e)
		{
			dbg_msg("SQL", "ERROR: Tables were NOT created");
		}

		// disconnect from database
		Disconnect();
	}
}

// update stuff
void CSqlScore::LoadScoreThread(void *pUser)
{
	lock_wait(gs_SqlLock);
	
	CSqlScoreData *pData = (CSqlScoreData *)pUser;
	
	// Connect to database
	if(pData->m_pSqlData->Connect())
	{
		try
		{
			// check strings
			pData->m_pSqlData->ClearString(pData->m_aName);
			
			char aBuf[512];

		
			str_format(aBuf, sizeof(aBuf), "SELECT * FROM %s_%s_race WHERE Name='%s';", pData->m_pSqlData->m_pPrefix, pData->m_pSqlData->m_aMap, pData->m_aName);
			pData->m_pSqlData->m_pResults = pData->m_pSqlData->m_pStatement->executeQuery(aBuf);
			if(pData->m_pSqlData->m_pResults->next())
			{
				// get the best time
				pData->m_pSqlData->PlayerData(pData->m_ClientID)->m_BestTime = (float)pData->m_pSqlData->m_pResults->getDouble("Time");
				char aColumn[8];
				if(g_Config.m_SvCheckpointSave)
				{
					for(int i = 0; i < NUM_CHECKPOINTS; i++)
					{
						str_format(aColumn, sizeof(aColumn), "cp%d", i+1);
						pData->m_pSqlData->PlayerData(pData->m_ClientID)->m_aBestCpTime[i] = (float)pData->m_pSqlData->m_pResults->getDouble(aColumn);
					}
				}
			}
			
			dbg_msg("SQL", "Getting best time done");
			
			// delete statement and results
			delete pData->m_pSqlData->m_pStatement;
			delete pData->m_pSqlData->m_pResults;
		}
		catch (sql::SQLException &e)
		{
			dbg_msg("SQL", "ERROR: Could not update account");
		}
		
		// disconnect from database
		pData->m_pSqlData->Disconnect();
	}
	
	delete pData;

	lock_release(gs_SqlLock);
}

void CSqlScore::LoadScore(int ClientID)
{
	CSqlScoreData *Tmp = new CSqlScoreData();
	Tmp->m_ClientID = ClientID;
	str_copy(Tmp->m_aName, Server()->ClientName(ClientID), sizeof(Tmp->m_aName));
	Tmp->m_pSqlData = this;
	
	void *LoadThread = thread_create(LoadScoreThread, Tmp);
#if defined(CONF_FAMILY_UNIX)
	pthread_detach((pthread_t)LoadThread);
#endif
}

void CSqlScore::SaveScoreThread(void *pUser)
{
	lock_wait(gs_SqlLock);
	
	CSqlScoreData *pData = (CSqlScoreData *)pUser;
	
	// Connect to database
	if(pData->m_pSqlData->Connect())
	{
		try
		{
			// check strings
			pData->m_pSqlData->ClearString(pData->m_aName);
			
			char aBuf[768];
			
			// fisrt check for the name
			str_format(aBuf, sizeof(aBuf), "SELECT * FROM %s_%s_race WHERE Name='%s';", pData->m_pSqlData->m_pPrefix, pData->m_pSqlData->m_aMap, pData->m_aName);
			pData->m_pSqlData->m_pResults = pData->m_pSqlData->m_pStatement->executeQuery(aBuf);
			
			// if the name is found...
			if(pData->m_pSqlData->m_pResults->next())
			{
				// update time
				if(g_Config.m_SvCheckpointSave)
					str_format(aBuf, sizeof(aBuf), "UPDATE %s_%s_race SET Time='%.2f', cp1='%.2f', cp2='%.2f', cp3='%.2f', cp4='%.2f', cp5='%.2f', cp6='%.2f', cp7='%.2f', cp8='%.2f', cp9='%.2f', cp10='%.2f', cp11='%.2f', cp12='%.2f', cp13='%.2f', cp14='%.2f', cp15='%.2f', cp16='%.2f', cp17='%.2f', cp18='%.2f', cp19='%.2f', cp20='%.2f', cp21='%.2f', cp22='%.2f', cp23='%.2f', cp24='%.2f', cp25='%.2f' WHERE Name='%s';", pData->m_pSqlData->m_pPrefix, pData->m_pSqlData->m_aMap, pData->m_Time, pData->m_aCpCurrent[0], pData->m_aCpCurrent[1], pData->m_aCpCurrent[2], pData->m_aCpCurrent[3], pData->m_aCpCurrent[4], pData->m_aCpCurrent[5], pData->m_aCpCurrent[6], pData->m_aCpCurrent[7], pData->m_aCpCurrent[8], pData->m_aCpCurrent[9], pData->m_aCpCurrent[10], pData->m_aCpCurrent[11], pData->m_aCpCurrent[12], pData->m_aCpCurrent[13], pData->m_aCpCurrent[14], pData->m_aCpCurrent[15], pData->m_aCpCurrent[16], pData->m_aCpCurrent[17], pData->m_aCpCurrent[18], pData->m_aCpCurrent[19], pData->m_aCpCurrent[20], pData->m_aCpCurrent[21], pData->m_aCpCurrent[22], pData->m_aCpCurrent[23], pData->m_aCpCurrent[24], pData->m_aName);
				else
					str_format(aBuf, sizeof(aBuf), "UPDATE %s_%s_race SET Time='%.2f' WHERE Name='%s';", pData->m_pSqlData->m_pPrefix, pData->m_pSqlData->m_aMap, pData->m_Time, pData->m_aName);
				pData->m_pSqlData->m_pStatement->execute(aBuf);
				
				dbg_msg("SQL", "Updating time done");
				
				// delete results statement
				delete pData->m_pSqlData->m_pResults;
				delete pData->m_pSqlData->m_pStatement;
				
				// disconnect from database
				pData->m_pSqlData->Disconnect();
				
				delete pData;
				
				lock_release(gs_SqlLock);
				
				return;
			}
			
			// if no entry found... create a new one
			str_format(aBuf, sizeof(aBuf), "INSERT IGNORE INTO %s_%s_race(Name, Time, cp1, cp2, cp3, cp4, cp5, cp6, cp7, cp8, cp9, cp10, cp11, cp12, cp13, cp14, cp15, cp16, cp17, cp18, cp19, cp20, cp21, cp22, cp23, cp24, cp25) VALUES ('%s', '%.2f', '%.2f', '%.2f', '%.2f', '%.2f', '%.2f', '%.2f', '%.2f', '%.2f', '%.2f', '%.2f', '%.2f', '%.2f', '%.2f', '%.2f', '%.2f', '%.2f', '%.2f', '%.2f', '%.2f', '%.2f', '%.2f', '%.2f', '%.2f', '%.2f', '%.2f');", pData->m_pSqlData->m_pPrefix, pData->m_pSqlData->m_aMap, pData->m_aName, pData->m_Time, pData->m_aCpCurrent[0], pData->m_aCpCurrent[1], pData->m_aCpCurrent[2], pData->m_aCpCurrent[3], pData->m_aCpCurrent[4], pData->m_aCpCurrent[5], pData->m_aCpCurrent[6], pData->m_aCpCurrent[7], pData->m_aCpCurrent[8], pData->m_aCpCurrent[9], pData->m_aCpCurrent[10], pData->m_aCpCurrent[11], pData->m_aCpCurrent[12], pData->m_aCpCurrent[13], pData->m_aCpCurrent[14], pData->m_aCpCurrent[15], pData->m_aCpCurrent[16], pData->m_aCpCurrent[17], pData->m_aCpCurrent[18], pData->m_aCpCurrent[19], pData->m_aCpCurrent[20], pData->m_aCpCurrent[21], pData->m_aCpCurrent[22], pData->m_aCpCurrent[23], pData->m_aCpCurrent[24]);
			pData->m_pSqlData->m_pStatement->execute(aBuf);
			
			dbg_msg("SQL", "Updating time done");
			
			// delete results statement
			delete pData->m_pSqlData->m_pResults;
			delete pData->m_pSqlData->m_pStatement;
		}
		catch (sql::SQLException &e)
		{
			dbg_msg("SQL", "ERROR: Could not update time");
		}
		
		// disconnect from database
		pData->m_pSqlData->Disconnect(); //TODO:Check if an exception is caught will this still execute ?
	}
	
	delete pData;

	lock_release(gs_SqlLock);
}

void CSqlScore::SaveScore(int ClientID, float Time, CCharacter *pChar)
{
	CSqlScoreData *Tmp = new CSqlScoreData();
	Tmp->m_ClientID = ClientID;
	str_copy(Tmp->m_aName, Server()->ClientName(ClientID), sizeof(Tmp->m_aName));
	Tmp->m_Time = Time;
	for(int i = 0; i < NUM_CHECKPOINTS; i++)
		Tmp->m_aCpCurrent[i] = pChar->m_CpCurrent[i];
	Tmp->m_pSqlData = this;
	
	void *SaveThread = thread_create(SaveScoreThread, Tmp);
#if defined(CONF_FAMILY_UNIX)
	pthread_detach((pthread_t)SaveThread);
#endif
}

void CSqlScore::ShowRankThread(void *pUser)
{
	lock_wait(gs_SqlLock);
	
	CSqlScoreData *pData = (CSqlScoreData *)pUser;
	
	// Connect to database
	if(pData->m_pSqlData->Connect())
	{
		try
		{
			// check strings
			pData->m_pSqlData->ClearString(pData->m_aName);
			
			// check sort methode
			char aBuf[512];
			str_format(aBuf, sizeof(aBuf), "SELECT Name, Time FROM %s_%s_race ORDER BY `Time` ASC;", pData->m_pSqlData->m_pPrefix, pData->m_pSqlData->m_aMap);
			pData->m_pSqlData->m_pResults = pData->m_pSqlData->m_pStatement->executeQuery(aBuf);
			int RowCount = 0;
			bool Found = false;
			while(pData->m_pSqlData->m_pResults->next())
			{
				RowCount++;
				
				if(pData->m_Search)
				{
					if(str_find_nocase(pData->m_pSqlData->m_pResults->getString("Name").c_str(), pData->m_aName))
					{
						Found = true;
						break;
					}
				}
			}
			
			if(!Found)
			{
				str_format(aBuf, sizeof(aBuf), "%s is not ranked", pData->m_aName);
				pData->m_pSqlData->GameServer()->SendChatTarget(pData->m_ClientID, aBuf);
			}
			else
			{
				float Time = (float)pData->m_pSqlData->m_pResults->getDouble("Time");
				if(g_Config.m_SvHideScore)
					str_format(aBuf, sizeof(aBuf), "Your time: %d minute(s) %5.2f second(s)", (int)(Time/60), Time-((int)Time/60*60));
				else
					str_format(aBuf, sizeof(aBuf), "%d. %s Time: %d minute(s) %5.2f second(s)", RowCount, pData->m_pSqlData->m_pResults->getString("Name").c_str(), (int)(Time/60), Time-((int)Time/60*60));
				
				if(pData->m_Search)
					strcat(aBuf, pData->m_aRequestingPlayer);
					
				pData->m_pSqlData->GameServer()->SendChatTarget(-1, aBuf);
			}
			
			dbg_msg("SQL", "Showing rank done");
			
			// delete results and statement
			delete pData->m_pSqlData->m_pResults;	
			delete pData->m_pSqlData->m_pStatement;
		}
		catch (sql::SQLException &e)
		{
			dbg_msg("SQL", "ERROR: Could not show rank");
		}
		
		// disconnect from database
		pData->m_pSqlData->Disconnect();//TODO:Check if an exception is caught will this still execute ?
	}
	
	delete pData;

	lock_release(gs_SqlLock);
}

void CSqlScore::ShowRank(int ClientID, const char* pName, bool Search)
{
	CSqlScoreData *Tmp = new CSqlScoreData();
	Tmp->m_ClientID = ClientID;
	str_copy(Tmp->m_aName, pName, sizeof(Tmp->m_aName));
	Tmp->m_Search = Search;
	str_format(Tmp->m_aRequestingPlayer, sizeof(Tmp->m_aRequestingPlayer), " (%s)", Server()->ClientName(ClientID));
	Tmp->m_pSqlData = this;
	
	void *RankThread = thread_create(ShowRankThread, Tmp);
#if defined(CONF_FAMILY_UNIX)
	pthread_detach((pthread_t)RankThread);
#endif
}

void CSqlScore::ShowTop5Thread(void *pUser)
{
	lock_wait(gs_SqlLock);
	
	CSqlScoreData *pData = (CSqlScoreData *)pUser;
	
	// Connect to database
	if(pData->m_pSqlData->Connect())
	{
		try
		{
			// check sort methode
			char aBuf[512];
			str_format(aBuf, sizeof(aBuf), "SELECT Name, Time FROM %s_%s_race ORDER BY `Time` ASC LIMIT %d, 5;", pData->m_pSqlData->m_pPrefix, pData->m_pSqlData->m_aMap, pData->m_Num-1);
			pData->m_pSqlData->m_pResults = pData->m_pSqlData->m_pStatement->executeQuery(aBuf);
			
			// show top5
			pData->m_pSqlData->GameServer()->SendChatTarget(pData->m_ClientID, "----------- Top 5 -----------");
			
			int Rank = pData->m_Num;
			float Time = 0;
			while(pData->m_pSqlData->m_pResults->next())
			{
				Time = (float)pData->m_pSqlData->m_pResults->getDouble("Time");
				str_format(aBuf, sizeof(aBuf), "%d. %s Time: %d minute(s) %.2f second(s)", Rank, pData->m_pSqlData->m_pResults->getString("Name").c_str(), (int)(Time/60),  Time-((int)Time/60*60));
				pData->m_pSqlData->GameServer()->SendChatTarget(pData->m_ClientID, aBuf);
				Rank++;
			}
			pData->m_pSqlData->GameServer()->SendChatTarget(pData->m_ClientID, "------------------------------");
			
			dbg_msg("SQL", "Showing top5 done");
			
			// delete results and statement
			delete pData->m_pSqlData->m_pResults;
			delete pData->m_pSqlData->m_pStatement;
		}
		catch (sql::SQLException &e)
		{
			dbg_msg("SQL", "ERROR: Could not show top5");
		}
		
		// disconnect from database
		pData->m_pSqlData->Disconnect();
	}
	
	delete pData;

	lock_release(gs_SqlLock);
}

void CSqlScore::ShowTop5(int ClientID, int Debut)
{
	CSqlScoreData *Tmp = new CSqlScoreData();
	Tmp->m_Num = Debut;
	Tmp->m_ClientID = ClientID;
	Tmp->m_pSqlData = this;
	
	void *Top5Thread = thread_create(ShowTop5Thread, Tmp);
#if defined(CONF_FAMILY_UNIX)
	pthread_detach((pthread_t)Top5Thread);
#endif
}

// anti SQL injection
void CSqlScore::ClearString(char *pString)
{	
	// replace ' ' ' with ' \' ' and remove '\'
	for(int i = 0; i < str_length(pString); i++)
	{
		// replace '-' with '_'
		if(pString[i] == '-')
			pString[i] = '_';
		
		if(pString[i] == '\'')
		{
			// count \ before the '
			int SlashCount = 0;
			for(int j = i-1; j >= 0; j--)
			{
				if(pString[i] != '\\')
					break;
				
				SlashCount++;
			}
			
			if(SlashCount % 2 == 0)
			{
				for(int j = str_length(pString)-1; j > i; j--)
				{
					pString[j] = pString[j-1];
				}
				pString[i] = '\\';
				i++;
			}
		}
	}

	// aaand remove spaces and \ at the end xD
	for(int i = str_length(pString)-1; i >= 0; i--)
	{
		if(pString[i] == ' ' || pString[i] == '\\')
			pString[i] = '\0';
		else
			break;
	}
}

void CSqlScore::NormalizeMapname(char *pString) {
	std::string validChars("abcdefghijklmnopqrstuvwxyzABCDEFGHIJKLMNOPQRSTUVWXYZ0123456789_");
	
	for(int i=0;i<str_length(pString);i++) {
		if(validChars.find(pString[i]) == std::string::npos) {
			pString[i] = '_';
		}
	}
}

<|MERGE_RESOLUTION|>--- conflicted
+++ resolved
@@ -87,11 +87,7 @@
 		{
 			// create tables
 			char aBuf[768];
-<<<<<<< HEAD
-			str_format(aBuf, sizeof(aBuf), "CREATE TABLE IF NOT EXISTS %s_%s_race (Name VARCHAR(64) NOT NULL, Time FLOAT DEFAULT 0, cp1 FLOAT DEFAULT 0, cp2 FLOAT DEFAULT 0, cp3 FLOAT DEFAULT 0, cp4 FLOAT DEFAULT 0, cp5 FLOAT DEFAULT 0, cp6 FLOAT DEFAULT 0, cp7 FLOAT DEFAULT 0, cp8 FLOAT DEFAULT 0, cp9 FLOAT DEFAULT 0, cp10 FLOAT DEFAULT 0, cp11 FLOAT DEFAULT 0, cp12 FLOAT DEFAULT 0, cp13 FLOAT DEFAULT 0, cp14 FLOAT DEFAULT 0, cp15 FLOAT DEFAULT 0, cp16 FLOAT DEFAULT 0, cp17 FLOAT DEFAULT 0, cp18 FLOAT DEFAULT 0, cp19 FLOAT DEFAULT 0, cp20 FLOAT DEFAULT 0, cp21 FLOAT DEFAULT 0, cp22 FLOAT DEFAULT 0, cp23 FLOAT DEFAULT 0, cp24 FLOAT DEFAULT 0, cp25 FLOAT DEFAULT 0);", m_pPrefix, m_aMap);
-=======
 			str_format(aBuf, sizeof(aBuf), "CREATE TABLE IF NOT EXISTS %s_%s_race (Name VARCHAR(%d) NOT NULL, Time FLOAT DEFAULT 0, cp1 FLOAT DEFAULT 0, cp2 FLOAT DEFAULT 0, cp3 FLOAT DEFAULT 0, cp4 FLOAT DEFAULT 0, cp5 FLOAT DEFAULT 0, cp6 FLOAT DEFAULT 0, cp7 FLOAT DEFAULT 0, cp8 FLOAT DEFAULT 0, cp9 FLOAT DEFAULT 0, cp10 FLOAT DEFAULT 0, cp11 FLOAT DEFAULT 0, cp12 FLOAT DEFAULT 0, cp13 FLOAT DEFAULT 0, cp14 FLOAT DEFAULT 0, cp15 FLOAT DEFAULT 0, cp16 FLOAT DEFAULT 0, cp17 FLOAT DEFAULT 0, cp18 FLOAT DEFAULT 0, cp19 FLOAT DEFAULT 0, cp20 FLOAT DEFAULT 0, cp21 FLOAT DEFAULT 0, cp22 FLOAT DEFAULT 0, cp23 FLOAT DEFAULT 0, cp24 FLOAT DEFAULT 0, cp25 FLOAT DEFAULT 0);", m_pPrefix, m_aMap, MAX_NAME_LENGTH);
->>>>>>> 30680ddd
 			m_pStatement->execute(aBuf);
 			dbg_msg("SQL", "Tables were created successfully");
 			
