--- conflicted
+++ resolved
@@ -135,14 +135,6 @@
 			Flags |= ETextRenderFlags::TEXT_RENDER_FLAG_NO_PIXEL_ALIGNMENT; // Prevent jittering from rounding
 		This.TextRender()->SetRenderFlags(Flags);
 
-<<<<<<< HEAD
-		float ScreenX0, ScreenY0, ScreenX1, ScreenY1;
-		if(Data.m_InGame)
-		{
-			// Create stuff at standard zoom
-			This.Graphics()->GetScreen(&ScreenX0, &ScreenY0, &ScreenX1, &ScreenY1);
-			This.RenderTools()->MapScreenToInterface(This.m_Camera.m_Center.x, This.m_Camera.m_Center.y);
-=======
 		// Create text at standard zoom
 		float ScreenX0, ScreenY0, ScreenX1, ScreenY1;
 		if(Data.m_InGame)
@@ -160,86 +152,12 @@
 			m_Size = vec2(Bounding.m_W, Bounding.m_H);
 			if(m_IsTag)
 				m_Size += vec2(m_Size.y * 0.8f, 0.0f); // Extra padding
->>>>>>> f625d241
-		}
-
-		This.TextRender()->DeleteTextContainer(m_TextContainerIndex);
-		UpdateText(This, Data);
-		if(!m_TextContainerIndex.Valid())
+		}
+		else
 		{
 			m_Size = vec2(0.0f, 0.0f);
 		}
-		else
-		{
-			const STextBoundingBox Bounding = This.TextRender()->GetBoundingBoxTextContainer(m_TextContainerIndex);
-			m_Size = vec2(Bounding.m_W, Bounding.m_H);
-			if(m_IsTag)
-				m_Size += vec2(m_Size.y * 0.8f, 0.0f); // Extra padding
-
-<<<<<<< HEAD
-			if(m_IsTag)
-			{
-				This.Graphics()->SetColor(1.0f, 1.0f, 1.0f, 1.0f);
-				This.Graphics()->QuadContainerReset(m_QuadContainer);
-				const float x = 0.0f; // NOLINT(readability-identifier-naming)
-				const float y = -1.0f; // NOLINT(readability-identifier-naming)
-				const float r = 5.0f; // NOLINT(readability-identifier-naming)
-				const float w = m_Size.x;
-				const float h = m_Size.y + 2.0f;
-				// TODO: Move this to graphics/rendertools
-				const int NumSegments = 8;
-				const float SegmentsAngle = pi / 2 / NumSegments;
-
-				for(int i = 0; i < NumSegments; i += 2)
-				{
-					float a1 = i * SegmentsAngle;
-					float a2 = (i + 1) * SegmentsAngle;
-					float a3 = (i + 2) * SegmentsAngle;
-					float Ca1 = std::cos(a1);
-					float Ca2 = std::cos(a2);
-					float Ca3 = std::cos(a3);
-					float Sa1 = std::sin(a1);
-					float Sa2 = std::sin(a2);
-					float Sa3 = std::sin(a3);
-
-					IGraphics::CFreeformItem aFreeformItems[4] = {
-						{x + r, y + r,
-							x + (1 - Ca1) * r, y + (1 - Sa1) * r,
-							x + (1 - Ca3) * r, y + (1 - Sa3) * r,
-							x + (1 - Ca2) * r, y + (1 - Sa2) * r},
-						{x + w - r, y + r,
-							x + w - r + Ca1 * r, y + (1 - Sa1) * r,
-							x + w - r + Ca3 * r, y + (1 - Sa3) * r,
-							x + w - r + Ca2 * r, y + (1 - Sa2) * r},
-						{x + r, y + h - r,
-							x + (1 - Ca1) * r, y + h - r + Sa1 * r,
-							x + (1 - Ca3) * r, y + h - r + Sa3 * r,
-							x + (1 - Ca2) * r, y + h - r + Sa2 * r},
-						{x + w - r, y + h - r,
-							x + w - r + Ca1 * r, y + h - r + Sa1 * r,
-							x + w - r + Ca3 * r, y + h - r + Sa3 * r,
-							x + w - r + Ca2 * r, y + h - r + Sa2 * r},
-					};
-					This.Graphics()->QuadContainerAddQuads(m_QuadContainer, aFreeformItems, 4);
-				}
-				IGraphics::CQuadItem aQuads[5] = {
-					{x + r, y + r, w - r * 2, h - r * 2}, // center
-					{x + r, y, w - r * 2, r}, // top
-					{x + r, y + h - r, w - r * 2, r}, // bottom
-					{x, y + r, r, h - r * 2}, // left
-					{x + w - r, y + r, r, h - r * 2}, // right
-				};
-				This.Graphics()->QuadContainerAddQuads(m_QuadContainer, aQuads, 5);
-			}
-		}
-
-		if(Data.m_InGame)
-		{
-			This.Graphics()->MapScreen(ScreenX0, ScreenY0, ScreenX1, ScreenY1);
-		}
-
-		This.TextRender()->SetRenderFlags(0);
-=======
+
 		if(Data.m_InGame)
 		{
 			This.Graphics()->MapScreen(ScreenX0, ScreenY0, ScreenX1, ScreenY1);
@@ -300,7 +218,6 @@
 			};
 			This.Graphics()->QuadContainerAddQuads(m_QuadContainer, aQuads, 5);
 		}
->>>>>>> f625d241
 	}
 	void Reset(CGameClient &This) override
 	{
@@ -315,19 +232,6 @@
 		ColorRGBA OutlineColor, Color;
 		if(m_IsTag)
 		{
-<<<<<<< HEAD
-			Color = ColorRGBA(0.0f, 0.0f, 0.0f, m_Color.a);
-			OutlineColor = ColorRGBA(0.0f, 0.0f, 0.0f, 0.0f);
-
-			if(m_QuadContainer > 0)
-			{
-				ColorRGBA BackgroundColor = m_Color.WithMultipliedAlpha(0.75f);
-				This.Graphics()->SetColor(BackgroundColor);
-				This.Graphics()->TextureClear();
-				This.Graphics()->RenderQuadContainerEx(m_QuadContainer, 0, -1,
-					Pos.x - Size().x / 2.0f, Pos.y - Size().y / 2.0f);
-			}
-=======
 			ColorRGBA BackgroundColor = m_Color.WithMultipliedAlpha(0.75f);
 			This.Graphics()->SetColor(BackgroundColor);
 			This.Graphics()->TextureClear();
@@ -336,7 +240,6 @@
 
 			Color = ColorRGBA(0.0f, 0.0f, 0.0f, m_Color.a);
 			OutlineColor = ColorRGBA(0.0f, 0.0f, 0.0f, 0.0f);
->>>>>>> f625d241
 			This.TextRender()->RenderTextContainer(m_TextContainerIndex,
 				Color, OutlineColor,
 				Pos.x - Size().x / 2.0f + Size().y * 0.4f, Pos.y - Size().y / 2.0f);
