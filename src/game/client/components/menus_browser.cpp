--- conflicted
+++ resolved
@@ -519,6 +519,25 @@
 	}
 
 	// render status
+	char aBufSvr[128];
+	char aBufPyr[128];
+	if(ServerBrowser()->NumServers() != 1)
+		str_format(aBufSvr, sizeof(aBufSvr), Localize("%d of %d servers"), ServerBrowser()->NumSortedServers(), ServerBrowser()->NumServers());
+	else
+		str_format(aBufSvr, sizeof(aBufSvr), Localize("%d of %d server"), ServerBrowser()->NumSortedServers(), ServerBrowser()->NumServers());
+	if(NumPlayers != 1)
+		str_format(aBufPyr, sizeof(aBufPyr), Localize("%d players"), NumPlayers);
+	else
+		str_format(aBufPyr, sizeof(aBufPyr), Localize("%d player"), NumPlayers);
+
+	CUIRect SvrsOnline, PlysOnline;
+	Status3.HSplitTop(20.f, &PlysOnline, &SvrsOnline);
+	PlysOnline.VSplitRight(TextRender()->TextWidth(12.0f, aBufPyr, -1, -1.0f), 0, &PlysOnline);
+	UI()->DoLabel(&PlysOnline, aBufPyr, 12.0f, TEXTALIGN_LEFT);
+	SvrsOnline.VSplitRight(TextRender()->TextWidth(12.0f, aBufSvr, -1, -1.0f), 0, &SvrsOnline);
+	UI()->DoLabel(&SvrsOnline, aBufSvr, 12.0f, TEXTALIGN_LEFT);
+
+	// status box
 	{
 		CUIRect ServersOnline, PlayersOnline;
 		ServersPlayersOnline.HSplitMid(&PlayersOnline, &ServersOnline);
@@ -530,14 +549,6 @@
 			str_format(aBuf, sizeof(aBuf), Localize("%d of %d server"), ServerBrowser()->NumSortedServers(), ServerBrowser()->NumServers());
 		UI()->DoLabel(&ServersOnline, aBuf, 12.0f, TEXTALIGN_MR);
 
-<<<<<<< HEAD
-	CUIRect SvrsOnline, PlysOnline;
-	Status3.HSplitTop(20.f, &PlysOnline, &SvrsOnline);
-	PlysOnline.VSplitRight(TextRender()->TextWidth(12.0f, aBufPyr, -1, -1.0f), 0, &PlysOnline);
-	UI()->DoLabel(&PlysOnline, aBufPyr, 12.0f, TEXTALIGN_LEFT);
-	SvrsOnline.VSplitRight(TextRender()->TextWidth(12.0f, aBufSvr, -1, -1.0f), 0, &SvrsOnline);
-	UI()->DoLabel(&SvrsOnline, aBufSvr, 12.0f, TEXTALIGN_LEFT);
-=======
 		int NumPlayers = 0;
 		for(int i = 0; i < ServerBrowser()->NumSortedServers(); i++)
 			NumPlayers += ServerBrowser()->SortedGet(i)->m_NumFilteredPlayers;
@@ -548,7 +559,6 @@
 			str_format(aBuf, sizeof(aBuf), Localize("%d player"), NumPlayers);
 		UI()->DoLabel(&PlayersOnline, aBuf, 12.0f, TEXTALIGN_MR);
 	}
->>>>>>> c5ab7915
 
 	// address info
 	{
